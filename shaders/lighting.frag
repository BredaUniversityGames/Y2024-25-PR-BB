#version 460
#extension GL_EXT_nonuniform_qualifier: enable

#include "bindless.glsl"
#include "scene.glsl"
#include "settings.glsl"
<<<<<<< HEAD
#include "clusters.glsl"
=======
#include "octahedron.glsl"
>>>>>>> cb1a2557

layout (push_constant) uniform PushConstants
{
    uint albedoRMIndex;
    uint normalIndex;
    uint ssaoIndex;
    uint depthIndex;
    vec2 screenSize;
    ivec3 clusterDimensions;
    float shadowMapSize;
} pushConstants;

layout (set = 1, binding = 0) uniform CameraUBO
{
    Camera camera;
};
layout (set = 2, binding = 0) uniform SceneUBO
{
    Scene scene;
};

layout (set = 3, binding = 0) buffer PointLightSSBO
{
    PointLightArray pointLights;
};

layout (set = 4, binding = 0) uniform BloomSettingsUBO
{
    BloomSettings bloomSettings;
};

layout (set = 5, binding = 0) readonly buffer AtomicCount { uint count; };
layout (set = 5, binding = 1) readonly buffer LightCells { LightCell lightCells[]; };
layout (set = 5, binding = 2) readonly buffer LightIndices { uint lightIndices[]; };

layout (location = 0) in vec2 texCoords;

layout (location = 0) out vec4 outColor;
layout (location = 1) out vec4 outBrightness;

const float PI = 3.14159265359;

float DistributionGGX(vec3 N, vec3 H, float roughness);
float GeometrySchlickGGX(float NoV, float roughness);
float GeometrySmith(vec3 N, vec3 V, vec3 L, float roughness);
vec3 FresnelSchlick(float cosTheta, vec3 F0);
vec3 FresnelSchlickRoughness(float cosTheta, vec3 F0, float roughness);
vec3 CalculateBRDF(vec3 normal, vec3 view, vec3 lightDir, vec3 albedo, vec3 F0, float metallic, float roughness, vec3 lightColor);
float CalculateAttenuation(vec3 lightPos, vec3 position, float range);
float CalculateShadowBias(float cosTheta, float baseBias);
vec3 CalculateDiffuseIBL(vec3 normal, vec3 albedo, uint irradianceIndex);
vec3 CalculateSpecularIBL(vec3 normal, vec3 viewDir, float roughness, vec3 F, uint prefilterIndex, uint brdfLUTIndex);
void DirectionalShadowMap(vec3 position, float bias, inout float shadow);

vec3 applyFog(in vec3 color, in float distanceToPoint, in vec3 cameraPosition, in vec3 directionToCamera, in vec3 lightPosition);

// stackoverflow.com/questions/51108596/linearize-depth
float LinearDepth(float z, float near, float far)
{
    return near * far / (far + z * (near - far));
}

void main()
{
    vec4 albedoRMSample = texture(bindless_color_textures[nonuniformEXT(pushConstants.albedoRMIndex)], texCoords);
    vec4 normalSample = texture(bindless_color_textures[nonuniformEXT(pushConstants.normalIndex)], texCoords);
    float depthSample = texture(bindless_depth_textures[nonuniformEXT(pushConstants.depthIndex)], texCoords).r;
    float ambientOcclusion = texture(bindless_color_textures[nonuniformEXT(pushConstants.ssaoIndex)], texCoords).r;
    float depth = texture(bindless_depth_textures[nonuniformEXT(pushConstants.depthIndex)], texCoords).r;

    float linearDepthCulling = LinearDepth(1.0 - depth, camera.zNear, camera.zFar);

    float zFloat = pushConstants.clusterDimensions.z;
    float log2FarDivNear = log2(camera.zFar / camera.zNear);
    float log2Near = log2(camera.zNear);

<<<<<<< HEAD
    float sliceScaling = zFloat / log2FarDivNear;
    float sliceBias = -(zFloat * log2Near / log2FarDivNear);

    //float linearDepthCulling = LinearDepth(gl_FragCoord.z, camera.zNear, camera.zFar);
    uint zIndex = uint(max(log2(linearDepthCulling) * sliceScaling + sliceBias, 0.0));
    vec2 tileSize =
    vec2(pushConstants.screenSize.x / float(16),
    pushConstants.screenSize.y / float(9));

    uvec3 cluster = uvec3(
    gl_FragCoord.x / tileSize.x,
    gl_FragCoord.y / tileSize.y,
    zIndex);


    uint clusterIndex =
    cluster.x +
    cluster.y * pushConstants.clusterDimensions.x +
    cluster.z * pushConstants.clusterDimensions.x * pushConstants.clusterDimensions.y;

    uint lightCount = lightCells[clusterIndex].count;
    uint lightIndexOffset = lightCells[clusterIndex].offset;
    vec3 albedo = albedoMSample.rgb;
    float metallic = albedoMSample.a;
    vec3 normal = normalRSample.rgb;
    vec3 position = positionSample.rgb;
    vec4 viewPos = camera.inverseView * vec4(position, 1.0); // Position buffer is in view space.
    position = viewPos.xyz / viewPos.w;

    float roughness = normalRSample.a;
    vec3 emissive = emissiveAOSample.rgb;
    float ao = emissiveAOSample.a;
=======
    vec3 albedo = albedoRMSample.rgb;
    float roughness;
    float metallic;
    DecodeRM(albedoRMSample.a, roughness, metallic);
    vec3 normal = OctDecode(normalSample.rg);
    vec3 position = ReconstructWorldPosition(depthSample, texCoords, camera.inverseVP);
>>>>>>> cb1a2557

    if (normal == vec3(0.0))
    discard;

    vec3 Lo = vec3(0.0);
    vec3 N = normalize(normal);
    vec3 V = normalize(camera.cameraPosition - position);
    vec3 R = reflect(V, N);

    vec3 F0 = vec3(0.04);
    F0 = mix(F0, albedo, metallic);
    vec3 F = FresnelSchlickRoughness(max(dot(N, V), 0.0), F0, roughness);
    vec3 kS = F;
    vec3 kD = 1.0 - kS;
    kD *= 1.0 - metallic;

    // Directional Light Calculations
    vec3 lightDir = scene.directionalLight.direction.xyz;
    float cosTheta = max(dot(N, lightDir), 0.0);
    float bias = CalculateShadowBias(cosTheta, scene.directionalLight.direction.w);
    Lo += CalculateBRDF(N, V, lightDir, albedo, F0, metallic, roughness, scene.directionalLight.color.rgb);

    for (int i = 0; i < lightCount; i++)
    {
        uint lightIndex = lightIndices[i + lightIndexOffset];
        PointLight light = pointLights.lights[lightIndex];

        vec3 lightPos = light.position.xyz;
        vec3 L = normalize(lightPos - position);
        float attenuation = CalculateAttenuation(lightPos, position, light.range);
        vec3 lightColor = light.color.rgb * attenuation * light.intensity;

        Lo += CalculateBRDF(N, V, L, albedo, F0, metallic, roughness, lightColor);
    }

    // IBL Contributions
    vec3 diffuseIBL = CalculateDiffuseIBL(N, albedo, scene.irradianceIndex);
    vec3 ambient = (kD * diffuseIBL) * ambientOcclusion;

    float shadow = 0.0;
    DirectionalShadowMap(position, bias, shadow);

    float ambientShadow = (1.0 - (1.0 - shadow) * 0.5);

    vec3 litColor = vec3((Lo * shadow) + ambient * ambientShadow);

    float linearDepth = distance(position, camera.cameraPosition);
    outColor = vec4(applyFog(litColor, linearDepth, camera.cameraPosition, normalize(position - camera.cameraPosition), scene.directionalLight.direction.xyz), 1.0);

    // We store brightness for bloom later on
    float brightnessStrength = dot(outColor.rgb, bloomSettings.colorWeights);
    vec3 brightnessColor = outColor.rgb * (brightnessStrength * bloomSettings.gradientStrength);
    brightnessColor = min(brightnessColor, bloomSettings.maxBrightnessExtraction);
    outBrightness = vec4(brightnessColor, 1.0);
}

vec3 applyFog(in vec3 color, in float distanceToPoint, in vec3 cameraPosition, in vec3 directionToCamera, in vec3 lightPosition)
{
    float a = scene.fogHeight;
    float b = scene.fogDensity;
    float fogAmount = (a / b) * exp(-cameraPosition.y * b) * (1.0 - exp(-distanceToPoint * directionToCamera.y * b)) / directionToCamera.y;
    float sunAmount = max(dot(directionToCamera, lightPosition), 0.0);
    vec3 fogColor = mix(scene.fogColor,
                        scene.directionalLight.color.rgb,
                        pow(sunAmount, 8.0));
    return mix(color, fogColor, clamp(fogAmount, 0.0, 0.5));
}

float DistributionGGX(vec3 N, vec3 H, float roughness)
{
    float a = roughness * roughness;
    float a2 = a * a;
    float NoH = max(dot(N, H), 0.0);
    float NoH2 = NoH * NoH;

    float nom = a2;
    float denom = (NoH2 * (a2 - 1.0) + 1.0);
    denom = PI * denom * denom;

    return nom / denom;
}

float GeometrySchlickGGX(float NoV, float roughness)
{
    float r = roughness + 1.0;
    float k = (r * r) / 8.0;

    float nom = NoV;
    float denom = NoV * (1.0 - k) + k;

    return nom / denom;
}

float GeometrySmith(vec3 N, vec3 V, vec3 L, float roughness)
{
    float NoV = max(dot(N, V), 0.0);
    float NoL = max(dot(N, L), 0.0);
    float ggx1 = GeometrySchlickGGX(NoV, roughness);
    float ggx2 = GeometrySchlickGGX(NoL, roughness);

    return ggx1 * ggx2;
}

vec3 FresnelSchlick(float cosTheta, vec3 F0)
{
    return F0 + (1.0 - F0) * pow(clamp(1.0 - cosTheta, 0.0, 1.0), 5.0);
}

vec3 FresnelSchlickRoughness(float cosTheta, vec3 F0, float roughness)
{
    return F0 + (max(vec3(1.0 - roughness), F0) - F0) * pow(clamp(1.0 - cosTheta, 0.0, 1.0), 5.0);
}

float CalculateAttenuation(vec3 lightPos, vec3 position, float range) {
    float distance = length(lightPos - position);
    return max(1.0 - (distance / range), 0.0) / (distance * distance);
}

float CalculateShadowBias(float cosTheta, float baseBias) {
    float bias = max(baseBias * (1.0 - cosTheta), baseBias);
    return clamp(bias, 0.0, baseBias);
}

vec3 CalculateDiffuseIBL(vec3 normal, vec3 albedo, uint irradianceIndex) {
    vec3 irradiance = texture(bindless_cubemap_textures[nonuniformEXT(irradianceIndex)], -normal).rgb;
    return irradiance * albedo;
}

vec3 CalculateSpecularIBL(vec3 normal, vec3 viewDir, float roughness, vec3 F, uint prefilterIndex, uint brdfLUTIndex) {
    const float MAX_REFLECTION_LOD = 5.0;
    vec3 R = reflect(viewDir, normal);
    vec3 prefilteredColor = textureLod(bindless_cubemap_textures[nonuniformEXT(prefilterIndex)], R, roughness * MAX_REFLECTION_LOD).rgb;
    vec2 envBRDF = texture(bindless_color_textures[nonuniformEXT(brdfLUTIndex)], vec2(clamp(dot(normal, viewDir), 0.0, 0.99), roughness)).rg;
    return prefilteredColor * (F * envBRDF.x + envBRDF.y);
}

void DirectionalShadowMap(vec3 position, float bias, inout float shadow)
{
    vec4 shadowCoord = scene.directionalLight.depthBiasMVP * vec4(position, 1.0);
    vec4 testCoord = scene.directionalLight.lightVP * vec4(position, 1.0);
    const float offset = 1.0 / (pushConstants.shadowMapSize * 1.6);

    float visibility = 1.0;
    float depthFactor = testCoord.z - bias;
    shadow += texture(bindless_shadowmap_textures[nonuniformEXT (scene.shadowMapIndex)], vec3(shadowCoord.xy + vec2(-offset, -offset), depthFactor)).r;
    shadow += texture(bindless_shadowmap_textures[nonuniformEXT (scene.shadowMapIndex)], vec3(shadowCoord.xy + vec2(-offset, offset), depthFactor)).r;
    shadow += texture(bindless_shadowmap_textures[nonuniformEXT (scene.shadowMapIndex)], vec3(shadowCoord.xy + vec2(offset, -offset), depthFactor)).r;
    shadow += texture(bindless_shadowmap_textures[nonuniformEXT (scene.shadowMapIndex)], vec3(shadowCoord.xy + vec2(offset, offset), depthFactor)).r;
    shadow *= 0.25;// Average the samples
}

vec3 CalculateBRDF(vec3 normal, vec3 view, vec3 lightDir, vec3 albedo, vec3 F0, float metallic, float roughness, vec3 lightColor)
{
    vec3 H = normalize(view + lightDir);
    vec3 F = FresnelSchlick(max(dot(H, view), 0.0), F0);
    float NDF = DistributionGGX(normal, H, roughness);
    float G = GeometrySmith(normal, view, lightDir, roughness);

    vec3 numerator = NDF * G * F;
    float denominator = 4.0 * max(dot(normal, view), 0.0) * max(dot(normal, lightDir), 0.0) + 0.0001;
    vec3 specular = numerator / denominator;

    vec3 kS = F;
    vec3 kD = vec3(1.0) - kS;
    kD *= 1.0 - metallic;

    float NoL = max(dot(normal, lightDir), 0.0);

    return (kD * albedo / PI + specular) * lightColor * NoL;
}
<|MERGE_RESOLUTION|>--- conflicted
+++ resolved
@@ -4,11 +4,8 @@
 #include "bindless.glsl"
 #include "scene.glsl"
 #include "settings.glsl"
-<<<<<<< HEAD
+#include "octahedron.glsl"
 #include "clusters.glsl"
-=======
-#include "octahedron.glsl"
->>>>>>> cb1a2557
 
 layout (push_constant) uniform PushConstants
 {
@@ -77,15 +74,13 @@
     vec4 normalSample = texture(bindless_color_textures[nonuniformEXT(pushConstants.normalIndex)], texCoords);
     float depthSample = texture(bindless_depth_textures[nonuniformEXT(pushConstants.depthIndex)], texCoords).r;
     float ambientOcclusion = texture(bindless_color_textures[nonuniformEXT(pushConstants.ssaoIndex)], texCoords).r;
-    float depth = texture(bindless_depth_textures[nonuniformEXT(pushConstants.depthIndex)], texCoords).r;
-
-    float linearDepthCulling = LinearDepth(1.0 - depth, camera.zNear, camera.zFar);
+
+    float linearDepthCulling = LinearDepth(1.0 - depthSample, camera.zNear, camera.zFar);
 
     float zFloat = pushConstants.clusterDimensions.z;
     float log2FarDivNear = log2(camera.zFar / camera.zNear);
     float log2Near = log2(camera.zNear);
 
-<<<<<<< HEAD
     float sliceScaling = zFloat / log2FarDivNear;
     float sliceBias = -(zFloat * log2Near / log2FarDivNear);
 
@@ -108,24 +103,13 @@
 
     uint lightCount = lightCells[clusterIndex].count;
     uint lightIndexOffset = lightCells[clusterIndex].offset;
-    vec3 albedo = albedoMSample.rgb;
-    float metallic = albedoMSample.a;
-    vec3 normal = normalRSample.rgb;
-    vec3 position = positionSample.rgb;
-    vec4 viewPos = camera.inverseView * vec4(position, 1.0); // Position buffer is in view space.
-    position = viewPos.xyz / viewPos.w;
-
-    float roughness = normalRSample.a;
-    vec3 emissive = emissiveAOSample.rgb;
-    float ao = emissiveAOSample.a;
-=======
+
     vec3 albedo = albedoRMSample.rgb;
     float roughness;
     float metallic;
     DecodeRM(albedoRMSample.a, roughness, metallic);
     vec3 normal = OctDecode(normalSample.rg);
     vec3 position = ReconstructWorldPosition(depthSample, texCoords, camera.inverseVP);
->>>>>>> cb1a2557
 
     if (normal == vec3(0.0))
     discard;
