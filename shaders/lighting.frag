#version 460
#extension GL_EXT_nonuniform_qualifier: enable

#include "bindless.glsl"
#include "scene.glsl"
#include "settings.glsl"
#include "clusters.glsl"

layout (push_constant) uniform PushConstants
{
    uint albedoMIndex;
    uint normalRIndex;
    uint emissiveAOIndex;
    uint positionIndex;
<<<<<<< HEAD
    vec2 screenSize;
=======
    uint ssaoIndex;
    uint depthIndex;
>>>>>>> c4636889
} pushConstants;

layout (set = 1, binding = 0) uniform CameraUBO
{
    Camera camera;
};
layout (set = 2, binding = 0) uniform SceneUBO
{
    Scene scene;
};

layout (set = 3, binding = 0) buffer PointLightSSBO
{
    PointLightArray pointLights;
};

layout (set = 4, binding = 0) uniform BloomSettingsUBO
{
    BloomSettings bloomSettings;
};

layout (set = 5, binding = 0) readonly buffer AtomicCount { uint count; };
layout (set = 5, binding = 1) readonly buffer LightCells { LightCell lightCells[]; };
layout (set = 5, binding = 2) readonly buffer LightIndices { uint lightIndices[]; };

layout (location = 0) in vec2 texCoords;

layout (location = 0) out vec4 outColor;
layout (location = 1) out vec4 outBrightness;

const float PI = 3.14159265359;

float DistributionGGX(vec3 N, vec3 H, float roughness);
float GeometrySchlickGGX(float NoV, float roughness);
float GeometrySmith(vec3 N, vec3 V, vec3 L, float roughness);
vec3 FresnelSchlick(float cosTheta, vec3 F0);
vec3 FresnelSchlickRoughness(float cosTheta, vec3 F0, float roughness);
vec3 CalculateBRDF(vec3 normal, vec3 view, vec3 lightDir, vec3 albedo, vec3 F0, float metallic, float roughness, vec3 lightColor);
float CalculateAttenuation(vec3 lightPos, vec3 position, float range);
float CalculateShadowBias(float cosTheta, float baseBias);
vec3 CalculateDiffuseIBL(vec3 normal, vec3 albedo, uint irradianceIndex);
vec3 CalculateSpecularIBL(vec3 normal, vec3 viewDir, float roughness, vec3 F, uint prefilterIndex, uint brdfLUTIndex);
void DirectionalShadowMap(vec3 position, float bias, inout float shadow);

// stackoverflow.com/questions/51108596/linearize-depth
float LinearDepth(float z, float near, float far)
{
    return near * far / (far + z * (near - far));
}

void main()
{
<<<<<<< HEAD
    float zFloat = 24;
    float log2FarDivNear = log2(camera.zFar / camera.zNear);
    float log2Near = log2(camera.zNear);

    float sliceScaling = zFloat / log2FarDivNear;
    float sliceBias = -(zFloat * log2Near / log2FarDivNear);

    float linearDepth = LinearDepth(gl_FragCoord.z, camera.zNear, camera.zFar);
    uint zIndex = uint(max(log2(linearDepth) * sliceScaling + sliceBias, 0.0));
    vec2 tileSize =
    vec2(pushConstants.screenSize.x / float(16),
    pushConstants.screenSize.y / float(9));

    uvec3 cluster = uvec3(
    gl_FragCoord.x / tileSize.x,
    gl_FragCoord.y / tileSize.y,
    zIndex);

    uint clusterIndex =
    cluster.x +
    cluster.y * 16 +
    cluster.z * 16 * 9;

    uint lightCount = lightCells[clusterIndex].count;
    uint lightIndexOffset = lightCells[clusterIndex].offset;

    vec4 albedoMSample = texture(bindless_color_textures[nonuniformEXT (pushConstants.albedoMIndex)], texCoords);
    vec4 normalRSample = texture(bindless_color_textures[nonuniformEXT (pushConstants.normalRIndex)], texCoords);
    vec4 emissiveAOSample = texture(bindless_color_textures[nonuniformEXT (pushConstants.emissiveAOIndex)], texCoords);
    vec4 positionSample = texture(bindless_color_textures[nonuniformEXT (pushConstants.positionIndex)], texCoords);
=======
    vec4 albedoMSample = texture(bindless_color_textures[nonuniformEXT(pushConstants.albedoMIndex)], texCoords);
    vec4 normalRSample = texture(bindless_color_textures[nonuniformEXT(pushConstants.normalRIndex)], texCoords);
    vec4 emissiveAOSample = texture(bindless_color_textures[nonuniformEXT(pushConstants.emissiveAOIndex)], texCoords);
    vec4 positionSample = texture(bindless_color_textures[nonuniformEXT(pushConstants.positionIndex)], texCoords);
    float ambientOcclusion = texture(bindless_color_textures[nonuniformEXT(pushConstants.ssaoIndex)], texCoords).r;
>>>>>>> c4636889

    vec3 albedo = albedoMSample.rgb;
    float metallic = albedoMSample.a;
    vec3 normal = normalRSample.rgb;
    vec3 position = positionSample.rgb;

    float roughness = normalRSample.a;
    vec3 emissive = emissiveAOSample.rgb;
    float ao = emissiveAOSample.a;

    if (normal == vec3(0.0))
    discard;

    vec3 Lo = vec3(0.0);
    vec3 N = normalize(normal);
    vec3 V = normalize(camera.cameraPosition - position);
    vec3 R = reflect(V, N);

    vec3 F0 = vec3(0.04);
    F0 = mix(F0, albedo, metallic);
    vec3 F = FresnelSchlickRoughness(max(dot(N, V), 0.0), F0, roughness);
    vec3 kS = F;
    vec3 kD = 1.0 - kS;
    kD *= 1.0 - metallic;

    // Directional Light Calculations
    vec3 lightDir = scene.directionalLight.direction.xyz;
    float cosTheta = max(dot(N, lightDir), 0.0);
    float bias = CalculateShadowBias(cosTheta, scene.directionalLight.direction.w);
    Lo += CalculateBRDF(N, V, lightDir, albedo, F0, metallic, roughness, scene.directionalLight.color.rgb);

    for (int i = 0; i < lightCount; i++)
    {
        uint lightIndex = lightIndices[i + lightIndexOffset];
        PointLight light = pointLights.lights[lightIndex];

        vec3 lightPos = light.position.xyz;
        vec3 L = normalize(lightPos - position);
        float attenuation = CalculateAttenuation(lightPos, position, light.range);
        vec3 lightColor = light.color.rgb * attenuation * light.color.w;

        Lo += CalculateBRDF(N, V, L, albedo, F0, metallic, roughness, lightColor);
    }

/*// Point Light Calculations
    for (int i = 0; i < pointLights.count; i++) {
        PointLight light = pointLights.lights[i];
        vec3 L = normalize(light.position - position);
        float attenuation = CalculateAttenuation(light.position, position, light.range);
        vec3 lightColor = light.color * attenuation;

        Lo += CalculateBRDF(N, V, L, albedo, F0, metallic, roughness, lightColor);
    }*/

    // IBL Contributions
    vec3 diffuseIBL = CalculateDiffuseIBL(N, albedo, scene.irradianceIndex);
    vec3 specularIBL = CalculateSpecularIBL(N, V, roughness, F, scene.prefilterIndex, scene.brdfLUTIndex);
    vec3 ambient = (kD * diffuseIBL + specularIBL) * ambientOcclusion;

    float shadow = 0.0;
    DirectionalShadowMap(position, bias, shadow);

    vec3 litColor = vec3((Lo * shadow) + ambient + emissive);

    const float fogDensity = 0.0025;
    const vec3 fogColor = vec3(0.6, 0.7, 0.9);

    float linearDepth = distance(position, camera.cameraPosition);
    float fogFactor = exp(-fogDensity * linearDepth);

    outColor = vec4(mix(fogColor, litColor, fogFactor), 1.0);

    // We store brightness for bloom later on
    float brightnessStrength = dot(outColor.rgb, bloomSettings.colorWeights);
    vec3 brightnessColor = outColor.rgb * (brightnessStrength * bloomSettings.gradientStrength);
    brightnessColor = min(brightnessColor, bloomSettings.maxBrightnessExtraction);
    outBrightness = vec4(brightnessColor, 1.0);
}

float DistributionGGX(vec3 N, vec3 H, float roughness)
{
    float a = roughness * roughness;
    float a2 = a * a;
    float NoH = max(dot(N, H), 0.0);
    float NoH2 = NoH * NoH;

    float nom = a2;
    float denom = (NoH2 * (a2 - 1.0) + 1.0);
    denom = PI * denom * denom;

    return nom / denom;
}

float GeometrySchlickGGX(float NoV, float roughness)
{
    float r = roughness + 1.0;
    float k = (r * r) / 8.0;

    float nom = NoV;
    float denom = NoV * (1.0 - k) + k;

    return nom / denom;
}

float GeometrySmith(vec3 N, vec3 V, vec3 L, float roughness)
{
    float NoV = max(dot(N, V), 0.0);
    float NoL = max(dot(N, L), 0.0);
    float ggx1 = GeometrySchlickGGX(NoV, roughness);
    float ggx2 = GeometrySchlickGGX(NoL, roughness);

    return ggx1 * ggx2;
}

vec3 FresnelSchlick(float cosTheta, vec3 F0)
{
    return F0 + (1.0 - F0) * pow(clamp(1.0 - cosTheta, 0.0, 1.0), 5.0);
}

vec3 FresnelSchlickRoughness(float cosTheta, vec3 F0, float roughness)
{
    return F0 + (max(vec3(1.0 - roughness), F0) - F0) * pow(clamp(1.0 - cosTheta, 0.0, 1.0), 5.0);
}

float CalculateAttenuation(vec3 lightPos, vec3 position, float range) {
    float distance = length(lightPos - position);
    return max(1.0 - (distance / range), 0.0) / (distance * distance);
}

float CalculateShadowBias(float cosTheta, float baseBias) {
    float bias = max(baseBias * (1.0 - cosTheta), baseBias);
    return clamp(bias, 0.0, baseBias);
}

vec3 CalculateDiffuseIBL(vec3 normal, vec3 albedo, uint irradianceIndex) {
    vec3 irradiance = texture(bindless_cubemap_textures[nonuniformEXT(irradianceIndex)], -normal).rgb;
    return irradiance * albedo;
}

vec3 CalculateSpecularIBL(vec3 normal, vec3 viewDir, float roughness, vec3 F, uint prefilterIndex, uint brdfLUTIndex) {
    const float MAX_REFLECTION_LOD = 5.0;
    vec3 R = reflect(viewDir, normal);
    vec3 prefilteredColor = textureLod(bindless_cubemap_textures[nonuniformEXT(prefilterIndex)], R, roughness * MAX_REFLECTION_LOD).rgb;
    vec2 envBRDF = texture(bindless_color_textures[nonuniformEXT(brdfLUTIndex)], vec2(clamp(dot(normal, viewDir), 0.0, 0.99), roughness)).rg;
    return prefilteredColor * (F * envBRDF.x + envBRDF.y);
}

void DirectionalShadowMap(vec3 position, float bias, inout float shadow)
{
    vec4 shadowCoord = scene.directionalLight.depthBiasMVP * vec4(position, 1.0);
    vec4 testCoord = scene.directionalLight.lightVP * vec4(position, 1.0);
    const float offset = 1.0 / (4096 * 1.6);// Assuming a 4096x4096 shadow map

    float visibility = 1.0;
    float depthFactor = testCoord.z - bias;
    shadow += texture(bindless_shadowmap_textures[nonuniformEXT (scene.shadowMapIndex)], vec3(shadowCoord.xy + vec2(-offset, -offset), depthFactor)).r;
    shadow += texture(bindless_shadowmap_textures[nonuniformEXT (scene.shadowMapIndex)], vec3(shadowCoord.xy + vec2(-offset, offset), depthFactor)).r;
    shadow += texture(bindless_shadowmap_textures[nonuniformEXT (scene.shadowMapIndex)], vec3(shadowCoord.xy + vec2(offset, -offset), depthFactor)).r;
    shadow += texture(bindless_shadowmap_textures[nonuniformEXT (scene.shadowMapIndex)], vec3(shadowCoord.xy + vec2(offset, offset), depthFactor)).r;
    shadow *= 0.25;// Average the samples
}

vec3 CalculateBRDF(vec3 normal, vec3 view, vec3 lightDir, vec3 albedo, vec3 F0, float metallic, float roughness, vec3 lightColor)
{
    vec3 H = normalize(view + lightDir);
    vec3 F = FresnelSchlick(max(dot(H, view), 0.0), F0);
    float NDF = DistributionGGX(normal, H, roughness);
    float G = GeometrySmith(normal, view, lightDir, roughness);

    vec3 numerator = NDF * G * F;
    float denominator = 4.0 * max(dot(normal, view), 0.0) * max(dot(normal, lightDir), 0.0) + 0.0001;
    vec3 specular = numerator / denominator;

    vec3 kS = F;
    vec3 kD = vec3(1.0) - kS;
    kD *= 1.0 - metallic;

    float NoL = max(dot(normal, lightDir), 0.0);

    return (kD * albedo / PI + specular) * lightColor * NoL;
}
<|MERGE_RESOLUTION|>--- conflicted
+++ resolved
@@ -12,12 +12,9 @@
     uint normalRIndex;
     uint emissiveAOIndex;
     uint positionIndex;
-<<<<<<< HEAD
-    vec2 screenSize;
-=======
     uint ssaoIndex;
     uint depthIndex;
->>>>>>> c4636889
+    vec2 screenSize;
 } pushConstants;
 
 layout (set = 1, binding = 0) uniform CameraUBO
@@ -70,7 +67,11 @@
 
 void main()
 {
-<<<<<<< HEAD
+    vec4 albedoMSample = texture(bindless_color_textures[nonuniformEXT(pushConstants.albedoMIndex)], texCoords);
+    vec4 normalRSample = texture(bindless_color_textures[nonuniformEXT(pushConstants.normalRIndex)], texCoords);
+    vec4 emissiveAOSample = texture(bindless_color_textures[nonuniformEXT(pushConstants.emissiveAOIndex)], texCoords);
+    vec4 positionSample = texture(bindless_color_textures[nonuniformEXT(pushConstants.positionIndex)], texCoords);
+    float ambientOcclusion = texture(bindless_color_textures[nonuniformEXT(pushConstants.ssaoIndex)], texCoords).r;
     float zFloat = 24;
     float log2FarDivNear = log2(camera.zFar / camera.zNear);
     float log2Near = log2(camera.zNear);
@@ -101,13 +102,6 @@
     vec4 normalRSample = texture(bindless_color_textures[nonuniformEXT (pushConstants.normalRIndex)], texCoords);
     vec4 emissiveAOSample = texture(bindless_color_textures[nonuniformEXT (pushConstants.emissiveAOIndex)], texCoords);
     vec4 positionSample = texture(bindless_color_textures[nonuniformEXT (pushConstants.positionIndex)], texCoords);
-=======
-    vec4 albedoMSample = texture(bindless_color_textures[nonuniformEXT(pushConstants.albedoMIndex)], texCoords);
-    vec4 normalRSample = texture(bindless_color_textures[nonuniformEXT(pushConstants.normalRIndex)], texCoords);
-    vec4 emissiveAOSample = texture(bindless_color_textures[nonuniformEXT(pushConstants.emissiveAOIndex)], texCoords);
-    vec4 positionSample = texture(bindless_color_textures[nonuniformEXT(pushConstants.positionIndex)], texCoords);
-    float ambientOcclusion = texture(bindless_color_textures[nonuniformEXT(pushConstants.ssaoIndex)], texCoords).r;
->>>>>>> c4636889
 
     vec3 albedo = albedoMSample.rgb;
     float metallic = albedoMSample.a;
