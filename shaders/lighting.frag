#version 460
#extension GL_EXT_nonuniform_qualifier: enable

#include "bindless.glsl"
#include "scene.glsl"
#include "settings.glsl"

layout (push_constant) uniform PushConstants
{
    uint albedoMIndex;
    uint normalRIndex;
    uint emissiveAOIndex;
    uint positionIndex;
    uint ssaoIndex;
} pushConstants;

layout (set = 1, binding = 0) uniform CameraUBO
{
    Camera camera;
};
layout (set = 2, binding = 0) uniform SceneUBO
{
    Scene scene;
};

layout (set = 3, binding = 0) buffer PointLightSSBO
{
    PointLightArray pointLights;
};

layout (set = 4, binding = 0) uniform BloomSettingsUBO
{
    BloomSettings bloomSettings;
};

layout (location = 0) in vec2 texCoords;

layout (location = 0) out vec4 outColor;
layout (location = 1) out vec4 outBrightness;

const float PI = 3.14159265359;

float DistributionGGX(vec3 N, vec3 H, float roughness);
float GeometrySchlickGGX(float NoV, float roughness);
float GeometrySmith(vec3 N, vec3 V, vec3 L, float roughness);
vec3 FresnelSchlick(float cosTheta, vec3 F0);
vec3 FresnelSchlickRoughness(float cosTheta, vec3 F0, float roughness);
vec3 CalculateBRDF(vec3 normal, vec3 view, vec3 lightDir, vec3 albedo, vec3 F0, float metallic, float roughness, vec3 lightColor);
float CalculateAttenuation(vec3 lightPos, vec3 position, float range);
float CalculateShadowBias(float cosTheta, float baseBias);
vec3 CalculateDiffuseIBL(vec3 normal, vec3 albedo, uint irradianceIndex);
vec3 CalculateSpecularIBL(vec3 normal, vec3 viewDir, float roughness, vec3 F, uint prefilterIndex, uint brdfLUTIndex);
void DirectionalShadowMap(vec3 position, float bias, inout float shadow);

void main()
{
<<<<<<< HEAD
    vec4 albedoMSample = texture(bindless_color_textures[nonuniformEXT(pushConstants.albedoMIndex)], texCoords);
    vec4 normalRSample = texture(bindless_color_textures[nonuniformEXT(pushConstants.normalRIndex)], texCoords);
    vec4 emissiveAOSample = texture(bindless_color_textures[nonuniformEXT(pushConstants.emissiveAOIndex)], texCoords);
    vec4 positionSample = texture(bindless_color_textures[nonuniformEXT(pushConstants.positionIndex)], texCoords);
    float ambientOcclusion = texture(bindless_color_textures[nonuniformEXT(pushConstants.ssaoIndex)], texCoords).r;
=======
    vec4 albedoMSample = texture(bindless_color_textures[nonuniformEXT (pushConstants.albedoMIndex)], texCoords);
    vec4 normalRSample = texture(bindless_color_textures[nonuniformEXT (pushConstants.normalRIndex)], texCoords);
    vec4 emissiveAOSample = texture(bindless_color_textures[nonuniformEXT (pushConstants.emissiveAOIndex)], texCoords);
    vec4 positionSample = texture(bindless_color_textures[nonuniformEXT (pushConstants.positionIndex)], texCoords);
>>>>>>> 1ac6ff2d

    vec3 albedo = albedoMSample.rgb;
    float metallic = albedoMSample.a;
    vec3 normal = normalRSample.rgb;
    vec3 position = positionSample.rgb;

    float roughness = normalRSample.a;
    vec3 emissive = emissiveAOSample.rgb;
    float ao = emissiveAOSample.a;

    if (normal == vec3(0.0))
    discard;

    vec3 Lo = vec3(0.0);
    vec3 N = normalize(normal);
    vec3 V = normalize(camera.cameraPosition - position);
    vec3 R = reflect(V, N);

    vec3 F0 = vec3(0.04);
    F0 = mix(F0, albedo, metallic);
    vec3 F = FresnelSchlick(max(dot(N, V), 0.0), F0);
    vec3 kS = F;
    vec3 kD = 1.0 - kS;
    kD *= 1.0 - metallic;

<<<<<<< HEAD
    vec3 irradiance = texture(bindless_cubemap_textures[nonuniformEXT(scene.irradianceIndex)], -N).rgb;
    vec3 diffuse = irradiance * albedo;

    const float MAX_REFLECTION_LOD = 2.0;
    vec3 prefilteredColor = textureLod(bindless_cubemap_textures[nonuniformEXT(scene.prefilterIndex)], R, roughness * MAX_REFLECTION_LOD).rgb;
    vec2 envBRDF = texture(bindless_color_textures[nonuniformEXT(scene.brdfLUTIndex)], vec2(max(dot(N, V), 0.0), roughness)).rg;
    vec3 specular = prefilteredColor * (F * envBRDF.x + envBRDF.y);

    vec3 ambient = (kD * diffuse + specular) * ambientOcclusion;

    vec4 shadowCoord = scene.directionalLight.depthBiasMVP * vec4(position, 1.0);
    vec4 testCoord = scene.directionalLight.lightVP * vec4(position, 1.0);

    float cosTheta = clamp(dot(N, lightDir), 0.0, 1.0);
    float baseBias = scene.directionalLight.direction.w;
    float bias = max(baseBias * (1.0 - cosTheta), baseBias);
=======
    // Directional Light Calculations
    vec3 lightDir = scene.directionalLight.direction.xyz;
    float cosTheta = max(dot(N, lightDir), 0.0);
    float bias = CalculateShadowBias(cosTheta, scene.directionalLight.direction.w);
    Lo += CalculateBRDF(N, V, lightDir, albedo, F0, metallic, roughness, scene.directionalLight.color.rgb);

    // Point Light Calculations
    for (int i = 0; i < pointLights.count; i++) {
        PointLight light = pointLights.lights[i];
        vec3 lightPos = light.position.xyz;
        vec3 L = normalize(lightPos - position);
        float attenuation = CalculateAttenuation(lightPos, position, light.range);
        vec3 lightColor = light.color.rgb * attenuation;

        Lo += CalculateBRDF(N, V, L, albedo, F0, metallic, roughness, lightColor);
    }
>>>>>>> 1ac6ff2d

    // IBL Contributions
    vec3 diffuseIBL = CalculateDiffuseIBL(N, albedo, scene.irradianceIndex);
    vec3 specularIBL = CalculateSpecularIBL(N, -V, roughness, F, scene.prefilterIndex, scene.brdfLUTIndex);
    vec3 ambient = (kD * diffuseIBL + specularIBL) * ao;

    float shadow = 0.0;
    DirectionalShadowMap(position, bias, shadow);

    outColor = vec4((Lo * shadow) + ambient + emissive, 1.0);
    //outColor = vec4(ambientOcclusion.xxx, 1.0);
    // We store brightness for bloom later on
    float brightnessStrength = dot(outColor.rgb, bloomSettings.colorWeights);
    vec3 brightnessColor = outColor.rgb * (brightnessStrength * bloomSettings.gradientStrength);
    brightnessColor = min(brightnessColor, bloomSettings.maxBrightnessExtraction);
    outBrightness = vec4(brightnessColor, 1.0);
}

float DistributionGGX(vec3 N, vec3 H, float roughness)
{
    float a = roughness * roughness;
    float a2 = a * a;
    float NoH = max(dot(N, H), 0.0);
    float NoH2 = NoH * NoH;

    float nom = a2;
    float denom = (NoH2 * (a2 - 1.0) + 1.0);
    denom = PI * denom * denom;

    return nom / denom;
}

float GeometrySchlickGGX(float NoV, float roughness)
{
    float r = roughness + 1.0;
    float k = (r * r) / 8.0;

    float nom = NoV;
    float denom = NoV * (1.0 - k) + k;

    return nom / denom;
}

float GeometrySmith(vec3 N, vec3 V, vec3 L, float roughness)
{
    float NoV = max(dot(N, V), 0.0);
    float NoL = max(dot(N, L), 0.0);
    float ggx1 = GeometrySchlickGGX(NoV, roughness);
    float ggx2 = GeometrySchlickGGX(NoL, roughness);

    return ggx1 * ggx2;
}

vec3 FresnelSchlick(float cosTheta, vec3 F0)
{
    return F0 + (1.0 - F0) * pow(clamp(1.0 - cosTheta, 0.0, 1.0), 5.0);
}

vec3 FresnelSchlickRoughness(float cosTheta, vec3 F0, float roughness)
{
    return F0 + (max(vec3(1.0 - roughness), F0) - F0) * pow(clamp(1.0 - cosTheta, 0.0, 1.0), 5.0);
}

float CalculateAttenuation(vec3 lightPos, vec3 position, float range) {
    float distance = length(lightPos - position);
    return clamp(1.0 - (distance / range), 0.0, 1.0);
}

float CalculateShadowBias(float cosTheta, float baseBias) {
    float bias = max(baseBias * (1.0 - cosTheta), baseBias);
    return clamp(bias, 0.0, baseBias);
}

vec3 CalculateDiffuseIBL(vec3 normal, vec3 albedo, uint irradianceIndex) {
    vec3 irradiance = texture(bindless_cubemap_textures[nonuniformEXT(irradianceIndex)], -normal).rgb;
    return irradiance * albedo;
}

vec3 CalculateSpecularIBL(vec3 normal, vec3 viewDir, float roughness, vec3 F, uint prefilterIndex, uint brdfLUTIndex) {
    const float MAX_REFLECTION_LOD = 2.0;
    vec3 R = reflect(-viewDir, normal);
    vec3 prefilteredColor = textureLod(bindless_cubemap_textures[nonuniformEXT(prefilterIndex)], R, roughness * MAX_REFLECTION_LOD).rgb;
    vec2 envBRDF = texture(bindless_color_textures[nonuniformEXT(brdfLUTIndex)], vec2(max(dot(normal, viewDir), 0.0), roughness)).rg;
    return prefilteredColor * (F * envBRDF.x + envBRDF.y);
}

void DirectionalShadowMap(vec3 position, float bias, inout float shadow)
{
    vec4 shadowCoord = scene.directionalLight.depthBiasMVP * vec4(position, 1.0);
    vec4 testCoord = scene.directionalLight.lightVP * vec4(position, 1.0);
    const float offset = 1.0 / (4096 * 1.6); // Assuming a 4096x4096 shadow map

    float visibility = 1.0;
    float depthFactor = testCoord.z - bias;
    shadow += texture(bindless_shadowmap_textures[nonuniformEXT (scene.shadowMapIndex)], vec3(shadowCoord.xy + vec2(-offset, -offset), depthFactor)).r;
    shadow += texture(bindless_shadowmap_textures[nonuniformEXT (scene.shadowMapIndex)], vec3(shadowCoord.xy + vec2(-offset, offset), depthFactor)).r;
    shadow += texture(bindless_shadowmap_textures[nonuniformEXT (scene.shadowMapIndex)], vec3(shadowCoord.xy + vec2(offset, -offset), depthFactor)).r;
    shadow += texture(bindless_shadowmap_textures[nonuniformEXT (scene.shadowMapIndex)], vec3(shadowCoord.xy + vec2(offset, offset), depthFactor)).r;
    shadow *= 0.25; // Average the samples
}

vec3 CalculateBRDF(vec3 normal, vec3 view, vec3 lightDir, vec3 albedo, vec3 F0, float metallic, float roughness, vec3 lightColor) {
    vec3 H = normalize(view + lightDir);
    vec3 F = FresnelSchlick(max(dot(H, view), 0.0), F0);
    float NDF = DistributionGGX(normal, H, roughness);
    float G = GeometrySmith(normal, view, lightDir, roughness);

    vec3 numerator = NDF * G * F;
    float denominator = 4.0 * max(dot(normal, view), 0.0) * max(dot(normal, lightDir), 0.0) + 0.0001;
    vec3 specular = numerator / denominator;

    vec3 kS = F;
    vec3 kD = vec3(1.0) - kS;
    kD *= 1.0 - metallic;

    float NoL = max(dot(normal, lightDir), 0.0);

    return (kD * albedo / PI + specular) * lightColor * NoL;
}
<|MERGE_RESOLUTION|>--- conflicted
+++ resolved
@@ -54,18 +54,11 @@
 
 void main()
 {
-<<<<<<< HEAD
-    vec4 albedoMSample = texture(bindless_color_textures[nonuniformEXT(pushConstants.albedoMIndex)], texCoords);
-    vec4 normalRSample = texture(bindless_color_textures[nonuniformEXT(pushConstants.normalRIndex)], texCoords);
-    vec4 emissiveAOSample = texture(bindless_color_textures[nonuniformEXT(pushConstants.emissiveAOIndex)], texCoords);
-    vec4 positionSample = texture(bindless_color_textures[nonuniformEXT(pushConstants.positionIndex)], texCoords);
-    float ambientOcclusion = texture(bindless_color_textures[nonuniformEXT(pushConstants.ssaoIndex)], texCoords).r;
-=======
     vec4 albedoMSample = texture(bindless_color_textures[nonuniformEXT (pushConstants.albedoMIndex)], texCoords);
     vec4 normalRSample = texture(bindless_color_textures[nonuniformEXT (pushConstants.normalRIndex)], texCoords);
     vec4 emissiveAOSample = texture(bindless_color_textures[nonuniformEXT (pushConstants.emissiveAOIndex)], texCoords);
     vec4 positionSample = texture(bindless_color_textures[nonuniformEXT (pushConstants.positionIndex)], texCoords);
->>>>>>> 1ac6ff2d
+    float ambientOcclusion = texture(bindless_color_textures[nonuniformEXT(pushConstants.ssaoIndex)], texCoords).r;
 
     vec3 albedo = albedoMSample.rgb;
     float metallic = albedoMSample.a;
@@ -91,24 +84,6 @@
     vec3 kD = 1.0 - kS;
     kD *= 1.0 - metallic;
 
-<<<<<<< HEAD
-    vec3 irradiance = texture(bindless_cubemap_textures[nonuniformEXT(scene.irradianceIndex)], -N).rgb;
-    vec3 diffuse = irradiance * albedo;
-
-    const float MAX_REFLECTION_LOD = 2.0;
-    vec3 prefilteredColor = textureLod(bindless_cubemap_textures[nonuniformEXT(scene.prefilterIndex)], R, roughness * MAX_REFLECTION_LOD).rgb;
-    vec2 envBRDF = texture(bindless_color_textures[nonuniformEXT(scene.brdfLUTIndex)], vec2(max(dot(N, V), 0.0), roughness)).rg;
-    vec3 specular = prefilteredColor * (F * envBRDF.x + envBRDF.y);
-
-    vec3 ambient = (kD * diffuse + specular) * ambientOcclusion;
-
-    vec4 shadowCoord = scene.directionalLight.depthBiasMVP * vec4(position, 1.0);
-    vec4 testCoord = scene.directionalLight.lightVP * vec4(position, 1.0);
-
-    float cosTheta = clamp(dot(N, lightDir), 0.0, 1.0);
-    float baseBias = scene.directionalLight.direction.w;
-    float bias = max(baseBias * (1.0 - cosTheta), baseBias);
-=======
     // Directional Light Calculations
     vec3 lightDir = scene.directionalLight.direction.xyz;
     float cosTheta = max(dot(N, lightDir), 0.0);
@@ -125,18 +100,17 @@
 
         Lo += CalculateBRDF(N, V, L, albedo, F0, metallic, roughness, lightColor);
     }
->>>>>>> 1ac6ff2d
 
     // IBL Contributions
     vec3 diffuseIBL = CalculateDiffuseIBL(N, albedo, scene.irradianceIndex);
     vec3 specularIBL = CalculateSpecularIBL(N, -V, roughness, F, scene.prefilterIndex, scene.brdfLUTIndex);
-    vec3 ambient = (kD * diffuseIBL + specularIBL) * ao;
+    vec3 ambient = (kD * diffuseIBL + specularIBL) * ambientOcclusion;
 
     float shadow = 0.0;
     DirectionalShadowMap(position, bias, shadow);
 
     outColor = vec4((Lo * shadow) + ambient + emissive, 1.0);
-    //outColor = vec4(ambientOcclusion.xxx, 1.0);
+
     // We store brightness for bloom later on
     float brightnessStrength = dot(outColor.rgb, bloomSettings.colorWeights);
     vec3 brightnessColor = outColor.rgb * (brightnessStrength * bloomSettings.gradientStrength);
