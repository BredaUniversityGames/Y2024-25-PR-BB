#version 460
#extension GL_EXT_nonuniform_qualifier: enable


#include "camera.glsl"
#include "bindless.glsl"
#include "scene.glsl"
#include "settings.glsl"

layout (push_constant) uniform PushConstants
{
    uint albedoMIndex;
    uint normalRIndex;
    uint emissiveAOIndex;
    uint positionIndex;
} pushConstants;

layout (set = 1, binding = 0) uniform CameraUBO
{
    Camera camera;
<<<<<<< HEAD
} cameraUbo;

struct DirectionalLightData
{
    mat4 lightVP;
    mat4 depthBiasMVP;

    vec4 direction;
=======
>>>>>>> 06746282
};
layout (set = 2, binding = 0) uniform SceneUBO
{
    Scene scene;
};

layout (set = 3, binding = 0) uniform BloomSettingsUBO
{
    BloomSettings bloomSettings;
};

layout (location = 0) in vec2 texCoords;

layout (location = 0) out vec4 outColor;
layout (location = 1) out vec4 outBrightness;

const float PI = 3.14159265359;

float DistributionGGX(vec3 N, vec3 H, float roughness);
float GeometrySchlickGGX(float NoV, float roughness);
float GeometrySmith(vec3 N, vec3 V, vec3 L, float roughness);
vec3 FresnelSchlick(float cosTheta, vec3 F0);
vec3 FresnelSchlickRoughness(float cosTheta, vec3 F0, float roughness);

void main()
{
    vec4 albedoMSample = texture(bindless_color_textures[nonuniformEXT(pushConstants.albedoMIndex)], texCoords);
    vec4 normalRSample = texture(bindless_color_textures[nonuniformEXT(pushConstants.normalRIndex)], texCoords);
    vec4 emissiveAOSample = texture(bindless_color_textures[nonuniformEXT(pushConstants.emissiveAOIndex)], texCoords);
    vec4 positionSample = texture(bindless_color_textures[nonuniformEXT(pushConstants.positionIndex)], texCoords);

    vec3 albedo = albedoMSample.rgb;
    float metallic = albedoMSample.a;
    vec3 normal = normalRSample.rgb;
    vec3 position = positionSample.rgb;

    float roughness = normalRSample.a;
    vec3 emissive = emissiveAOSample.rgb;
    float ao = emissiveAOSample.a;

    if (normal == vec3(0.0))
    discard;

    vec3 lightDir = scene.directionalLight.direction.xyz;
    vec3 Lo = vec3(0.0);

    vec3 N = normalize(normal);
<<<<<<< HEAD
    vec3 V = normalize(cameraUbo.camera.cameraPosition - position);
=======
    vec3 V = normalize(camera.cameraPosition - position);
>>>>>>> 06746282

    vec3 L = lightDir;
    vec3 H = normalize(V + L);
    vec3 radiance = vec3(244.0f, 183.0f, 64.0f) / 255.0f * 4.0; // Light color.
    vec3 F0 = vec3(0.04);
    F0 = mix(F0, albedo, metallic);

    {
        vec3 F = FresnelSchlick(max(dot(H, V), 0.0), F0);

        float NDF = DistributionGGX(N, H, roughness);
        float G = GeometrySmith(N, V, L, roughness);

        vec3 numerator = NDF * G * F;
        float denominator = 4.0 * max(dot(N, V), 0.0) * max(dot(N, L), 0.0) + 0.0001;
        vec3 specular = numerator / denominator;

        vec3 kS = F;
        vec3 kD = vec3(1.0) - kS;

        kD *= 1.0 - metallic;

        float NoL = max(dot(N, L), 0.0);

        Lo += (kD * albedo / PI + specular) * radiance * NoL;
    }

    vec3 R = reflect(V, N);
    vec3 F = FresnelSchlickRoughness(max(dot(N, V), 0.0), F0, roughness);

    vec3 kS = F;
    vec3 kD = 1.0 - kS;
    kD *= 1.0 - metallic;

    vec3 irradiance = texture(bindless_cubemap_textures[nonuniformEXT(scene.irradianceIndex)], -N).rgb;
    vec3 diffuse = irradiance * albedo;

    const float MAX_REFLECTION_LOD = 4.0;
    vec3 prefilteredColor = textureLod(bindless_cubemap_textures[nonuniformEXT(scene.prefilterIndex)], R, roughness * MAX_REFLECTION_LOD).rgb;
    vec2 envBRDF = texture(bindless_color_textures[nonuniformEXT(scene.brdfLUTIndex)], vec2(max(dot(N, V), 0.0), roughness)).rg;
    vec3 specular = prefilteredColor * (F * envBRDF.x + envBRDF.y);

    vec3 ambient = (kD * diffuse + specular) * ao;

    vec4 shadowCoord = scene.directionalLight.depthBiasMVP * vec4(position, 1.0);
    vec4 testCoord = scene.directionalLight.lightVP * vec4(position, 1.0);

    float cosTheta = clamp(dot(N, lightDir), 0.0, 1.0);
    float baseBias = scene.directionalLight.direction.w;
    float bias = max(baseBias * (1.0 - cosTheta), baseBias);

    bias = clamp(bias, 0, baseBias);
    //bias = baseBias;
    const float offset = 1.0 / (4096 * 1.6); // Assuming a 4096x4096 shadow map

    float visibility = 1.0;
    float shadow = 0.0;
    float depthFactor = testCoord.z - bias;
    shadow += texture(bindless_shadowmap_textures[nonuniformEXT(scene.shadowMapIndex)], vec3(shadowCoord.xy + vec2(-offset, -offset), depthFactor)).r;
    shadow += texture(bindless_shadowmap_textures[nonuniformEXT(scene.shadowMapIndex)], vec3(shadowCoord.xy + vec2(-offset, offset), depthFactor)).r;
    shadow += texture(bindless_shadowmap_textures[nonuniformEXT(scene.shadowMapIndex)], vec3(shadowCoord.xy + vec2(offset, -offset), depthFactor)).r;
    shadow += texture(bindless_shadowmap_textures[nonuniformEXT(scene.shadowMapIndex)], vec3(shadowCoord.xy + vec2(offset, offset), depthFactor)).r;
    shadow *= 0.25; // Average the samples

    outColor = vec4((Lo * shadow) + ambient + emissive, 1.0);

    // We store brightness for bloom later on
    float brightnessStrength = dot(outColor.rgb, bloomSettings.colorWeights);
    vec3 brightnessColor = outColor.rgb * (brightnessStrength * bloomSettings.gradientStrength);
    brightnessColor = min(brightnessColor, bloomSettings.maxBrightnessExtraction);
    outBrightness = vec4(brightnessColor, 1.0);
}


float DistributionGGX(vec3 N, vec3 H, float roughness)
{
    float a = roughness * roughness;
    float a2 = a * a;
    float NoH = max(dot(N, H), 0.0);
    float NoH2 = NoH * NoH;

    float nom = a2;
    float denom = (NoH2 * (a2 - 1.0) + 1.0);
    denom = PI * denom * denom;

    return nom / denom;
}

float GeometrySchlickGGX(float NoV, float roughness)
{
    float r = roughness + 1.0;
    float k = (r * r) / 8.0;

    float nom = NoV;
    float denom = NoV * (1.0 - k) + k;

    return nom / denom;
}

float GeometrySmith(vec3 N, vec3 V, vec3 L, float roughness)
{
    float NoV = max(dot(N, V), 0.0);
    float NoL = max(dot(N, L), 0.0);
    float ggx1 = GeometrySchlickGGX(NoV, roughness);
    float ggx2 = GeometrySchlickGGX(NoL, roughness);

    return ggx1 * ggx2;
}

vec3 FresnelSchlick(float cosTheta, vec3 F0)
{
    return F0 + (1.0 - F0) * pow(clamp(1.0 - cosTheta, 0.0, 1.0), 5.0);
}

vec3 FresnelSchlickRoughness(float cosTheta, vec3 F0, float roughness)
{
    return F0 + (max(vec3(1.0 - roughness), F0) - F0) * pow(clamp(1.0 - cosTheta, 0.0, 1.0), 5.0);
}<|MERGE_RESOLUTION|>--- conflicted
+++ resolved
@@ -1,8 +1,6 @@
 #version 460
 #extension GL_EXT_nonuniform_qualifier: enable
 
-
-#include "camera.glsl"
 #include "bindless.glsl"
 #include "scene.glsl"
 #include "settings.glsl"
@@ -18,17 +16,6 @@
 layout (set = 1, binding = 0) uniform CameraUBO
 {
     Camera camera;
-<<<<<<< HEAD
-} cameraUbo;
-
-struct DirectionalLightData
-{
-    mat4 lightVP;
-    mat4 depthBiasMVP;
-
-    vec4 direction;
-=======
->>>>>>> 06746282
 };
 layout (set = 2, binding = 0) uniform SceneUBO
 {
@@ -76,11 +63,7 @@
     vec3 Lo = vec3(0.0);
 
     vec3 N = normalize(normal);
-<<<<<<< HEAD
-    vec3 V = normalize(cameraUbo.camera.cameraPosition - position);
-=======
     vec3 V = normalize(camera.cameraPosition - position);
->>>>>>> 06746282
 
     vec3 L = lightDir;
     vec3 H = normalize(V + L);
