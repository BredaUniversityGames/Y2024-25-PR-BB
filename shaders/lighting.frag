#version 460
#extension GL_EXT_nonuniform_qualifier: enable

#include "bindless.glsl"
#include "scene.glsl"
#include "settings.glsl"

layout (push_constant) uniform PushConstants
{
    uint albedoMIndex;
    uint normalRIndex;
    uint emissiveAOIndex;
    uint positionIndex;
    uint depthIndex;
} pushConstants;

layout (set = 1, binding = 0) uniform CameraUBO
{
    Camera camera;
};
layout (set = 2, binding = 0) uniform SceneUBO
{
    Scene scene;
};

layout (set = 3, binding = 0) buffer PointLightSSBO
{
    PointLightArray pointLights;
};

layout (set = 4, binding = 0) uniform BloomSettingsUBO
{
    BloomSettings bloomSettings;
};

layout (location = 0) in vec2 texCoords;

layout (location = 0) out vec4 outColor;
layout (location = 1) out vec4 outBrightness;

const float PI = 3.14159265359;

float DistributionGGX(vec3 N, vec3 H, float roughness);
float GeometrySchlickGGX(float NoV, float roughness);
float GeometrySmith(vec3 N, vec3 V, vec3 L, float roughness);
vec3 FresnelSchlick(float cosTheta, vec3 F0);
vec3 FresnelSchlickRoughness(float cosTheta, vec3 F0, float roughness);
vec3 CalculateBRDF(vec3 normal, vec3 view, vec3 lightDir, vec3 albedo, vec3 F0, float metallic, float roughness, vec3 lightColor);
float CalculateAttenuation(vec3 lightPos, vec3 position, float range);
float CalculateShadowBias(float cosTheta, float baseBias);
vec3 CalculateDiffuseIBL(vec3 normal, vec3 albedo, uint irradianceIndex);
vec3 CalculateSpecularIBL(vec3 normal, vec3 viewDir, float roughness, vec3 F, uint prefilterIndex, uint brdfLUTIndex);
void DirectionalShadowMap(vec3 position, float bias, inout float shadow);

void main()
{
<<<<<<< HEAD
    vec4 albedoMSample = texture(bindless_color_textures[nonuniformEXT(pushConstants.albedoMIndex)], texCoords);
    vec4 normalRSample = texture(bindless_color_textures[nonuniformEXT(pushConstants.normalRIndex)], texCoords);
    vec4 emissiveAOSample = texture(bindless_color_textures[nonuniformEXT(pushConstants.emissiveAOIndex)], texCoords);
    vec4 positionSample = texture(bindless_color_textures[nonuniformEXT(pushConstants.positionIndex)], texCoords);
    float depthSample = texture(bindless_depth_textures[nonuniformEXT(pushConstants.depthIndex)], texCoords).r;
=======
    vec4 albedoMSample = texture(bindless_color_textures[nonuniformEXT (pushConstants.albedoMIndex)], texCoords);
    vec4 normalRSample = texture(bindless_color_textures[nonuniformEXT (pushConstants.normalRIndex)], texCoords);
    vec4 emissiveAOSample = texture(bindless_color_textures[nonuniformEXT (pushConstants.emissiveAOIndex)], texCoords);
    vec4 positionSample = texture(bindless_color_textures[nonuniformEXT (pushConstants.positionIndex)], texCoords);
>>>>>>> 1ac6ff2d

    vec3 albedo = albedoMSample.rgb;
    float metallic = albedoMSample.a;
    vec3 normal = normalRSample.rgb;
    vec3 position = positionSample.rgb;

    float roughness = normalRSample.a;
    vec3 emissive = emissiveAOSample.rgb;
    float ao = emissiveAOSample.a;

    if (normal == vec3(0.0))
    discard;

    vec3 Lo = vec3(0.0);
    vec3 N = normalize(normal);
    vec3 V = normalize(camera.cameraPosition - position);
    vec3 R = reflect(V, N);

    vec3 F0 = vec3(0.04);
    F0 = mix(F0, albedo, metallic);
    vec3 F = FresnelSchlick(max(dot(N, V), 0.0), F0);
    vec3 kS = F;
    vec3 kD = 1.0 - kS;
    kD *= 1.0 - metallic;

    // Directional Light Calculations
    vec3 lightDir = scene.directionalLight.direction.xyz;
    float cosTheta = max(dot(N, lightDir), 0.0);
    float bias = CalculateShadowBias(cosTheta, scene.directionalLight.direction.w);
    Lo += CalculateBRDF(N, V, lightDir, albedo, F0, metallic, roughness, scene.directionalLight.color.rgb);

    // Point Light Calculations
    for (int i = 0; i < pointLights.count; i++) {
        PointLight light = pointLights.lights[i];
        vec3 lightPos = light.position.xyz;
        vec3 L = normalize(lightPos - position);
        float attenuation = CalculateAttenuation(lightPos, position, light.range);
        vec3 lightColor = light.color.rgb * attenuation;

        Lo += CalculateBRDF(N, V, L, albedo, F0, metallic, roughness, lightColor);
    }

    // IBL Contributions
    vec3 diffuseIBL = CalculateDiffuseIBL(N, albedo, scene.irradianceIndex);
    vec3 specularIBL = CalculateSpecularIBL(N, -V, roughness, F, scene.prefilterIndex, scene.brdfLUTIndex);
    vec3 ambient = (kD * diffuseIBL + specularIBL) * ao;

    float shadow = 0.0;
    DirectionalShadowMap(position, bias, shadow);

    vec3 litColor = vec3((Lo * shadow) + ambient + emissive);

    const float fogDensity = 0.0025;
    const vec3 fogColor = vec3(0.6, 0.7, 0.9);

    float linearDepth = distance(position, camera.cameraPosition);
    float fogFactor = exp(-fogDensity * linearDepth);

    outColor = vec4(mix(fogColor, litColor, fogFactor), 1.0);

    // We store brightness for bloom later on
    float brightnessStrength = dot(outColor.rgb, bloomSettings.colorWeights);
    vec3 brightnessColor = outColor.rgb * (brightnessStrength * bloomSettings.gradientStrength);
    brightnessColor = min(brightnessColor, bloomSettings.maxBrightnessExtraction);
    outBrightness = vec4(brightnessColor, 1.0);
}

float DistributionGGX(vec3 N, vec3 H, float roughness)
{
    float a = roughness * roughness;
    float a2 = a * a;
    float NoH = max(dot(N, H), 0.0);
    float NoH2 = NoH * NoH;

    float nom = a2;
    float denom = (NoH2 * (a2 - 1.0) + 1.0);
    denom = PI * denom * denom;

    return nom / denom;
}

float GeometrySchlickGGX(float NoV, float roughness)
{
    float r = roughness + 1.0;
    float k = (r * r) / 8.0;

    float nom = NoV;
    float denom = NoV * (1.0 - k) + k;

    return nom / denom;
}

float GeometrySmith(vec3 N, vec3 V, vec3 L, float roughness)
{
    float NoV = max(dot(N, V), 0.0);
    float NoL = max(dot(N, L), 0.0);
    float ggx1 = GeometrySchlickGGX(NoV, roughness);
    float ggx2 = GeometrySchlickGGX(NoL, roughness);

    return ggx1 * ggx2;
}

vec3 FresnelSchlick(float cosTheta, vec3 F0)
{
    return F0 + (1.0 - F0) * pow(clamp(1.0 - cosTheta, 0.0, 1.0), 5.0);
}

vec3 FresnelSchlickRoughness(float cosTheta, vec3 F0, float roughness)
{
    return F0 + (max(vec3(1.0 - roughness), F0) - F0) * pow(clamp(1.0 - cosTheta, 0.0, 1.0), 5.0);
}

float CalculateAttenuation(vec3 lightPos, vec3 position, float range) {
    float distance = length(lightPos - position);
    return clamp(1.0 - (distance / range), 0.0, 1.0);
}

float CalculateShadowBias(float cosTheta, float baseBias) {
    float bias = max(baseBias * (1.0 - cosTheta), baseBias);
    return clamp(bias, 0.0, baseBias);
}

vec3 CalculateDiffuseIBL(vec3 normal, vec3 albedo, uint irradianceIndex) {
    vec3 irradiance = texture(bindless_cubemap_textures[nonuniformEXT(irradianceIndex)], -normal).rgb;
    return irradiance * albedo;
}

vec3 CalculateSpecularIBL(vec3 normal, vec3 viewDir, float roughness, vec3 F, uint prefilterIndex, uint brdfLUTIndex) {
    const float MAX_REFLECTION_LOD = 2.0;
    vec3 R = reflect(-viewDir, normal);
    vec3 prefilteredColor = textureLod(bindless_cubemap_textures[nonuniformEXT(prefilterIndex)], R, roughness * MAX_REFLECTION_LOD).rgb;
    vec2 envBRDF = texture(bindless_color_textures[nonuniformEXT(brdfLUTIndex)], vec2(max(dot(normal, viewDir), 0.0), roughness)).rg;
    return prefilteredColor * (F * envBRDF.x + envBRDF.y);
}

void DirectionalShadowMap(vec3 position, float bias, inout float shadow)
{
    vec4 shadowCoord = scene.directionalLight.depthBiasMVP * vec4(position, 1.0);
    vec4 testCoord = scene.directionalLight.lightVP * vec4(position, 1.0);
    const float offset = 1.0 / (4096 * 1.6); // Assuming a 4096x4096 shadow map

    float visibility = 1.0;
    float depthFactor = testCoord.z - bias;
    shadow += texture(bindless_shadowmap_textures[nonuniformEXT (scene.shadowMapIndex)], vec3(shadowCoord.xy + vec2(-offset, -offset), depthFactor)).r;
    shadow += texture(bindless_shadowmap_textures[nonuniformEXT (scene.shadowMapIndex)], vec3(shadowCoord.xy + vec2(-offset, offset), depthFactor)).r;
    shadow += texture(bindless_shadowmap_textures[nonuniformEXT (scene.shadowMapIndex)], vec3(shadowCoord.xy + vec2(offset, -offset), depthFactor)).r;
    shadow += texture(bindless_shadowmap_textures[nonuniformEXT (scene.shadowMapIndex)], vec3(shadowCoord.xy + vec2(offset, offset), depthFactor)).r;
    shadow *= 0.25; // Average the samples
}

vec3 CalculateBRDF(vec3 normal, vec3 view, vec3 lightDir, vec3 albedo, vec3 F0, float metallic, float roughness, vec3 lightColor) {
    vec3 H = normalize(view + lightDir);
    vec3 F = FresnelSchlick(max(dot(H, view), 0.0), F0);
    float NDF = DistributionGGX(normal, H, roughness);
    float G = GeometrySmith(normal, view, lightDir, roughness);

    vec3 numerator = NDF * G * F;
    float denominator = 4.0 * max(dot(normal, view), 0.0) * max(dot(normal, lightDir), 0.0) + 0.0001;
    vec3 specular = numerator / denominator;

    vec3 kS = F;
    vec3 kD = vec3(1.0) - kS;
    kD *= 1.0 - metallic;

    float NoL = max(dot(normal, lightDir), 0.0);

    return (kD * albedo / PI + specular) * lightColor * NoL;
}
<|MERGE_RESOLUTION|>--- conflicted
+++ resolved
@@ -54,18 +54,10 @@
 
 void main()
 {
-<<<<<<< HEAD
     vec4 albedoMSample = texture(bindless_color_textures[nonuniformEXT(pushConstants.albedoMIndex)], texCoords);
     vec4 normalRSample = texture(bindless_color_textures[nonuniformEXT(pushConstants.normalRIndex)], texCoords);
     vec4 emissiveAOSample = texture(bindless_color_textures[nonuniformEXT(pushConstants.emissiveAOIndex)], texCoords);
     vec4 positionSample = texture(bindless_color_textures[nonuniformEXT(pushConstants.positionIndex)], texCoords);
-    float depthSample = texture(bindless_depth_textures[nonuniformEXT(pushConstants.depthIndex)], texCoords).r;
-=======
-    vec4 albedoMSample = texture(bindless_color_textures[nonuniformEXT (pushConstants.albedoMIndex)], texCoords);
-    vec4 normalRSample = texture(bindless_color_textures[nonuniformEXT (pushConstants.normalRIndex)], texCoords);
-    vec4 emissiveAOSample = texture(bindless_color_textures[nonuniformEXT (pushConstants.emissiveAOIndex)], texCoords);
-    vec4 positionSample = texture(bindless_color_textures[nonuniformEXT (pushConstants.positionIndex)], texCoords);
->>>>>>> 1ac6ff2d
 
     vec3 albedo = albedoMSample.rgb;
     float metallic = albedoMSample.a;
@@ -100,10 +92,9 @@
     // Point Light Calculations
     for (int i = 0; i < pointLights.count; i++) {
         PointLight light = pointLights.lights[i];
-        vec3 lightPos = light.position.xyz;
-        vec3 L = normalize(lightPos - position);
-        float attenuation = CalculateAttenuation(lightPos, position, light.range);
-        vec3 lightColor = light.color.rgb * attenuation;
+        vec3 L = normalize(light.position - position);
+        float attenuation = CalculateAttenuation(light.position, position, light.range);
+        vec3 lightColor = light.color * attenuation;
 
         Lo += CalculateBRDF(N, V, L, albedo, F0, metallic, roughness, lightColor);
     }
@@ -124,7 +115,7 @@
     float linearDepth = distance(position, camera.cameraPosition);
     float fogFactor = exp(-fogDensity * linearDepth);
 
-    outColor = vec4(mix(fogColor, litColor, fogFactor), 1.0);
+    outColor = vec4(litColor, 1.0);//vec4(mix(fogColor, litColor, fogFactor), 1.0);
 
     // We store brightness for bloom later on
     float brightnessStrength = dot(outColor.rgb, bloomSettings.colorWeights);
