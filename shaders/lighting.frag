--- conflicted
+++ resolved
@@ -5,22 +5,10 @@
 
 layout (push_constant) uniform PushConstants
 {
-<<<<<<< HEAD
-    uint albedoMIndex;    // RGB: Albedo,   A: Metallic
-    uint normalRIndex;    // RGB: Normal,   A: Roughness
-    uint emissiveAOIndex; // RGB: Emissive, A: AO
-    uint positionIndex;   // RGB: Position, A: Unused
-=======
     uint albedoMIndex;
     uint normalRIndex;
     uint emissiveAOIndex;
     uint positionIndex;
-
-    uint irradianceIndex;
-    uint prefilterIndex;
-    uint brdfLUTIndex;
-    uint shadowMapIndex;
->>>>>>> 86e0a3d1
 } pushConstants;
 
 layout (set = 1, binding = 0) uniform CameraUBO
