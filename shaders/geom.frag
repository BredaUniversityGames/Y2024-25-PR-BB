--- conflicted
+++ resolved
@@ -72,16 +72,10 @@
     vec4 normalSample = vec4(normalIn, 0.0);
     vec3 normal = normalIn;
 
-<<<<<<< HEAD
-    ivec2 pixelPos = ivec2(gl_FragCoord.xy);
-    if (instances[actualDrawID].transparency < bayer[pixelPos.x % 4][pixelPos.y % 4] && instances[actualDrawID].transparency != 1.0)
-=======
-
-    float alpha = instances[drawID].transparency;
+    float alpha = instances[actualDrawID].transparency;
 
     // If alpha is not fully opaque (1.0), apply noise dithering
     if (alpha < 1.0)
->>>>>>> 75a07a37
     {
         ivec2 pixelPos = ivec2(gl_FragCoord.xy);
         float noiseVal = randomFloatFromCoord(pixelPos);
