#version 460

<<<<<<< HEAD
#include "camera.glsl"
=======
#include "scene.glsl"
>>>>>>> 06746282

layout (set = 1, binding = 0) uniform CameraUBO
{
    Camera camera;
<<<<<<< HEAD
} cameraUbo;
=======
};
>>>>>>> 06746282


layout (location = 0) in vec3 inPosition;
layout (location = 1) in vec3 inNormal;
layout (location = 2) in vec4 inTangent;
layout (location = 3) in vec2 inTexCoord;

layout (location = 0) out vec2 texCoord;

void main()
{
    texCoord = inTexCoord;

<<<<<<< HEAD
    mat4 transform = cameraUbo.camera.view;

    transform = cameraUbo.camera.proj * transform;

    gl_Position = cameraUbo.camera.skydomeMVP * vec4(inPosition, 1.0);
=======
    mat4 transform = camera.view;

    transform = camera.proj * transform;

    gl_Position = camera.skydomeMVP * vec4(inPosition, 1.0);
>>>>>>> 06746282
}<|MERGE_RESOLUTION|>--- conflicted
+++ resolved
@@ -1,20 +1,11 @@
 #version 460
 
-<<<<<<< HEAD
-#include "camera.glsl"
-=======
 #include "scene.glsl"
->>>>>>> 06746282
 
 layout (set = 1, binding = 0) uniform CameraUBO
 {
     Camera camera;
-<<<<<<< HEAD
-} cameraUbo;
-=======
 };
->>>>>>> 06746282
-
 
 layout (location = 0) in vec3 inPosition;
 layout (location = 1) in vec3 inNormal;
@@ -27,17 +18,9 @@
 {
     texCoord = inTexCoord;
 
-<<<<<<< HEAD
-    mat4 transform = cameraUbo.camera.view;
-
-    transform = cameraUbo.camera.proj * transform;
-
-    gl_Position = cameraUbo.camera.skydomeMVP * vec4(inPosition, 1.0);
-=======
     mat4 transform = camera.view;
 
     transform = camera.proj * transform;
 
     gl_Position = camera.skydomeMVP * vec4(inPosition, 1.0);
->>>>>>> 06746282
 }