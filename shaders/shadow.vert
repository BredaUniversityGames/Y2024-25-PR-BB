#version 460

<<<<<<< HEAD
#include "camera.glsl"

struct Instance
{
    mat4 model;
    uint materialIndex;
};
=======
#include "scene.glsl"
>>>>>>> 06746282

layout (std430, set = 0, binding = 0) buffer InstanceData
{
    Instance instances[];
};

layout (set = 1, binding = 0) uniform SceneUBO
{
<<<<<<< HEAD
    Camera camera;
} cameraUbo;
=======
    Scene scene;
};
>>>>>>> 06746282

layout (location = 0) in vec3 inPosition;
layout (location = 0) out vec3 position;

void main() {
<<<<<<< HEAD
    position = (instances.data[gl_DrawID].model * vec4(inPosition, 1.0)).xyz;
    gl_Position = vec4(position, 1.0);
=======
    position = (instances[gl_DrawID].model * vec4(inPosition, 1.0)).xyz;
    gl_Position = (scene.directionalLight.lightVP) * vec4(position, 1.0);
>>>>>>> 06746282
}<|MERGE_RESOLUTION|>--- conflicted
+++ resolved
@@ -1,16 +1,6 @@
 #version 460
 
-<<<<<<< HEAD
-#include "camera.glsl"
-
-struct Instance
-{
-    mat4 model;
-    uint materialIndex;
-};
-=======
 #include "scene.glsl"
->>>>>>> 06746282
 
 layout (std430, set = 0, binding = 0) buffer InstanceData
 {
@@ -19,23 +9,13 @@
 
 layout (set = 1, binding = 0) uniform SceneUBO
 {
-<<<<<<< HEAD
-    Camera camera;
-} cameraUbo;
-=======
     Scene scene;
 };
->>>>>>> 06746282
 
 layout (location = 0) in vec3 inPosition;
 layout (location = 0) out vec3 position;
 
 void main() {
-<<<<<<< HEAD
-    position = (instances.data[gl_DrawID].model * vec4(inPosition, 1.0)).xyz;
-    gl_Position = vec4(position, 1.0);
-=======
     position = (instances[gl_DrawID].model * vec4(inPosition, 1.0)).xyz;
     gl_Position = (scene.directionalLight.lightVP) * vec4(position, 1.0);
->>>>>>> 06746282
 }