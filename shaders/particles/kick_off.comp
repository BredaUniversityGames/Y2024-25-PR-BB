--- conflicted
+++ resolved
@@ -1,11 +1,7 @@
 #version 460
 #include "particle_binds.glsl"
 
-<<<<<<< HEAD
 layout(set = 2, binding = 0) buffer CulledInstancesSSB
-=======
-layout (set = 2, binding = 1) buffer CulledInstanceSSB
->>>>>>> be40fa40
 {
     CulledInstances culledInstances;
 };
