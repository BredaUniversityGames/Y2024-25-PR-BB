#version 460
#include "particle_binds.glsl"

<<<<<<< HEAD
layout(set = 2, binding = 0) buffer CulledInstancesSSB
{
    CulledInstances culledInstances;
=======
layout (set = 2, binding = 0) buffer ParticleInstancesSSB
{
    ParticleInstance particleInstances[MAX_PARTICLES];
};

layout (set = 2, binding = 1) buffer CulledInstanceSSB
{
    CulledInstance culledInstance;
>>>>>>> be40fa40
};

layout (push_constant) uniform DeltaTime
{
    float deltaTime;
};

layout (local_size_x = 256, local_size_y = 1, local_size_z = 1) in;

void main()
{
    uint index = gl_GlobalInvocationID.x;
    uint aliveCount = particleCounters.aliveCount;
    if (index >= aliveCount)
    {
        return;
    }

    uint particleIndex = aliveBufferCURRENT[index];
    Particle particle = particles[particleIndex];

<<<<<<< HEAD
    particle.life -= deltaTime;

    if(particle.life > 0)
=======
    if (particle.life > 0)
>>>>>>> be40fa40
    {
        // simulate particles
        particle.velocity.y -= particle.mass * deltaTime;
        particle.position += particle.velocity * deltaTime;

        // TODO: kill particle on depth collision and break

        // write simulated particle back into particle buffer
        particles[particleIndex] = particle;

        // add to new alive list:
        uint newAliveIndex = atomicAdd(particleCounters.aliveCountAfterSimulation, 1);
        aliveBufferNEW[newAliveIndex] = particleIndex;

        // TODO: frustum culling
        // for now add all to culled list:
        uint culledIndex = atomicAdd(culledInstances.count, 1);
        ParticleInstance instance;
        instance.position = particle.position;
        instance.materialIndex = particle.materialIndex;
        instance.size = particle.size;
        culledInstances.instances[culledIndex] = instance;
    }
    else // if dead
    {
        // add to dead buffer
        uint deadIndex = atomicAdd(particleCounters.deadCount, 1);
        deadBuffer[deadIndex] = particleIndex;
    }
}<|MERGE_RESOLUTION|>--- conflicted
+++ resolved
@@ -1,20 +1,9 @@
 #version 460
 #include "particle_binds.glsl"
 
-<<<<<<< HEAD
 layout(set = 2, binding = 0) buffer CulledInstancesSSB
 {
     CulledInstances culledInstances;
-=======
-layout (set = 2, binding = 0) buffer ParticleInstancesSSB
-{
-    ParticleInstance particleInstances[MAX_PARTICLES];
-};
-
-layout (set = 2, binding = 1) buffer CulledInstanceSSB
-{
-    CulledInstance culledInstance;
->>>>>>> be40fa40
 };
 
 layout (push_constant) uniform DeltaTime
@@ -36,13 +25,9 @@
     uint particleIndex = aliveBufferCURRENT[index];
     Particle particle = particles[particleIndex];
 
-<<<<<<< HEAD
     particle.life -= deltaTime;
 
     if(particle.life > 0)
-=======
-    if (particle.life > 0)
->>>>>>> be40fa40
     {
         // simulate particles
         particle.velocity.y -= particle.mass * deltaTime;
