--- conflicted
+++ resolved
@@ -7,35 +7,6 @@
 set(SHADER_DIR "${CMAKE_CURRENT_SOURCE_DIR}")
 
 file(GLOB_RECURSE SHADERS CONFIGURE_DEPENDS
-<<<<<<< HEAD
-        SHADER_DIR/*.frag
-        SHADER_DIR/*.vert
-        SHADER_DIR/*.tesc
-        SHADER_DIR/*.tese
-        SHADER_DIR/*.geom
-        SHADER_DIR/*.comp
-)
-
-set(SHADERS
-        ${SHADER_DIR}/brdf_integration.frag
-        ${SHADER_DIR}/brdf_integration.vert
-        ${SHADER_DIR}/fullscreen.vert
-        ${SHADER_DIR}/gaussian_blur.frag
-        ${SHADER_DIR}/geom.frag
-        ${SHADER_DIR}/geom.vert
-        ${SHADER_DIR}/irradiance.frag
-        ${SHADER_DIR}/irradiance.vert
-        ${SHADER_DIR}/lighting.frag
-        ${SHADER_DIR}/prefilter.frag
-        ${SHADER_DIR}/prefilter.vert
-        ${SHADER_DIR}/shadow.vert
-        ${SHADER_DIR}/skydome.frag
-        ${SHADER_DIR}/skydome.vert
-        ${SHADER_DIR}/tonemapping.frag
-        ${SHADER_DIR}/debug.frag
-        ${SHADER_DIR}/debug.vert
-
-=======
         ${SHADER_DIR}/*.frag
         ${SHADER_DIR}/*.vert
         ${SHADER_DIR}/*.tesc
@@ -46,7 +17,6 @@
 
 file(GLOB_RECURSE GLSL_SHADERS CONFIGURE_DEPENDS
         ${SHADER_DIR}/*.glsl
->>>>>>> 30551b1c
 )
 
 set(SPIRV_BIN "${CMAKE_CURRENT_SOURCE_DIR}/bin")
