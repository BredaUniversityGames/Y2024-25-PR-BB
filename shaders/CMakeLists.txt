find_program(GLSLC glslc HINTS /usr/bin /usr/local/bin $ENV{VULKAN_SDK}/Bin/ $ENV{VULKAN_SDK}/Bin32/)

if (NOT GLSLC)
    message(FATAL_ERROR "glslc not found at ${GLSLC}")
endif ()

set(SHADER_DIR "${CMAKE_CURRENT_SOURCE_DIR}")

file(GLOB_RECURSE SHADERS CONFIGURE_DEPENDS
        ${SHADER_DIR}/*.frag
        ${SHADER_DIR}/*.vert
        ${SHADER_DIR}/*.tesc
        ${SHADER_DIR}/*.tese
        ${SHADER_DIR}/*.geom
        ${SHADER_DIR}/*.comp
<<<<<<< HEAD
=======
)

file(GLOB_RECURSE GLSL_SHADERS CONFIGURE_DEPENDS
        ${SHADER_DIR}/*.glsl
>>>>>>> 4bdfc994
)

set(SPIRV_BIN "${CMAKE_CURRENT_SOURCE_DIR}/bin")
file(MAKE_DIRECTORY ${SPIRV_BIN})

function(compile_shader shader)
    get_filename_component(FILE_NAME ${shader} NAME)
    set(SPIRV_OUTPUT "${SPIRV_BIN}/${FILE_NAME}.spv")

    add_custom_command(
            OUTPUT ${SPIRV_OUTPUT}
            COMMAND "${GLSLC}" ${shader} -o ${SPIRV_OUTPUT}
            COMMAND_EXPAND_LISTS
            COMMENT "Compiling ${shader} to SPIR-V"
            DEPENDS ${shader} ${GLSL_SHADERS}
            VERBATIM
    )

    list(APPEND SPIRV_SHADERS ${SPIRV_OUTPUT})
    set(SPIRV_SHADERS ${SPIRV_SHADERS} PARENT_SCOPE)
endfunction()

foreach (SHADER ${SHADERS})
    compile_shader(${SHADER})
endforeach ()

add_custom_target(Shaders ALL DEPENDS ${SPIRV_SHADERS})<|MERGE_RESOLUTION|>--- conflicted
+++ resolved
@@ -13,13 +13,10 @@
         ${SHADER_DIR}/*.tese
         ${SHADER_DIR}/*.geom
         ${SHADER_DIR}/*.comp
-<<<<<<< HEAD
-=======
 )
 
 file(GLOB_RECURSE GLSL_SHADERS CONFIGURE_DEPENDS
         ${SHADER_DIR}/*.glsl
->>>>>>> 4bdfc994
 )
 
 set(SPIRV_BIN "${CMAKE_CURRENT_SOURCE_DIR}/bin")
