#version 460

<<<<<<< HEAD
#include "camera.glsl"

struct Instance
{
    mat4 model;
    uint materialIndex;
    float boundingRadius;
};
=======
#include "scene.glsl"
>>>>>>> 06746282

layout (std430, set = 1, binding = 0) buffer InstanceData
{
    Instance instances[];
};

layout (set = 2, binding = 0) uniform CameraUBO
{
    Camera camera;
<<<<<<< HEAD
} cameraUbo;
=======
};
>>>>>>> 06746282


layout (location = 0) in vec3 inPosition;
layout (location = 1) in vec3 inNormal;
layout (location = 2) in vec4 inTangent;
layout (location = 3) in vec2 inTexCoord;

layout (location = 0) out vec3 position;
layout (location = 1) out vec3 normal;
layout (location = 2) out vec2 texCoord;
layout (location = 4) out mat3 TBN;
layout (location = 3) out flat int drawID;

void main()
{
    mat4 modelTransform = instances[gl_DrawID].model;
    drawID = gl_DrawID;

    position = (modelTransform * vec4(inPosition, 1.0)).xyz;
    normal = normalize((modelTransform * vec4(inNormal, 0.0)).xyz);
    vec3 tangent = normalize((modelTransform * vec4(inTangent.xyz, 0.0)).xyz);
    vec3 bitangent = normalize((modelTransform * vec4(inTangent.w * cross(inNormal, inTangent.xyz), 0.0)).xyz);
    TBN = mat3(tangent, bitangent, normal);
    texCoord = inTexCoord;

<<<<<<< HEAD
    gl_Position = (cameraUbo.camera.VP) * vec4(position, 1.0);
=======
    gl_Position = (camera.VP) * vec4(position, 1.0);
>>>>>>> 06746282
}<|MERGE_RESOLUTION|>--- conflicted
+++ resolved
@@ -1,17 +1,6 @@
 #version 460
 
-<<<<<<< HEAD
-#include "camera.glsl"
-
-struct Instance
-{
-    mat4 model;
-    uint materialIndex;
-    float boundingRadius;
-};
-=======
 #include "scene.glsl"
->>>>>>> 06746282
 
 layout (std430, set = 1, binding = 0) buffer InstanceData
 {
@@ -21,12 +10,7 @@
 layout (set = 2, binding = 0) uniform CameraUBO
 {
     Camera camera;
-<<<<<<< HEAD
-} cameraUbo;
-=======
 };
->>>>>>> 06746282
-
 
 layout (location = 0) in vec3 inPosition;
 layout (location = 1) in vec3 inNormal;
@@ -51,9 +35,5 @@
     TBN = mat3(tangent, bitangent, normal);
     texCoord = inTexCoord;
 
-<<<<<<< HEAD
-    gl_Position = (cameraUbo.camera.VP) * vec4(position, 1.0);
-=======
     gl_Position = (camera.VP) * vec4(position, 1.0);
->>>>>>> 06746282
 }