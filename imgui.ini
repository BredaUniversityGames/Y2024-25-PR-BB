[Window][Debug##Default]
Pos=60,60
Size=400,400
Collapsed=0

[Window][Performance metrics]
<<<<<<< HEAD
Pos=1586,34
=======
Pos=722,223
>>>>>>> 9a145594
Size=320,639
Collapsed=0

[Window][Model handler]
Pos=57,725
Size=156,89
Collapsed=0

[Window][Scene]
<<<<<<< HEAD
Pos=657,488
=======
Pos=44,282
>>>>>>> 9a145594
Size=516,584
Collapsed=0

[Window][Light Debug]
<<<<<<< HEAD
Pos=20,54
Size=540,728
=======
Pos=52,235
Size=528,685
>>>>>>> 9a145594
Collapsed=1

[Window][Bloom Settings]
Pos=60,49
Size=324,135
Collapsed=0

[Window][Renderer Stats]
Pos=395,60
Size=280,82
Collapsed=0
<|MERGE_RESOLUTION|>--- conflicted
+++ resolved
@@ -4,11 +4,7 @@
 Collapsed=0
 
 [Window][Performance metrics]
-<<<<<<< HEAD
-Pos=1586,34
-=======
 Pos=722,223
->>>>>>> 9a145594
 Size=320,639
 Collapsed=0
 
@@ -18,22 +14,13 @@
 Collapsed=0
 
 [Window][Scene]
-<<<<<<< HEAD
-Pos=657,488
-=======
 Pos=44,282
->>>>>>> 9a145594
 Size=516,584
 Collapsed=0
 
 [Window][Light Debug]
-<<<<<<< HEAD
-Pos=20,54
-Size=540,728
-=======
 Pos=52,235
 Size=528,685
->>>>>>> 9a145594
 Collapsed=1
 
 [Window][Bloom Settings]
