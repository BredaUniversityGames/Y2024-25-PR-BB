--- conflicted
+++ resolved
@@ -19,7 +19,6 @@
         GIT_SHALLOW TRUE
         GIT_PROGRESS TRUE
 )
-
 
 FetchContent_MakeAvailable(SpdLog)
 
@@ -224,15 +223,12 @@
         PUBLIC imgui_entt_entity_editor
 )
 
-<<<<<<< HEAD
-=======
 # Enable Unity for external libraries
 
 if (USE_UNITY_BUILD)
     target_enable_unity(Jolt)
 endif ()
 
->>>>>>> 6332e6df
 # Main External Library
 
 add_library(External INTERFACE)
