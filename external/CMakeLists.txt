--- conflicted
+++ resolved
@@ -158,7 +158,6 @@
     target_compile_definitions(Jolt PUBLIC JPH_DEBUG_RENDERER)
 endif ()
 
-<<<<<<< HEAD
 SET_INTERPROCEDURAL_OPTIMIZATION()
 
 # Set compiler options for Jolt
@@ -193,8 +192,6 @@
 override_option(SPIRV_REFLECT_STATIC_LIB ON)
 FetchContent_MakeAvailable(SPIRV-Reflect)
 
-=======
->>>>>>> 9856e044
 # ImGUI and ImPlot (cannot be used with FetchContent without forking)
 
 file(GLOB imgui_sources CONFIGURE_DEPENDS "imgui/*.cpp")
@@ -226,15 +223,12 @@
         PUBLIC implot
 )
 
-<<<<<<< HEAD
-=======
 # Enable Unity for external libraries
 
 if (USE_UNITY_BUILD)
     target_enable_unity(Jolt)
-endif()
-
->>>>>>> 9856e044
+endif ()
+
 # Main External Library
 
 add_library(External INTERFACE)
