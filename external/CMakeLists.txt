--- conflicted
+++ resolved
@@ -111,9 +111,5 @@
         INTERFACE glm
         INTERFACE stb
         INTERFACE entt/src/entt
-<<<<<<< HEAD
         INTERFACE ${cereal_SOURCE_DIR}/include
 )
-=======
-)
->>>>>>> eea5bb88
