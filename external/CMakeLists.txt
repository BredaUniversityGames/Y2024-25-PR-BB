--- conflicted
+++ resolved
@@ -258,31 +258,4 @@
 elseif (LINUX)
     target_compile_options(VulkanAPI
             INTERFACE -DVK_USE_PLATFORM_XLIB_KHR)
-<<<<<<< HEAD
-endif ()
-
-target_link_libraries(External
-        INTERFACE ImGui
-        INTERFACE SDL3::SDL3-static
-        INTERFACE magic_enum::magic_enum
-        INTERFACE spdlog::spdlog
-        INTERFACE glm::glm
-        INTERFACE EnTT::EnTT
-        INTERFACE freetype
-        INTERFACE VulkanMemoryAllocator
-        INTERFACE fastgltf::fastgltf
-        INTERFACE spirv-reflect-static
-        INTERFACE VulkanAPI
-        INTERFACE Jolt
-        INTERFACE Steamworks
-        INTERFACE FMOD
-)
-
-target_include_directories(External
-        INTERFACE external/SDL/include
-        INTERFACE stb
-        INTERFACE ${cereal_SOURCE_DIR}/include
-)
-=======
-endif ()
->>>>>>> 8e42e31a
+endif ()