
<<<<<<< HEAD
## TODO: the external library should not exist after module transition
## Ideally, only add_subdirectory or fetch content calls will be here
## and each module will link to their required libraries
=======
include(FetchContent)
>>>>>>> 5a025df4

# ImGUI and ImPlot

file(GLOB imgui_sources CONFIGURE_DEPENDS "imgui/*.cpp")
file(GLOB imgui_headers CONFIGURE_DEPENDS "imgui/*.h")

set(imgui_files ${imgui_sources} ${imgui_headers}
        imgui/misc/cpp/imgui_stdlib.cpp
        imgui/misc/freetype/imgui_freetype.cpp
        imgui/backends/imgui_impl_vulkan.cpp
        imgui/backends/imgui_impl_sdl3.cpp
)

file(GLOB implot_sources CONFIGURE_DEPENDS "implot/*.cpp")
file(GLOB implot_headers CONFIGURE_DEPENDS "implot/*.h")
set(implot_files ${implot_sources} ${implot_headers})

add_library(ImGui ${imgui_files} ${implot_files})

target_include_directories(ImGui
        PRIVATE freetype/include
        PRIVATE Vulkan-Headers/include
        PRIVATE SDL/include
        PUBLIC imgui
        PUBLIC imgui/backends
        PUBLIC implot
)

# Magic Enum

add_subdirectory(magic_enum)

# SpdLog

add_subdirectory(spdlog)

# Vulkan

#TODO: Check if you can remove Vulkan-Headers from repo
find_package(Vulkan REQUIRED)

add_library(VulkanAPI INTERFACE)
target_link_libraries(VulkanAPI INTERFACE ${Vulkan_LIBRARY})
target_include_directories(VulkanAPI INTERFACE Vulkan-Headers/include)

# Vulkan Memory allocator

add_subdirectory(VulkanMemoryAllocator)

# FastGLTF

add_subdirectory(fastgltf)

# Cereal

FetchContent_Declare(
        cereal
        GIT_REPOSITORY https://github.com/USCiLab/cereal.git
        GIT_TAG v1.3.2
        GIT_SHALLOW TRUE)

set(SKIP_PERFORMANCE_COMPARISON ON)
set(BUILD_SANDBOX OFF )
set(BUILD_TESTS OFF )
set(BUILD_DOC OFF )

FetchContent_MakeAvailable(cereal)

set(SKIP_PERFORMANCE_COMPARISON OFF)
set(BUILD_DOC "Build documentation" ON)
set(BUILD_SANDBOX "Build sandbox examples" ON)
set(BUILD_TESTS ON)
# Tracy Profiler

set(TRACY_ENABLE ON CACHE BOOL "" FORCE)
set(TRACY_ON_DEMAND ON CACHE BOOL "" FORCE)
add_subdirectory(tracy)

# EnTT

add_subdirectory(entt)

# GLM

add_subdirectory(glm)

# SDL

set(SDL_SHARED OFF CACHE BOOL "" FORCE)
set(SDL_STATIC ON CACHE BOOL "" FORCE)
add_subdirectory(SDL)

# Main External Library

add_library(External INTERFACE)

if (WIN32)
    target_compile_options(External INTERFACE -DVK_USE_PLATFORM_WIN32_KHR)
elseif (LINUX)
    target_compile_options(External INTERFACE -DVK_USE_PLATFORM_XLIB_KHR)
endif ()

target_link_libraries(External
        INTERFACE ImGui
        INTERFACE SDL3::SDL3-static
        INTERFACE magic_enum::magic_enum
        INTERFACE VulkanMemoryAllocator
        INTERFACE fastgltf::fastgltf
        INTERFACE VulkanAPI
)

target_include_directories(External
        INTERFACE external/SDL/include
        INTERFACE stb
        INTERFACE entt/src/entt
        INTERFACE ${cereal_SOURCE_DIR}/include
)
<|MERGE_RESOLUTION|>--- conflicted
+++ resolved
@@ -1,11 +1,9 @@
 
-<<<<<<< HEAD
 ## TODO: the external library should not exist after module transition
 ## Ideally, only add_subdirectory or fetch content calls will be here
 ## and each module will link to their required libraries
-=======
+
 include(FetchContent)
->>>>>>> 5a025df4
 
 # ImGUI and ImPlot
 
