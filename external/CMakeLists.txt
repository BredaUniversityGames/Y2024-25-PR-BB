include(FetchContent)

# Macro for overriding default values for options before adding a library
macro(override_option option_name option_value)
    set(${option_name} ${option_value} CACHE BOOL "" FORCE)
endmacro()

# Magic Enum

FetchContent_Declare(
        MagicEnum
        GIT_REPOSITORY https://github.com/Neargye/magic_enum.git
        GIT_TAG v0.9.6
        GIT_SHALLOW TRUE
        GIT_PROGRESS TRUE
)

FetchContent_MakeAvailable(MagicEnum)

# SpdLog

FetchContent_Declare(
        SpdLog
        GIT_REPOSITORY https://github.com/gabime/spdlog.git
        GIT_TAG v1.14.1
        GIT_SHALLOW TRUE
        GIT_PROGRESS TRUE
)

FetchContent_MakeAvailable(SpdLog)

# Vulkan

find_package(Vulkan REQUIRED)

add_library(VulkanAPI INTERFACE)
target_link_libraries(VulkanAPI INTERFACE ${Vulkan_LIBRARY})
target_include_directories(VulkanAPI INTERFACE Vulkan-Headers/include)

# Vulkan Memory allocator

FetchContent_Declare(
        VMA
        GIT_REPOSITORY https://github.com/GPUOpen-LibrariesAndSDKs/VulkanMemoryAllocator.git
        GIT_TAG v3.1.0
        GIT_SHALLOW TRUE
        GIT_PROGRESS TRUE
)

FetchContent_MakeAvailable(VMA)

# FastGLTF

FetchContent_Declare(
        FastGLTF
        GIT_REPOSITORY https://github.com/spnda/fastgltf.git
        GIT_TAG v0.8.0
        GIT_SHALLOW TRUE
        GIT_PROGRESS TRUE
)

FetchContent_MakeAvailable(FastGLTF)

# Cereal

FetchContent_Declare(
        cereal
        GIT_REPOSITORY https://github.com/USCiLab/cereal.git
        GIT_TAG v1.3.2
        GIT_SHALLOW TRUE
        GIT_PROGRESS TRUE
)

option(BUILD_DOC "Build documentation" OFF)
option(BUILD_SANDBOX "Build sandbox examples" OFF)
option(SKIP_PERFORMANCE_COMPARISON "Skip building performance sandbox comparison (requires boost)" ON)

FetchContent_MakeAvailable(cereal)

# Tracy Profiler

FetchContent_Declare(
        Tracy
        GIT_REPOSITORY https://github.com/wolfpld/tracy.git
        GIT_TAG v0.11.1
        GIT_SHALLOW TRUE
        GIT_PROGRESS TRUE
)

override_option(TRACY_ENABLE ON)
override_option(TRACY_ON_DEMAND ON)
FetchContent_MakeAvailable(Tracy)

# EnTT

FetchContent_Declare(
        EnTT
        GIT_REPOSITORY https://github.com/skypjack/entt.git
        GIT_TAG v3.13.2
        GIT_SHALLOW TRUE
        GIT_PROGRESS TRUE
)

FetchContent_MakeAvailable(EnTT)

# SDL

FetchContent_Declare(
        SDL
        GIT_REPOSITORY https://github.com/libsdl-org/SDL.git
        GIT_TAG preview-3.1.3
        GIT_SHALLOW TRUE
        GIT_PROGRESS TRUE
)

override_option(SDL_SHARED OFF)
override_option(SDL_STATIC ON)
FetchContent_MakeAvailable(SDL)

# GLM

FetchContent_Declare(
        GLM
        GIT_REPOSITORY https://github.com/g-truc/glm.git
        GIT_TAG 1.0.1
        GIT_SHALLOW TRUE
        GIT_PROGRESS TRUE
)

FetchContent_MakeAvailable(GLM)

# GoogleTest

FetchContent_Declare(
        GoogleTest
        GIT_REPOSITORY https://github.com/google/googletest.git
        GIT_TAG v1.15.2
        GIT_SHALLOW TRUE
        GIT_PROGRESS TRUE
)

# For Windows: Prevent overriding the parent project's compiler/linker settings
override_option(gtest_force_shared_crt ON)
FetchContent_MakeAvailable(GoogleTest)

# ImGUI and ImPlot (cannot be used with FetchContent without forking)

file(GLOB imgui_sources CONFIGURE_DEPENDS "imgui/*.cpp")
file(GLOB imgui_headers CONFIGURE_DEPENDS "imgui/*.h")

set(imgui_files ${imgui_sources} ${imgui_headers}
        imgui/misc/cpp/imgui_stdlib.cpp
        imgui/misc/freetype/imgui_freetype.cpp
        imgui/backends/imgui_impl_vulkan.cpp
        imgui/backends/imgui_impl_sdl3.cpp
)

file(GLOB implot_sources CONFIGURE_DEPENDS "implot/*.cpp")
file(GLOB implot_headers CONFIGURE_DEPENDS "implot/*.h")
set(implot_files ${implot_sources} ${implot_headers})

add_library(ImGui ${imgui_files} ${implot_files})
target_compile_definitions(ImGui PRIVATE SDL_ENABLE_OLD_NAMES)

target_link_libraries(ImGui
        PRIVATE SDL3::SDL3-static
)

target_include_directories(ImGui
        PRIVATE freetype/include
        PRIVATE Vulkan-Headers/include
        PUBLIC imgui
        PUBLIC imgui/backends
        PUBLIC implot
)


# Main External Library

add_library(External INTERFACE)

if (WIN32)
    target_compile_options(External INTERFACE -DVK_USE_PLATFORM_WIN32_KHR)
elseif (LINUX)
    target_compile_options(External INTERFACE -DVK_USE_PLATFORM_XLIB_KHR)
endif ()

target_link_libraries(External
        INTERFACE ImGui
        INTERFACE SDL3::SDL3-static
        INTERFACE magic_enum::magic_enum
        INTERFACE spdlog::spdlog
        INTERFACE glm::glm
        INTERFACE EnTT::EnTT
        INTERFACE VulkanMemoryAllocator
        INTERFACE fastgltf::fastgltf
        INTERFACE VulkanAPI
)

target_include_directories(External
        INTERFACE external/SDL/include
<<<<<<< HEAD
        INTERFACE Vulkan-Headers/include
        INTERFACE stb 
=======
        INTERFACE stb
>>>>>>> 8ac352fe
        INTERFACE ${cereal_SOURCE_DIR}/include
)<|MERGE_RESOLUTION|>--- conflicted
+++ resolved
@@ -199,11 +199,6 @@
 
 target_include_directories(External
         INTERFACE external/SDL/include
-<<<<<<< HEAD
-        INTERFACE Vulkan-Headers/include
-        INTERFACE stb 
-=======
         INTERFACE stb
->>>>>>> 8ac352fe
         INTERFACE ${cereal_SOURCE_DIR}/include
 )