--- conflicted
+++ resolved
@@ -1,8 +1,3 @@
-<<<<<<< HEAD
-include(FetchContent)
-
-=======
->>>>>>> 385821e3
 include(FetchContent)
 
 # Macro for overriding default values for options before adding a library
@@ -72,17 +67,10 @@
         GIT_PROGRESS TRUE
 )
 
-<<<<<<< HEAD
-set(SKIP_PERFORMANCE_COMPARISON ON)
-set(BUILD_SANDBOX OFF)
-set(BUILD_TESTS OFF)
-set(BUILD_DOC OFF)
-=======
 override_option(SKIP_PERFORMANCE_COMPARISON ON)
 override_option(BUILD_SANDBOX OFF)
 override_option(BUILD_TESTS OFF)
 override_option(BUILD_DOC OFF)
->>>>>>> 385821e3
 
 FetchContent_MakeAvailable(cereal)
 
@@ -111,6 +99,32 @@
 )
 
 FetchContent_MakeAvailable(EnTT)
+
+# SDL
+
+FetchContent_Declare(
+        SDL
+        GIT_REPOSITORY https://github.com/libsdl-org/SDL.git
+        GIT_TAG preview-3.1.3
+        GIT_SHALLOW TRUE
+        GIT_PROGRESS TRUE
+)
+
+override_option(SDL_SHARED OFF)
+override_option(SDL_STATIC ON)
+FetchContent_MakeAvailable(SDL)
+
+# GLM
+
+FetchContent_Declare(
+        GLM
+        GIT_REPOSITORY https://github.com/g-truc/glm.git
+        GIT_TAG 1.0.1
+        GIT_SHALLOW TRUE
+        GIT_PROGRESS TRUE
+)
+
+FetchContent_MakeAvailable(GLM)
 
 # Jolt
 
@@ -143,32 +157,6 @@
         -Wno-error  # Do not treat warnings as errors
 )
 
-# SDL
-
-FetchContent_Declare(
-        SDL
-        GIT_REPOSITORY https://github.com/libsdl-org/SDL.git
-        GIT_TAG preview-3.1.3
-        GIT_SHALLOW TRUE
-        GIT_PROGRESS TRUE
-)
-
-override_option(SDL_SHARED OFF)
-override_option(SDL_STATIC ON)
-FetchContent_MakeAvailable(SDL)
-
-# GLM
-
-FetchContent_Declare(
-        GLM
-        GIT_REPOSITORY https://github.com/g-truc/glm.git
-        GIT_TAG 1.0.1
-        GIT_SHALLOW TRUE
-        GIT_PROGRESS TRUE
-)
-
-FetchContent_MakeAvailable(GLM)
-
 # GoogleTest
 
 FetchContent_Declare(
