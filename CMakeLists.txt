--- conflicted
+++ resolved
@@ -64,11 +64,7 @@
 
 # Add executable with settings based on configuration used
 if ("${CMAKE_PRESET_NAME}" STREQUAL "x64-Distribution")
-<<<<<<< HEAD
-    add_executable(CustomTech WIN32 "engine/main.cpp")
-=======
     add_executable(CustomTech WIN32 "engine/main.cpp" ${APP_ICON_RESOURCE_WINDOWS})
->>>>>>> 4246c68d
 elseif ("${CMAKE_PRESET_NAME}" STREQUAL "WSL-Distribution")
     add_executable(CustomTech "engine/main.cpp")
     set_target_properties(CustomTech
@@ -76,15 +72,10 @@
             LINK_FLAGS "-mwindows"
     )
 else ()
-<<<<<<< HEAD
-    add_executable(CustomTech "engine/main.cpp")
-endif ()
-=======
     add_executable(CustomTech "engine/main.cpp" ${APP_ICON_RESOURCE_WINDOWS})
 endif ()
 
 set_target_properties(CustomTech PROPERTIES OUTPUT_NAME "Blightspire")
->>>>>>> 4246c68d
 
 target_link_libraries(CustomTech
         PRIVATE ProjectSettings
