--- conflicted
+++ resolved
@@ -401,9 +401,6 @@
 # JetBrains Rider
 *.sln.iml
 
-<<<<<<< HEAD
-*.idea/
-=======
 # Covers JetBrains IDEs: IntelliJ, RubyMine, PhpStorm, AppCode, PyCharm, CLion, Android Studio, WebStorm and Rider
 # Reference: https://intellij-support.jetbrains.com/hc/en-us/articles/206544839
 
@@ -493,4 +490,3 @@
 
 # *.iml
 # modules.xml
->>>>>>> 8bf74b2b
