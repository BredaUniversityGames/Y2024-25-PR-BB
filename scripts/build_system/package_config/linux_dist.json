--- conflicted
+++ resolved
@@ -10,15 +10,9 @@
   ],
   "files": [
     "settings.json",
-<<<<<<< HEAD
     "build/WSL-Distribution/libsteam_api.so",
     "build/WSL-Distribution/libfmod.so.14",
     "build/WSL-Distribution/libfmodstudio.so.14"
-=======
-    "build/WSL-Release/libsteam_api.so",
-    "build/WSL-Release/libfmod.so.14",
-    "build/WSL-Release/libfmodstudio.so.14",
     "game_analytics_keys.txt"
->>>>>>> 3dbd7803
   ]
 }