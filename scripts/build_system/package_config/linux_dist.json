--- conflicted
+++ resolved
@@ -1,11 +1,7 @@
 {
   "output": "package/linux-dist",
   "executables": [
-<<<<<<< HEAD
     "build/WSL-Distribution/Blightspire"
-=======
-    "build/WSL-Distribution/CustomTech"
->>>>>>> ca38a2be
   ],
   "assets": [
     "assets",
@@ -16,11 +12,7 @@
     "settings.json",
     "build/WSL-Distribution/libsteam_api.so",
     "build/WSL-Distribution/libfmod.so.14",
-<<<<<<< HEAD
-    "build/WSL-Distribution/libfmodstudio.so.14"
-=======
     "build/WSL-Distribution/libfmodstudio.so.14",
->>>>>>> ca38a2be
     "game_analytics_keys.txt"
   ]
 }