--- conflicted
+++ resolved
@@ -12,12 +12,7 @@
     "settings.json",
     "build/WSL-Distribution/libsteam_api.so",
     "build/WSL-Distribution/libfmod.so.14",
-<<<<<<< HEAD
     "build/WSL-Distribution/libfmodstudio.so.14",
-    "game_analytics_keys.txt",
-    "version.txt"
-=======
-    "build/WSL-Distribution/libfmodstudio.so.14"
->>>>>>> 72a507d9
+	"version.txt"
   ]
 }