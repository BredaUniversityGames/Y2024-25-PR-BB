--- conflicted
+++ resolved
@@ -10,15 +10,9 @@
   ],
   "files": [
     "settings.json",
-<<<<<<< HEAD
     "build/x64-Distribution/steam_api64.dll",
     "build/x64-Distribution/fmod.dll",
     "build/x64-Distribution/fmodstudio.dll"
-=======
-    "build/x64-Release/steam_api64.dll",
-    "build/x64-Release/fmod.dll",
-    "build/x64-Release/fmodstudio.dll",
     "game_analytics_keys.txt"
->>>>>>> 3dbd7803
   ]
 }