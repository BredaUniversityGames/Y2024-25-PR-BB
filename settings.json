{
    "data": {
        "cereal_class_version": 1,
        "fog": {
            "cereal_class_version": 0,
            "color": {
                "x": 0.5904761552810669,
                "y": 0.1574603021144867,
                "z": 0.1574603021144867
            },
            "density": 15.899999618530274,
            "height": 3.3299999237060549
        },
        "ssao": {
            "cereal_class_version": 0,
            "strength": 2.0,
            "bias": 0.009999999776482582,
            "radius": 0.20000000298023225,
            "minDistance": 1.0,
            "maxDistance": 3.0
        },
        "fxaa": {
            "cereal_class_version": 0,
            "enableFXAA": true,
            "edgeThresholdMin": 0.031199999153614045,
            "edgeThresholdMax": 0.125,
            "subPixelQuality": 1.2000000476837159,
            "iterations": 12
        },
        "bloom": {
            "cereal_class_version": 1,
            "colorWeights": {
                "x": 0.2125999927520752,
                "y": 0.7152000069618225,
                "z": 0.0722000002861023
            },
            "strength": 0.5,
            "gradientStrength": 0.05000000074505806,
            "maxBrightnessExtraction": 5.0,
            "filterRadius": 0.004999999888241291
        },
        "tonemapping": {
<<<<<<< HEAD
            "cereal_class_version": 5,
            "tonemappingFunction": 8,
            "exposure": 0.7749999761581421,
            "enableVignette": true,
            "vignetteIntensity": 0.7699999809265137,
            "enableLensDistortion": false,
            "lensDistortionIntensity": -0.04899999871850014,
=======
            "cereal_class_version": 6,
            "tonemappingFunction": 7,
            "exposure": 1.0470000505447388,
            "enableVignette": true,
            "vignetteIntensity": 0.13899999856948853,
            "enableLensDistortion": true,
            "lensDistortionIntensity": -0.03999999910593033,
>>>>>>> 185dcc17
            "lensDistortionCubicIntensity": -0.23399999737739564,
            "screenScale": 0.9879999756813049,
            "enableToneAdjustments": true,
            "brightness": 0.09000000357627869,
            "contrast": 1.4500000476837159,
            "saturation": 0.7599999904632568,
            "vibrance": 0.9750000238418579,
            "hue": 0.9850000143051148,
            "enablePixelization": true,
<<<<<<< HEAD
            "minPixelSize": 1.0,
            "maxPixelSize": 4.0,
            "pixelizationLevels": 8.0,
            "pixelizationDepthBias": 20.0,
            "enablePalette": false,
            "ditherAmount": 0.029999999329447748,
            "paletteAmount": 0.3499999940395355,
=======
            "minPixelSize": 2.0,
            "maxPixelSize": 4.0,
            "pixelizationLevels": 8.0,
            "pixelizationDepthBias": 20.0,
            "enablePalette": true,
            "ditherAmount": 0.125,
            "paletteAmount": 0.800000011920929,
>>>>>>> 185dcc17
            "palette": {
                "value0": {
                    "x": 0.47058823704719546,
                    "y": 0.47058823704719546,
                    "z": 0.47058823704719546,
                    "w": 1.0
                },
                "value1": {
                    "x": 0.0235294122248888,
                    "y": 0.0235294122248888,
                    "z": 0.0235294122248888,
                    "w": 1.0
                },
                "value2": {
                    "x": 0.3686274588108063,
                    "y": 0.16862745583057404,
                    "z": 0.08627451211214066,
                    "w": 1.0
                },
                "value3": {
                    "x": 0.6745098233222961,
                    "y": 0.07058823853731156,
                    "z": 0.07058823853731156,
                    "w": 1.0
                },
                "value4": {
                    "x": 0.05882352963089943,
                    "y": 0.05882352963089943,
                    "z": 0.05882352963089943,
                    "w": 1.0
                }
            },
            "skyColor": {
                "x": 0.6010363101959229,
                "y": 0.07474026829004288,
                "z": 0.07474026829004288,
                "w": 1.0
            },
            "sunColor": {
                "x": 0.03785337507724762,
                "y": 0.7305699586868286,
                "z": 0.07374533265829086,
                "w": 1.0
            },
            "cloudsColor": {
                "x": 0.4559585452079773,
                "y": 0.31657224893569949,
                "z": 0.31657224893569949,
                "w": 1.0
            },
            "voidColor": {
                "x": 0.3730570077896118,
                "y": 0.2556285262107849,
                "z": 0.2435501664876938,
                "w": 1.0
            }
        },
        "lighting": {
            "cereal_class_version": 0,
            "ambientStrength": 1.9500000476837159,
            "ambientShadowStrength": 0.4099999964237213
        }
    }
}<|MERGE_RESOLUTION|>--- conflicted
+++ resolved
@@ -8,8 +8,8 @@
                 "y": 0.1574603021144867,
                 "z": 0.1574603021144867
             },
-            "density": 15.899999618530274,
-            "height": 3.3299999237060549
+            "density": 0.2199999988079071,
+            "height": 0.2199999988079071
         },
         "ssao": {
             "cereal_class_version": 0,
@@ -40,15 +40,6 @@
             "filterRadius": 0.004999999888241291
         },
         "tonemapping": {
-<<<<<<< HEAD
-            "cereal_class_version": 5,
-            "tonemappingFunction": 8,
-            "exposure": 0.7749999761581421,
-            "enableVignette": true,
-            "vignetteIntensity": 0.7699999809265137,
-            "enableLensDistortion": false,
-            "lensDistortionIntensity": -0.04899999871850014,
-=======
             "cereal_class_version": 6,
             "tonemappingFunction": 7,
             "exposure": 1.0470000505447388,
@@ -56,25 +47,15 @@
             "vignetteIntensity": 0.13899999856948853,
             "enableLensDistortion": true,
             "lensDistortionIntensity": -0.03999999910593033,
->>>>>>> 185dcc17
             "lensDistortionCubicIntensity": -0.23399999737739564,
             "screenScale": 0.9879999756813049,
             "enableToneAdjustments": true,
-            "brightness": 0.09000000357627869,
-            "contrast": 1.4500000476837159,
-            "saturation": 0.7599999904632568,
-            "vibrance": 0.9750000238418579,
-            "hue": 0.9850000143051148,
+            "brightness": 0.0,
+            "contrast": 1.2000000476837159,
+            "saturation": 0.8399999737739563,
+            "vibrance": 0.9599999785423279,
+            "hue": 0.0,
             "enablePixelization": true,
-<<<<<<< HEAD
-            "minPixelSize": 1.0,
-            "maxPixelSize": 4.0,
-            "pixelizationLevels": 8.0,
-            "pixelizationDepthBias": 20.0,
-            "enablePalette": false,
-            "ditherAmount": 0.029999999329447748,
-            "paletteAmount": 0.3499999940395355,
-=======
             "minPixelSize": 2.0,
             "maxPixelSize": 4.0,
             "pixelizationLevels": 8.0,
@@ -82,7 +63,6 @@
             "enablePalette": true,
             "ditherAmount": 0.125,
             "paletteAmount": 0.800000011920929,
->>>>>>> 185dcc17
             "palette": {
                 "value0": {
                     "x": 0.47058823704719546,
