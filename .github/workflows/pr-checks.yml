name: PR-Checks

# For more info on the checks enabled see: https://clang.llvm.org/extra/clang-tidy/checks/list.html

on:
  workflow_dispatch:
  push:
    branches: [ "main" ]
  pull_request:
    branches: [ "main" ]

jobs:
  build-project:
    name: Build and Test Project

    strategy:
      fail-fast: true
      matrix:
        platform: [ ubuntu-latest, windows-latest ]
        configuration: [ Debug, Release ]

    runs-on: ${{ matrix.platform }}

    env:
<<<<<<< HEAD
      OPTION_ARGS: -DWARNINGS_AS_ERRORS=ON -DCOMPILE_SHADERS=OFF -DENABLE_PCH=OFF -DUSE_UNITY_BUILD=ON
=======
      OPTION_ARGS: -DWARNINGS_AS_ERRORS=ON -DCOMPILE_SHADERS=OFF -DENABLE_PCH=OFF
>>>>>>> 09bd05f7
      COMPILER: -DCMAKE_C_COMPILER=gcc -DCMAKE_CXX_COMPILER=g++
      PRESET_PREFIX: ${{ matrix.platform == 'windows-latest' && 'x64' || matrix.platform == 'ubuntu-latest' && 'WSL' }}
      PRESET_SUFFIX: ${{ matrix.configuration }}

    steps:
      # Check out project

      - name: Checkout Project
        uses: actions/checkout@v4
        with:
          submodules: 'true'

      # Install all dependencies

      - name: Setup Ninja
        uses: ashutoshvarma/setup-ninja@master

      - name: Setup Vulkan SDK
        uses: humbletim/setup-vulkan-sdk@v1.2.0
        with:
          vulkan-query-version: latest
          vulkan-components: Vulkan-Headers, Vulkan-Loader
          vulkan-use-cache: true

      # Configure, Build and Test

      - name: Configure Project
        run: cmake --preset ${{ env.PRESET_PREFIX }}-${{ env.PRESET_SUFFIX }} ${{ env.COMPILER }} ${{ env.OPTION_ARGS }}

      - name: Build Project
        run: cmake --build build/${{ env.PRESET_PREFIX }}-${{ env.PRESET_SUFFIX }}

      - name: Test Project
        run: build/${{ env.PRESET_PREFIX }}-${{ env.PRESET_SUFFIX }}/UnitTests
          <|MERGE_RESOLUTION|>--- conflicted
+++ resolved
@@ -22,11 +22,7 @@
     runs-on: ${{ matrix.platform }}
 
     env:
-<<<<<<< HEAD
       OPTION_ARGS: -DWARNINGS_AS_ERRORS=ON -DCOMPILE_SHADERS=OFF -DENABLE_PCH=OFF -DUSE_UNITY_BUILD=ON
-=======
-      OPTION_ARGS: -DWARNINGS_AS_ERRORS=ON -DCOMPILE_SHADERS=OFF -DENABLE_PCH=OFF
->>>>>>> 09bd05f7
       COMPILER: -DCMAKE_C_COMPILER=gcc -DCMAKE_CXX_COMPILER=g++
       PRESET_PREFIX: ${{ matrix.platform == 'windows-latest' && 'x64' || matrix.platform == 'ubuntu-latest' && 'WSL' }}
       PRESET_SUFFIX: ${{ matrix.configuration }}
