import "engine_api.wren" for Engine, TimeModule, ECS, Entity, Vec3, Vec2, Quat, Math, AnimationControlComponent, TransformComponent, Input, Keycode, SpawnEmitterFlagBits, EmitterPresetID

class Weapons {
    static pistol {0}
    static shotgun {1}
    static knife {2}
}

class Pistol {
    construct new(engine) {
        _damage = 20
        _range = 50
        _rangeVector = Vec3.new(_range, _range, _range)
        _attackSpeed = 0.2 * 1000
        _maxAmmo = 6
        _ammo = _maxAmmo
        _cooldown = 0
        _reloadTimer = 0
        _reloadSpeed = 1.2 * 1000
        
        _attackSFX = "event:/Weapons/Pistol"
        _reloadSFX = ""
        _equipSFX = ""
        
        _attackAnim = "Shoot"
        _reloadAnim = "Reload"
        _equipAnim = "" 

        _mesh = ""
    }

    reload (engine) {
        System.print("Pistol reload")

        var gun = engine.GetECS().GetEntityByName("AnimatedRifle")
        var gunAnimations = gun.GetAnimationControlComponent()
        if(engine.GetInput().GetDigitalAction("Reload").IsPressed() && gunAnimations.AnimationFinished()) {
            gunAnimations.Play(_reloadAnim, 1.0, false)
        }

        _reloadTimer = _reloadSpeed
        _ammo = _maxAmmo
    }

    attack(engine, deltaTime) {

        if (_cooldown <= 0 && _ammo > 0 && _reloadTimer <= 0) {
            _ammo = _ammo - 1
            System.print("Pistol shoot")

            var player = engine.GetECS().GetEntityByName("Camera")
            var gun = engine.GetECS().GetEntityByName("AnimatedRifle")

            // Play shooting audio
            var eventInstance = engine.GetAudio().PlayEventOnce(_attackSFX)
            var audioEmitter = player.GetAudioEmitterComponent()
            audioEmitter.AddEvent(eventInstance)

            // Spawn particles
            var playerTransform = player.GetTransformComponent()
            var translation = playerTransform.GetWorldTranslation()
            var rotation = playerTransform.GetWorldRotation()
            var forward = Math.ToVector(rotation)
            var up = rotation.mulVec3(Vec3.new(0, 1, 0))
            var right = Math.Cross(forward, up)
            var start = translation + forward * Vec3.new(1, 1, 1) - right * Vec3.new(0.09, 0.09, 0.09) - up * Vec3.new(0.12, 0.12, 0.12) 
            var end = translation + forward * _rangeVector
            var direction = (end - start).normalize()
            var rayHitInfo = engine.GetPhysics().ShootRay(start, direction, _range)

            if (!rayHitInfo.isEmpty) {
                end = rayHitInfo[0].position
                var entity = engine.GetECS().NewEntity()
                var transform = entity.AddTransformComponent()
                transform.translation = end
                var lifetime = entity.AddLifetimeComponent()
                lifetime.lifetime = 300.0
                var emitterFlags = SpawnEmitterFlagBits.eIsActive() | SpawnEmitterFlagBits.eSetCustomVelocity() // |
                engine.GetParticles().SpawnEmitter(entity, EmitterPresetID.eImpact(), emitterFlags, Vec3.new(0.0, 0.0, 0.0), rayHitInfo[0].normal * Vec3.new(10, 10, 10))
            }

            var length = (end - start).length()
            var i = 1.0
            while (i < length) {
                var entity = engine.GetECS().NewEntity()
                var transform = entity.AddTransformComponent()
                transform.translation = Math.Mix(start, end, i / length)
                var lifetime = entity.AddLifetimeComponent()
                lifetime.lifetime = 200.0
                var emitterFlags = SpawnEmitterFlagBits.eIsActive() | SpawnEmitterFlagBits.eSetCustomVelocity() // |
                engine.GetParticles().SpawnEmitter(entity, EmitterPresetID.eRay(), emitterFlags, Vec3.new(0.0, 0.0, 0.0), direction * Vec3.new(10, 10, 10))
                i = i + 5.0
            }

            // Play shooting animation
            var gunAnimations = gun.GetAnimationControlComponent()
            gunAnimations.Play(_attackAnim, 2.0, false)
            
            _cooldown = _attackSpeed
        } 
    }

    equip (engine) {
        System.print("Pistol equip")
    }

    cooldown {_cooldown}
    cooldown=(value) {_cooldown = value}

    reloadTimer {_reloadTimer}
    reloadTimer=(value) {_reloadTimer = value}

    ammo {_ammo}
    ammo=(value) {_ammo = value}

    maxAmmo {_maxAmmo}
}


class Shotgun {
    construct new(engine) {
        _damage = 8
        _damageDropoff = 0.5
        _raysPerShot = 9
        _range = 23
        _rangeVector = Vec3.new(_range, _range, _range)
        _attackSpeed = 0.8 * 1000
        _maxAmmo = 2
        _ammo = _maxAmmo
        _cooldown = 0
        _reloadTimer = 0
        _reloadSpeed = 0.4 * 1000
        _spread = [Vec2.new(0, 0), Vec2.new(-1, 1), Vec2.new(0, 1), Vec2.new(1, 1), Vec2.new(0, 2), Vec2.new(-1, -1), Vec2.new(0, -1), Vec2.new(1, -1), Vec2.new(0, -2)]

        _attackSFX = "event:/Weapons/Explosion"
        _reloadSFX = ""
        _equipSFX = ""
        
        _attackAnim = "Shoot"
        _reloadAnim = "Reload"
        _equipAnim = "" 

        _mesh = ""
    }
    
    reload (engine) {
        System.print("Shotgun reload")

        var gun = engine.GetECS().GetEntityByName("AnimatedRifle")
        var gunAnimations = gun.GetAnimationControlComponent()
        if(engine.GetInput().GetDigitalAction("Reload").IsPressed() && gunAnimations.AnimationFinished()) {
            gunAnimations.Play(_reloadAnim, 1.0, false)
        }

        _reloadTimer = _reloadSpeed
        _ammo = _maxAmmo
    }

    attack(engine, deltaTime) {   
        if (_cooldown <= 0 && _ammo > 0 && _reloadTimer <= 0) {
            _ammo = _ammo - 1
            System.print("Shotgun shoot")

            var player = engine.GetECS().GetEntityByName("Camera")
            var gun = engine.GetECS().GetEntityByName("AnimatedRifle")

            // Play shooting audio
            var shootingInstance = engine.GetAudio().PlayEventOnce(_attackSFX)
            var audioEmitter = player.GetAudioEmitterComponent()
            audioEmitter.AddEvent(shootingInstance)
            
            // Spawn particles
            var playerTransform = player.GetTransformComponent()
            var translation = playerTransform.GetWorldTranslation()
            var rotation = playerTransform.GetWorldRotation()
            var forward = Math.ToVector(rotation)
            var up = rotation.mulVec3(Vec3.new(0, 1, 0))
            var right = Math.Cross(forward, up)
            var start = translation + forward * Vec3.new(1, 1, 1) - right * Vec3.new(0.09, 0.09, 0.09) - up * Vec3.new(0.12, 0.12, 0.12) 
            var end = translation + forward * _rangeVector
            var direction = (end - start).normalize()
            
            var i = 0
            while (i < _raysPerShot) {
                var newDirection = Math.RotateForwardVector(direction, Vec2.new(_spread[i].x * 1, _spread[i].y * 1), up)                

                var rayHitInfo = engine.GetPhysics().ShootRay(start, newDirection, _range)
                
                var end = start + newDirection * _rangeVector
                
                if (!rayHitInfo.isEmpty) {
                    end = rayHitInfo[0].position
                }

                var length = (end - start).length()
                var j = 1.0
                while (j < length) {
                    var entity = engine.GetECS().NewEntity()
                    var transform = entity.AddTransformComponent()
                    transform.translation = Math.Mix(start, end, j / length)
                    var lifetime = entity.AddLifetimeComponent()
                    lifetime.lifetime = 200.0
                    var emitterFlags = SpawnEmitterFlagBits.eIsActive() | SpawnEmitterFlagBits.eSetCustomVelocity() // |
                    engine.GetParticles().SpawnEmitter(entity, EmitterPresetID.eShotgunShoot(), emitterFlags, Vec3.new(0.0, 0.0, 0.0), newDirection * Vec3.new(2, 2, 2))
                    j = j + 1.0
                }

                i = i + 1
            }
            // Play shooting animation
            var gunAnimations = gun.GetAnimationControlComponent()
            gunAnimations.Play(_attackAnim, 2.0, false)            
            _cooldown = _attackSpeed
        }
    }

    equip (engine) {
        System.print("Shotgun equip")    
    }

    cooldown {_cooldown}
    cooldown=(value) {_cooldown = value}

    reloadTimer {_reloadTimer}
    reloadTimer=(value) {_reloadTimer = value}

    ammo {_ammo}
    ammo=(value) {_ammo = value}

    maxAmmo {_maxAmmo}
}

class Knife {
    construct new(engine) {
        _damage = 100
        _range = 2
        _rangeVector = Vec3.new(_range, _range, _range)
        _attackSpeed = 0.2 * 1000
        _cooldown = 0
        _maxAmmo = 0
        _ammo = _maxAmmo
        _reloadTimer = 0
        _reloadSpeed = 0

        _attackSFX = "event:/Weapons/Machine Gun"
        _reloadSFX = ""
        _equipSFX = ""
        
        _attackAnim = "Shoot"
        _reloadAnim = "Reload"
<<<<<<< HEAD
        _equipAnim = "" 
=======
        _equipAnim = ""
>>>>>>> fbccfa64

        _mesh = ""
    }

    reload (engine) {
        // Use some weapon inspect animation maybe?
        System.print("Knife reload")
    }

    attack(engine, deltaTime) {
        if (_cooldown <= 0) {
            System.print("Knife Stab")

            var player = engine.GetECS().GetEntityByName("Camera")
            var gun = engine.GetECS().GetEntityByName("AnimatedRifle")

            // Play shooting audio
            var eventInstance = engine.GetAudio().PlayEventOnce(_attackSFX)
            var audioEmitter = player.GetAudioEmitterComponent()
            audioEmitter.AddEvent(eventInstance)

            // Spawn particles
            var playerTransform = player.GetTransformComponent()
            var translation = playerTransform.GetWorldTranslation()
            var rotation = playerTransform.GetWorldRotation()
            var direction = Math.ToVector(rotation)
            var up = rotation.mulVec3(Vec3.new(0, 1, 0))
            var right = Math.Cross(direction, up)
            var start = translation + direction * Vec3.new(0.01, 0.01, 0.01) - right * Vec3.new(0.1, 0.1, 0.1) - up * Vec3.new(0.1, 0.1, 0.1) 
            var rayHitInfo = engine.GetPhysics().ShootRay(start, direction, _range)

            var entity = engine.GetECS().NewEntity()
            var transform = entity.AddTransformComponent()
            transform.translation = start
            var lifetime = entity.AddLifetimeComponent()
            lifetime.lifetime = 100.0
            var emitterFlags = SpawnEmitterFlagBits.eIsActive() | SpawnEmitterFlagBits.eSetCustomVelocity() | SpawnEmitterFlagBits.eEmitOnce() // |
            engine.GetParticles().SpawnEmitter(entity, EmitterPresetID.eStab(), emitterFlags, Vec3.new(0.0, 0.0, 0.0), direction * Vec3.new(10, 10, 10))

            // Play shooting animation
            var gunAnimations = gun.GetAnimationControlComponent()
            gunAnimations.Play(_attackAnim, 2.0, false)
            
            _cooldown = _attackSpeed
        } 
    }

    equip (engine) {
        // Knife should not be equipped?
        System.print("Knife equip")   
    }

    cooldown {_cooldown}
    cooldown=(value) {_cooldown = value}

    reloadTimer {_reloadTimer}
    reloadTimer=(value) {_reloadTimer = value}

    ammo {_ammo}
    ammo=(value) {_ammo = value}

    maxAmmo {_maxAmmo}
}<|MERGE_RESOLUTION|>--- conflicted
+++ resolved
@@ -63,7 +63,7 @@
             var forward = Math.ToVector(rotation)
             var up = rotation.mulVec3(Vec3.new(0, 1, 0))
             var right = Math.Cross(forward, up)
-            var start = translation + forward * Vec3.new(1, 1, 1) - right * Vec3.new(0.09, 0.09, 0.09) - up * Vec3.new(0.12, 0.12, 0.12) 
+            var start = translation + forward * Vec3.new(1, 1, 1) - right * Vec3.new(0.09, 0.09, 0.09) - up * Vec3.new(0.12, 0.12, 0.12)
             var end = translation + forward * _rangeVector
             var direction = (end - start).normalize()
             var rayHitInfo = engine.GetPhysics().ShootRay(start, direction, _range)
@@ -176,7 +176,7 @@
             var forward = Math.ToVector(rotation)
             var up = rotation.mulVec3(Vec3.new(0, 1, 0))
             var right = Math.Cross(forward, up)
-            var start = translation + forward * Vec3.new(1, 1, 1) - right * Vec3.new(0.09, 0.09, 0.09) - up * Vec3.new(0.12, 0.12, 0.12) 
+            var start = translation + forward * Vec3.new(1, 1, 1) - right * Vec3.new(0.09, 0.09, 0.09) - up * Vec3.new(0.12, 0.12, 0.12)
             var end = translation + forward * _rangeVector
             var direction = (end - start).normalize()
             
@@ -248,11 +248,7 @@
         
         _attackAnim = "Shoot"
         _reloadAnim = "Reload"
-<<<<<<< HEAD
         _equipAnim = "" 
-=======
-        _equipAnim = ""
->>>>>>> fbccfa64
 
         _mesh = ""
     }
@@ -281,7 +277,7 @@
             var direction = Math.ToVector(rotation)
             var up = rotation.mulVec3(Vec3.new(0, 1, 0))
             var right = Math.Cross(direction, up)
-            var start = translation + direction * Vec3.new(0.01, 0.01, 0.01) - right * Vec3.new(0.1, 0.1, 0.1) - up * Vec3.new(0.1, 0.1, 0.1) 
+            var start = translation + direction * Vec3.new(0.01, 0.01, 0.01) - right * Vec3.new(0.1, 0.1, 0.1) - up * Vec3.new(0.1, 0.1, 0.1)
             var rayHitInfo = engine.GetPhysics().ShootRay(start, direction, _range)
 
             var entity = engine.GetECS().NewEntity()
