import "engine_api.wren" for Engine, Input, Vec3, Quat, Math, Keycode
import "gameplay/camera.wren" for CameraVariables
import "gameplay/music_player.wren" for MusicPlayer

class Main {

    static Start(engine) {
        System.print("Start main menu")

        engine.GetInput().SetActiveActionSet("UserInterface")
        engine.GetInput().SetMouseHidden(false)
        engine.GetGame().SetMainMenuEnabled(true)
        // __background = engine.LoadModel("assets/models/main_menu.glb")
       
        // __transform = __background.GetTransformComponent()
        // __transform.translation = Vec3.new(15.4,-20,-203)
        // __transform.rotation = Quat.new(0,0,-0.2,0.1)
        
        __camera = engine.GetECS().NewEntity()
        __cameraVariables = CameraVariables.new()
        
        var cameraProperties = __camera.AddCameraComponent()
        cameraProperties.fov = 45.0
        cameraProperties.nearPlane = 0.5
        cameraProperties.farPlane = 600.0
        cameraProperties.reversedZ = true

        __camera.AddTransformComponent()
        __camera.AddAudioEmitterComponent()
        __camera.AddNameComponent().name = "Camera"
        __camera.AddAudioListenerTag()

        var camTrans = __camera.GetTransformComponent()
        camTrans.rotation = Quat.new(0.982,0.145,0.117,-0.017)

<<<<<<< HEAD
        var settings = engine.GetGame().GetMainMenu().settingsButton
        settings.OnPress(Fn.new { System.print("Settings Opened!")})

        var play = engine.GetGame().GetMainMenu().playButton
        play.OnPress(Fn.new {
            engine.GetGame().SetMainMenuEnabled(false)
            engine.TransitionToScript("game/game.wren")
        })

        var exit = engine.GetGame().GetMainMenu().quitButton
        exit.OnPress(Fn.new {
            engine.SetExit(0)
        })
=======
        var musicList = [
            "assets/music/main_menu/Alon Peretz - The Queens Quarters.wav",
            "assets/music/main_menu/Itai Argaman - The Sacred Voice.wav",
            "assets/music/main_menu/Kyle Preston - Dark Tension.wav",
            "assets/music/main_menu/Kyle Preston - Orchestral Tension.wav",
            ""
            ]

        var ambientList = [
            "assets/music/ambient/Crow Cawing 2 - QuickSounds.com.mp3",
            ""
            ]

        __musicPlayer = MusicPlayer.new(engine.GetAudio(), musicList, 0.3)
        __ambientPlayer = MusicPlayer.new(engine.GetAudio(), ambientList, 0.1)
>>>>>>> 81f3d015
    }

    static Shutdown(engine) {
        System.print("Exited main menu")
        engine.GetECS().DestroyAllEntities()
        __musicPlayer.Destroy(engine.GetAudio())
        __ambientPlayer.Destroy(engine.GetAudio())
    }

    static Update(engine, dt) {
<<<<<<< HEAD
    
=======

        if (engine.GetInput().DebugGetKey(Keycode.e8())) {
            System.print("Next Main Menu Track")
            __musicPlayer.CycleMusic(engine.GetAudio())
        }

        if (engine.GetInput().DebugGetKey(Keycode.e9())) {
            System.print("Next Ambient Track")
            __ambientPlayer.CycleMusic(engine.GetAudio())
        }

        if(engine.GetGame().GetMainMenu().PlayButtonPressedOnce()) {
            engine.GetGame().SetMainMenuEnabled(false)
            engine.TransitionToScript("game/game.wren")
            return
        }

        if(engine.GetGame().GetMainMenu().QuitButtonPressedOnce()) {
            engine.SetExit(0)
            return
        }
>>>>>>> 81f3d015
    }
}<|MERGE_RESOLUTION|>--- conflicted
+++ resolved
@@ -33,7 +33,6 @@
         var camTrans = __camera.GetTransformComponent()
         camTrans.rotation = Quat.new(0.982,0.145,0.117,-0.017)
 
-<<<<<<< HEAD
         var settings = engine.GetGame().GetMainMenu().settingsButton
         settings.OnPress(Fn.new { System.print("Settings Opened!")})
 
@@ -47,7 +46,7 @@
         exit.OnPress(Fn.new {
             engine.SetExit(0)
         })
-=======
+        
         var musicList = [
             "assets/music/main_menu/Alon Peretz - The Queens Quarters.wav",
             "assets/music/main_menu/Itai Argaman - The Sacred Voice.wav",
@@ -63,7 +62,6 @@
 
         __musicPlayer = MusicPlayer.new(engine.GetAudio(), musicList, 0.3)
         __ambientPlayer = MusicPlayer.new(engine.GetAudio(), ambientList, 0.1)
->>>>>>> 81f3d015
     }
 
     static Shutdown(engine) {
@@ -74,9 +72,6 @@
     }
 
     static Update(engine, dt) {
-<<<<<<< HEAD
-    
-=======
 
         if (engine.GetInput().DebugGetKey(Keycode.e8())) {
             System.print("Next Main Menu Track")
@@ -87,17 +82,5 @@
             System.print("Next Ambient Track")
             __ambientPlayer.CycleMusic(engine.GetAudio())
         }
-
-        if(engine.GetGame().GetMainMenu().PlayButtonPressedOnce()) {
-            engine.GetGame().SetMainMenuEnabled(false)
-            engine.TransitionToScript("game/game.wren")
-            return
-        }
-
-        if(engine.GetGame().GetMainMenu().QuitButtonPressedOnce()) {
-            engine.SetExit(0)
-            return
-        }
->>>>>>> 81f3d015
     }
 }