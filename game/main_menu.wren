--- conflicted
+++ resolved
@@ -6,28 +6,6 @@
         System.print("Start main menu")
         engine.GetInput().SetMouseHidden(false)
         engine.GetGame().SetMainMenuEnabled(true)
-<<<<<<< HEAD
-       
-        
-        __camera = engine.GetECS().NewEntity()
-           __cameraVariables = CameraVariables.new()
-        
-                var cameraProperties = __camera.AddCameraComponent()
-                cameraProperties.fov = 45.0
-                cameraProperties.nearPlane = 0.5
-                cameraProperties.farPlane = 600.0
-                cameraProperties.reversedZ = true
-        
-                __camera.AddTransformComponent()
-                __camera.AddAudioEmitterComponent()
-                __camera.AddNameComponent().name = "Camera"
-                __camera.AddAudioListenerTag()
-
-        
-        var camTrans = __camera.GetTransformComponent()
-        camTrans.rotation = Quat.new(0.982,0.145,0.117,-0.017)
-          }
-=======
         // __background = engine.LoadModel("assets/models/main_menu.glb")
        
         // __transform = __background.GetTransformComponent()
@@ -52,7 +30,6 @@
         camTrans.rotation = Quat.new(0.982,0.145,0.117,-0.017)
 
     }
->>>>>>> 6e804b0e
 
     static Shutdown(engine) {
         System.print("Exited main menu")
