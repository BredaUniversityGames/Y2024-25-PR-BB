--- conflicted
+++ resolved
@@ -5,9 +5,9 @@
 class Main {
 
     static Start(engine) {
+        System.print("Start main menu")
+
         engine.GetInput().SetActiveActionSet("UserInterface")
-
-        System.print("Start main menu")
         engine.GetInput().SetMouseHidden(false)
         engine.GetGame().SetMainMenuEnabled(true)
         // __background = engine.LoadModel("assets/models/main_menu.glb")
@@ -69,18 +69,13 @@
             __ambientPlayer.CycleMusic(engine.GetAudio())
         }
 
-        if(engine.GetGame().GetMainMenu().PlayButtonPressedOnce()){
+        if(engine.GetGame().GetMainMenu().PlayButtonPressedOnce()) {
             engine.GetGame().SetMainMenuEnabled(false)
             engine.TransitionToScript("game/game.wren")
             return
-<<<<<<< HEAD
-       }
-	   
-       if(engine.GetGame().GetMainMenu().QuitButtonPressedOnce()){
-=======
         }
-        if(engine.GetGame().GetMainMenu().QuitButtonPressedOnce()){
->>>>>>> 83c178d8
+
+        if(engine.GetGame().GetMainMenu().QuitButtonPressedOnce()) {
             engine.SetExit(0)
             return
         }
