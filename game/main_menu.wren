import "engine_api.wren" for Engine, Input, Vec3, Vec2, Quat, Math, Keycode, Random, Perlin
import "gameplay/camera.wren" for CameraVariables
import "gameplay/music_player.wren" for BGMPlayer

class Main {

    static Start(engine) {
        System.print("Start main menu")

        engine.Fog = -0.02

        engine.GetInput().SetActiveActionSet("UserInterface")
        engine.GetInput().SetMouseHidden(false)

        engine.GetGame().SetUIMenu(engine.GetGame().GetMainMenu())
        engine.GetUI().SetSelectedElement(engine.GetGame().GetMainMenu().playButton)
<<<<<<< HEAD

        var helmet = engine.LoadModel("assets/models/plague_helmet.glb")
=======
        
        var helmet = engine.LoadModel("assets/models/plague_helmet.glb", true)
>>>>>>> 949ab45e
        helmet.GetTransformComponent().translation = Vec3.new(8.6, 1.2, -19.8)
        helmet.GetTransformComponent().rotation = Math.ToQuat(Vec3.new(0.0, -0.471239, 0.0))
        helmet.GetTransformComponent().scale = Vec3.new(1.5, 1.5, 1.5)

        var light = engine.GetECS().NewEntity()
        light.AddNameComponent().name = "Helmet point light"
        __lightComponent = light.AddPointLightComponent()
        __lightComponent.color = Vec3.new(220 / 255, 50 / 255, 50 / 255)
        __lightComponent.range = 35
        __lightComponent.intensity = 39

        light.AddTransformComponent().translation = Vec3.new(4.8, 4.7, -10.6) // range: 91, intensity: 20

        // __background = engine.LoadModel("assets/models/main_menu.glb")

        // __transform = __background.GetTransformComponent()
        // __transform.translation = Vec3.new(15.4,-20,-203)
        // __transform.rotation = Quat.new(0,0,-0.2,0.1)

        __camera = engine.GetECS().NewEntity()
        __cameraVariables = CameraVariables.new()

        var cameraProperties = __camera.AddCameraComponent()
        cameraProperties.fov = Math.Radians(28.0)
        cameraProperties.nearPlane = 0.5
        cameraProperties.farPlane = 600.0
        cameraProperties.reversedZ = true

        __camera.AddTransformComponent()
        __camera.AddAudioEmitterComponent()
        __camera.AddNameComponent().name = "Camera"
        __camera.AddAudioListenerTag()

        var camTrans = __camera.GetTransformComponent()
        camTrans.translation = Vec3.new(5.3, -8, 29.1)
        camTrans.rotation = Quat.new(0.982,0.145,0.117,-0.017)

        __directionalLight = engine.GetECS().NewEntity()
        __directionalLight.AddNameComponent().name = "Directional Light"

        var directionalLightComp = __directionalLight.AddDirectionalLightComponent()
        directionalLightComp.color = Vec3.new(4.0, 3.2, 1.2)
        directionalLightComp.planes = Vec2.new(-30.0, 30.0)
        directionalLightComp.orthographicSize = 30.0

        var transform = __directionalLight.AddTransformComponent()
        transform.rotation = Math.ToQuat(Vec3.new(Math.Radians(144), Math.Radians(63), Math.Radians(-178)))

        var play = engine.GetGame().GetMainMenu().playButton
        play.OnPress(Fn.new {
            // engine.GetGame().SetMainMenuEnabled(false) TODO: ADD LOADING SCREEN HERE
            engine.TransitionToScript("game/game.wren")
        })

        var exit = engine.GetGame().GetMainMenu().quitButton
        exit.OnPress(Fn.new {
            engine.SetExit(0)
        })

<<<<<<< HEAD
        var musicList = [
            "assets/music/main_menu/Alon Peretz - The Queens Quarters.wav",
            ""
            ]

        var ambientList = [
            "assets/music/ambient/Crow Cawing 2 - QuickSounds.com.mp3",
            ""
            ]

        __musicPlayer = MusicPlayer.new(engine.GetAudio(), musicList, 0.3)
        __ambientPlayer = MusicPlayer.new(engine.GetAudio(), ambientList, 0.1)
=======
        __musicPlayer = BGMPlayer.new(engine.GetAudio(),
            "event:/BGM/MainMenu",
            0.3)
        __ambientPlayer = BGMPlayer.new(engine.GetAudio(),
            "event:/SFX/CrowCrawling",
            0.1)
>>>>>>> 949ab45e

        __perlin = Perlin.new(0)
        __baseIntensity = 20.0
        __flickerRange = 46.0
        __flickerSpeed = 1.0
        __noiseOffset = 0.0
    }

    static Shutdown(engine) {
        System.print("Exited main menu")
        engine.GetECS().DestroyAllEntities()
        __musicPlayer.Destroy(engine.GetAudio())
        __ambientPlayer.Destroy(engine.GetAudio())
    }

    static Update(engine, dt) {
        __noiseOffset = __noiseOffset + dt * 0.001 * __flickerSpeed
        var noise = __perlin.Noise1D(__noiseOffset)
        var flickerIntensity = __baseIntensity + ((noise - 0.5) * __flickerRange)
        __lightComponent.intensity = flickerIntensity
    }
}<|MERGE_RESOLUTION|>--- conflicted
+++ resolved
@@ -14,13 +14,8 @@
 
         engine.GetGame().SetUIMenu(engine.GetGame().GetMainMenu())
         engine.GetUI().SetSelectedElement(engine.GetGame().GetMainMenu().playButton)
-<<<<<<< HEAD
 
-        var helmet = engine.LoadModel("assets/models/plague_helmet.glb")
-=======
-        
         var helmet = engine.LoadModel("assets/models/plague_helmet.glb", true)
->>>>>>> 949ab45e
         helmet.GetTransformComponent().translation = Vec3.new(8.6, 1.2, -19.8)
         helmet.GetTransformComponent().rotation = Math.ToQuat(Vec3.new(0.0, -0.471239, 0.0))
         helmet.GetTransformComponent().scale = Vec3.new(1.5, 1.5, 1.5)
@@ -80,27 +75,12 @@
             engine.SetExit(0)
         })
 
-<<<<<<< HEAD
-        var musicList = [
-            "assets/music/main_menu/Alon Peretz - The Queens Quarters.wav",
-            ""
-            ]
-
-        var ambientList = [
-            "assets/music/ambient/Crow Cawing 2 - QuickSounds.com.mp3",
-            ""
-            ]
-
-        __musicPlayer = MusicPlayer.new(engine.GetAudio(), musicList, 0.3)
-        __ambientPlayer = MusicPlayer.new(engine.GetAudio(), ambientList, 0.1)
-=======
         __musicPlayer = BGMPlayer.new(engine.GetAudio(),
             "event:/BGM/MainMenu",
             0.3)
         __ambientPlayer = BGMPlayer.new(engine.GetAudio(),
             "event:/SFX/CrowCrawling",
             0.1)
->>>>>>> 949ab45e
 
         __perlin = Perlin.new(0)
         __baseIntensity = 20.0
