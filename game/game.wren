--- conflicted
+++ resolved
@@ -19,38 +19,24 @@
         __groundedTimer = 0
         __hasDashed = false
         __timer = 0
-<<<<<<< HEAD
-        __player = engine.GetECS().GetEntityByName("Camera")
+        __camera = engine.GetECS().GetEntityByName("Camera")
+        __playerController = engine.GetGame().CreatePlayerController(engine.GetPhysics(), engine.GetECS(), Vec3.new(-18.3, 30.3, 193.8), 1.7, 0.5)
         //__gun = engine.GetECS().GetEntityByName("AnimatedRifle")
         //var gunAnimations = __gun.GetAnimationControlComponent()
         //gunAnimations.Play("Armature|Armature|Reload", 1.0, false)
         //gunAnimations.Stop()
-
 
         var demons = engine.GetECS().GetEntitiesByName("Demon")
         for(demon in demons) {
             var demonAnimations = demon.GetAnimationControlComponent()
             demonAnimations.Play("Armature|A_Run_F_Masc|BaseLayer.001", 1.0, true)
         }
-=======
-        __camera = engine.GetECS().GetEntityByName("Camera")
-        __playerController = engine.GetGame().CreatePlayerController(engine.GetPhysics(),engine.GetECS(),Vec3.new(-18.3, 30.3, 193.8),1.7,0.5)
-        __gun = engine.GetECS().GetEntityByName("AnimatedRifle")
-        var gunAnimations = __gun.GetAnimationControlComponent()
-        gunAnimations.Play("Armature|Armature|Reload", 1.0, false)
-        gunAnimations.Stop()
->>>>>>> 2c6e4d6d
 
         if (__camera) {
             System.print("Player is online!")
 
-<<<<<<< HEAD
-            //var playerTransform = __player.GetTransformComponent()
+            var playerTransform = __camera.GetTransformComponent()
             //playerTransform.translation = Vec3.new(4.5, 35.0, 285.0)
-=======
-            var playerTransform = __camera.GetTransformComponent()
-            playerTransform.translation = Vec3.new(4.5, 35.0, 285.0)
->>>>>>> 2c6e4d6d
 
             __camera.AddAudioEmitterComponent()
             __playerController.AddCheatsComponent()
@@ -125,24 +111,15 @@
         }
 
         if (__frameTimer > 1000.0) {
-            //System.print("%(__counter) Frames per second")
             __frameTimer = __frameTimer - 1000.0
             __counter = 0
         }
-
-
-
-        if (engine.GetInput().GetDigitalAction("Jump").IsPressed()) {
-            //System.print("Player Jumped!")
-
-        }
-
 
         if(engine.GetInput().DebugGetKey(Keycode.eN())){
            cheats.noClip = !cheats.noClip
         }
 
-        __playerMovement.Update(engine,dt,__playerController, __camera)
+        __playerMovement.Update(engine, dt, __playerController, __camera)
 
         for (weapon in __armory) {
             weapon.cooldown = Math.Max(weapon.cooldown - dt, 0)
@@ -155,29 +132,16 @@
             }
         }
 
-<<<<<<< HEAD
-        //var gunAnimations = __gun.GetAnimationControlComponent()
-        //if(engine.GetInput().GetDigitalAction("Reload").IsPressed() && gunAnimations.AnimationFinished()) {
-        //    gunAnimations.Play("Armature|Armature|Reload", 1.0, false)
-        //}
-        //if(engine.GetInput().GetDigitalAction("Shoot").IsPressed()) {
-        //    if(gunAnimations.AnimationFinished()) {
-        //        gunAnimations.Play("Armature|Armature|Shoot", 2.0, false)
-        //    }
-        //}
-=======
         if (engine.GetInput().GetDigitalAction("Reload").IsHeld()) {
-            __activeWeapon.reload(engine)
+            //__activeWeapon.reload(engine)
         }
 
         if (engine.GetInput().GetDigitalAction("Shoot").IsHeld()) {
-            __activeWeapon.attack(engine, dt)
+            //__activeWeapon.attack(engine, dt)
         }
 
         if (engine.GetInput().GetDigitalAction("Ultimate").IsPressed()) {
-            System.print("Activate ultimate")
             if (__ultimateCharge == 1000) {
-
                 __activeWeapon = __armory[Weapons.shotgun]
                 __activeWeapon.equip()
             }
@@ -199,6 +163,5 @@
 
 
         var path = engine.GetPathfinding().FindPath(Vec3.new(-42.8, 19.3, 267.6), Vec3.new(-16.0, 29.0, 195.1))
->>>>>>> 2c6e4d6d
     }
 }