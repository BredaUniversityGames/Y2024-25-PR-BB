import "engine_api.wren" for Engine, TimeModule, ECS, Entity, Vec3, Quat, Math, AnimationControlComponent, TransformComponent, Input, Keycode, SpawnEmitterFlagBits, EmitterPresetID
<<<<<<< HEAD
import "gameplay/movement.wren" for PlayerMovement, EnemyMovement
=======
import "weapon.wren" for Pistol, Shotgun, Knife, Weapons
import "gameplay/movement.wren" for PlayerMovement
>>>>>>> 0c1520ec

class Main {

    static Start(engine) {

        // Set navigational mesh
        engine.GetPathfinding().SetNavigationMesh("assets/models/NavmeshTest/LevelNavmeshTest.glb")

        engine.GetAudio().LoadBank("assets/sounds/Master.bank")
        engine.GetAudio().LoadBank("assets/sounds/Master.strings.bank")
        engine.GetAudio().LoadBank("assets/sounds/SFX.bank")

        __enemyMovement = EnemyMovement.new(engine)
        __playerMovement = PlayerMovement.new(false,0.0)
        __counter = 0
        __frameTimer = 0
        __groundedTimer = 0
        __hasDashed = false
        __timer = 0
        __camera = engine.GetECS().GetEntityByName("Camera")
        __playerController = engine.GetGame().CreatePlayerController(engine.GetPhysics(),engine.GetECS(),Vec3.new(-18.3, 30.3, 193.8),1.7,0.5)
        __gun = engine.GetECS().GetEntityByName("AnimatedRifle")
        var gunAnimations = __gun.GetAnimationControlComponent()
        gunAnimations.Play("Armature|Armature|Reload", 1.0, false)
        gunAnimations.Stop()

        if (__camera) {
            System.print("Player is online!")

            var playerTransform = __camera.GetTransformComponent()
            playerTransform.translation = Vec3.new(4.5, 35.0, 285.0)

            __camera.AddAudioEmitterComponent()
            __playerController.AddCheatsComponent()

            var gunTransform = __gun.GetTransformComponent()
            gunTransform.translation = Vec3.new(-0.4, -3.1, -1)
            gunTransform.rotation = Math.ToQuat(Vec3.new(0.0, -Math.PI(), 0.0))
        }

        __armory = [Pistol.new(engine), Shotgun.new(engine), Knife.new(engine)]

        __activeWeapon = __armory[Weapons.shotgun]
        __activeWeapon.equip(engine)
        // Inside cathedral: pentagram scene
        {   // Fire emitter 1
            var emitter = engine.GetECS().NewEntity()
            var emitterFlags = SpawnEmitterFlagBits.eIsActive() | SpawnEmitterFlagBits.eSetCustomPosition() | SpawnEmitterFlagBits.eSetCustomVelocity() // |
            engine.GetParticles().SpawnEmitter(emitter, EmitterPresetID.eFlame(), emitterFlags, Vec3.new(-18.3, 30.3, 193.8), Vec3.new(0.0, 0.0, 0.0))
        }

        {   // Fire emitter 2
            var emitter = engine.GetECS().NewEntity()
            var emitterFlags = SpawnEmitterFlagBits.eIsActive() | SpawnEmitterFlagBits.eSetCustomPosition() | SpawnEmitterFlagBits.eSetCustomVelocity() // |
            engine.GetParticles().SpawnEmitter(emitter, EmitterPresetID.eFlame(), emitterFlags, Vec3.new(-18.3, 30.3, 190.4), Vec3.new(0.0, 0.0, 0.0))
        }

        {   // Fire emitter 3
            var emitter = engine.GetECS().NewEntity()
            var emitterFlags = SpawnEmitterFlagBits.eIsActive() | SpawnEmitterFlagBits.eSetCustomPosition() | SpawnEmitterFlagBits.eSetCustomVelocity() // |
            engine.GetParticles().SpawnEmitter(emitter, EmitterPresetID.eFlame(), emitterFlags, Vec3.new(-14.9, 30.3, 190.4), Vec3.new(0.0, 0.0, 0.0))
        }

        {   // Fire emitter 4
            var emitter = engine.GetECS().NewEntity()
            var emitterFlags = SpawnEmitterFlagBits.eIsActive() | SpawnEmitterFlagBits.eSetCustomPosition() | SpawnEmitterFlagBits.eSetCustomVelocity() // |
            engine.GetParticles().SpawnEmitter(emitter, EmitterPresetID.eFlame(), emitterFlags, Vec3.new(-14.9, 30.3, 193.8), Vec3.new(0.0, 0.0, 0.0))
        }

        {   // Dust emitter
            var emitter = engine.GetECS().NewEntity()
            var emitterFlags = SpawnEmitterFlagBits.eIsActive() | SpawnEmitterFlagBits.eSetCustomPosition() | SpawnEmitterFlagBits.eSetCustomVelocity() // |
            engine.GetParticles().SpawnEmitter(emitter, EmitterPresetID.eDust(), emitterFlags, Vec3.new(-17.0, 34.0, 196.0), Vec3.new(1.0, 0.0, 0.0))
        }

        __rayDistance = 1000.0
        __rayDistanceVector = Vec3.new(__rayDistance, __rayDistance, __rayDistance)

        __ultimateCharge = 0
        __ultimateActive = false

        var enemyEntity = engine.LoadModel("assets/models/demon.glb")[0]
        var enemyTransform = enemyEntity.GetTransformComponent()
        enemyTransform.scale = Vec3.new(0.03, 0.03, 0.03)
        enemyTransform.translation = Vec3.new(4.5, 35.0, 285.0)
    }

    static Shutdown(engine) {
        System.print("Shutdown script!")
    }

    static Update(engine, dt) {
        __counter = __counter + 1
        var cheats = __playerController.GetCheatsComponent()
        var deltaTime = engine.GetTime().GetDeltatime()
        __frameTimer = __frameTimer + dt
        __timer = __timer + dt

        if (__ultimateActive) {
            __ultimateCharge = __ultimateCharge - dt
            if (__ultimateCharge == 0) {
                __activeWeapon = __armory[Weapons.pistol]
                __activeWeapon.equip()
                __ultimateActive = false
            }
        } else {
            __ultimateCharge = __ultimateCharge + dt
        }

        if (__frameTimer > 1000.0) {
            //System.print("%(__counter) Frames per second")
            __frameTimer = __frameTimer - 1000.0
            __counter = 0
        }



        if (engine.GetInput().GetDigitalAction("Jump").IsPressed()) {
            //System.print("Player Jumped!")

        }


        if(engine.GetInput().DebugGetKey(Keycode.eN())){
           cheats.noClip = !cheats.noClip
        }

        __playerMovement.Update(engine,dt,__playerController, __camera)

        for (weapon in __armory) {
            weapon.cooldown = Math.Max(weapon.cooldown - dt, 0)

            weapon.reloadTimer = Math.Max(weapon.reloadTimer - dt, 0)
            if (weapon != __activeWeapon) {
                if (weapon.reloadTimer <= 0) {
                    weapon.ammo = weapon.maxAmmo
                }
            }
        }

        if (engine.GetInput().GetDigitalAction("Reload").IsHeld()) {
            __activeWeapon.reload(engine)
        }

        if (engine.GetInput().GetDigitalAction("Shoot").IsHeld()) {
            __activeWeapon.attack(engine, dt)
        }

        if (engine.GetInput().GetDigitalAction("Ultimate").IsPressed()) {
            System.print("Activate ultimate")
            if (__ultimateCharge == 1000) {

                __activeWeapon = __armory[Weapons.shotgun]
                __activeWeapon.equip()
            }
        }

        if (engine.GetInput().DebugGetKey(Keycode.eV())) {
            __armory[Weapons.knife].attack(engine, dt)
        }

        if (engine.GetInput().DebugGetKey(Keycode.e1())) {
            __activeWeapon = __armory[Weapons.pistol]
            __activeWeapon.equip(engine)
        }

        if (engine.GetInput().DebugGetKey(Keycode.e2())) {
            __activeWeapon = __armory[Weapons.shotgun]
            __activeWeapon.equip(engine)
        }

<<<<<<< HEAD
        __playerMovement.Update(engine,dt,__playerController, __camera)
        __enemyMovement.Update(engine)
=======
>>>>>>> 0c1520ec

        var path = engine.GetPathfinding().FindPath(Vec3.new(-42.8, 19.3, 267.6), Vec3.new(-16.0, 29.0, 195.1))
    }
}<|MERGE_RESOLUTION|>--- conflicted
+++ resolved
@@ -1,10 +1,6 @@
 import "engine_api.wren" for Engine, TimeModule, ECS, Entity, Vec3, Quat, Math, AnimationControlComponent, TransformComponent, Input, Keycode, SpawnEmitterFlagBits, EmitterPresetID
-<<<<<<< HEAD
 import "gameplay/movement.wren" for PlayerMovement, EnemyMovement
-=======
 import "weapon.wren" for Pistol, Shotgun, Knife, Weapons
-import "gameplay/movement.wren" for PlayerMovement
->>>>>>> 0c1520ec
 
 class Main {
 
@@ -133,6 +129,7 @@
         }
 
         __playerMovement.Update(engine,dt,__playerController, __camera)
+        __enemyMovement.Update(engine)
 
         for (weapon in __armory) {
             weapon.cooldown = Math.Max(weapon.cooldown - dt, 0)
@@ -176,11 +173,6 @@
             __activeWeapon.equip(engine)
         }
 
-<<<<<<< HEAD
-        __playerMovement.Update(engine,dt,__playerController, __camera)
-        __enemyMovement.Update(engine)
-=======
->>>>>>> 0c1520ec
 
         var path = engine.GetPathfinding().FindPath(Vec3.new(-42.8, 19.3, 267.6), Vec3.new(-16.0, 29.0, 195.1))
     }
