import "engine_api.wren" for Engine, TimeModule, ECS, Entity, Vec3, Quat, Math, AnimationControlComponent, TransformComponent, Input, Keycode, SpawnEmitterFlagBits, EmitterPresetID
import "movement.wren" for PlayerMovement

class Main {

    static Start(engine) {

        // Set navigational mesh
        engine.GetPathfinding().SetNavigationMesh("assets/models/NavmeshTest/LevelNavmeshTest.glb")

        engine.GetAudio().LoadBank("assets/sounds/Master.bank")
        engine.GetAudio().LoadBank("assets/sounds/Master.strings.bank")
        engine.GetAudio().LoadBank("assets/sounds/SFX.bank")

        __playerMovement = PlayerMovement.new(false,0.0)
        __counter = 0
        __frameTimer = 0
        __groundedTimer = 0
        __hasDashed = false
        __timer = 0
        __camera = engine.GetECS().GetEntityByName("Camera")
        __playerController = engine.GetGame().CreatePlayerController(engine.GetPhysics(),engine.GetECS(),Vec3.new(0.0, 90.0, 0.0),1.7,0.5)
        __gun = engine.GetECS().GetEntityByName("AnimatedRifle")
        var gunAnimations = __gun.GetAnimationControlComponent()
        gunAnimations.Play("Armature|Armature|Reload", 1.0, false)
        gunAnimations.Stop()

        if (__camera) {
            System.print("Player is online!")

            var playerTransform = __camera.GetTransformComponent()
            playerTransform.translation = Vec3.new(4.5, 35.0, 285.0)

            __camera.AddAudioEmitterComponent()
            __playerController.AddCheatsComponent()

            var gunTransform = __gun.GetTransformComponent()
            gunTransform.translation = Vec3.new(-0.4, -3.1, -1)
            gunTransform.rotation = Math.ToQuat(Vec3.new(0.0, -Math.PI(), 0.0))
        }

        // Inside cathedral: pentagram scene
        {   // Fire emitter 1
            var emitter = engine.GetECS().NewEntity()
            var emitterFlags = SpawnEmitterFlagBits.eIsActive() | SpawnEmitterFlagBits.eSetCustomPosition() | SpawnEmitterFlagBits.eSetCustomVelocity() // |
            engine.GetParticles().SpawnEmitter(emitter, EmitterPresetID.eFlame(), emitterFlags, Vec3.new(-18.3, 30.3, 193.8), Vec3.new(0.0, 0.0, 0.0))
        }

        {   // Fire emitter 2
            var emitter = engine.GetECS().NewEntity()
            var emitterFlags = SpawnEmitterFlagBits.eIsActive() | SpawnEmitterFlagBits.eSetCustomPosition() | SpawnEmitterFlagBits.eSetCustomVelocity() // |
            engine.GetParticles().SpawnEmitter(emitter, EmitterPresetID.eFlame(), emitterFlags, Vec3.new(-18.3, 30.3, 190.4), Vec3.new(0.0, 0.0, 0.0))
        }

        {   // Fire emitter 3
            var emitter = engine.GetECS().NewEntity()
            var emitterFlags = SpawnEmitterFlagBits.eIsActive() | SpawnEmitterFlagBits.eSetCustomPosition() | SpawnEmitterFlagBits.eSetCustomVelocity() // |
            engine.GetParticles().SpawnEmitter(emitter, EmitterPresetID.eFlame(), emitterFlags, Vec3.new(-14.9, 30.3, 190.4), Vec3.new(0.0, 0.0, 0.0))
        }

        {   // Fire emitter 4
            var emitter = engine.GetECS().NewEntity()
            var emitterFlags = SpawnEmitterFlagBits.eIsActive() | SpawnEmitterFlagBits.eSetCustomPosition() | SpawnEmitterFlagBits.eSetCustomVelocity() // |
            engine.GetParticles().SpawnEmitter(emitter, EmitterPresetID.eFlame(), emitterFlags, Vec3.new(-14.9, 30.3, 193.8), Vec3.new(0.0, 0.0, 0.0))
        }

        {   // Dust emitter
            var emitter = engine.GetECS().NewEntity()
            var emitterFlags = SpawnEmitterFlagBits.eIsActive() | SpawnEmitterFlagBits.eSetCustomPosition() | SpawnEmitterFlagBits.eSetCustomVelocity() // |
            engine.GetParticles().SpawnEmitter(emitter, EmitterPresetID.eDust(), emitterFlags, Vec3.new(-17.0, 34.0, 196.0), Vec3.new(1.0, 0.0, 0.0))
        }

        __rayDistance = 1000.0
        __rayDistanceVector = Vec3.new(__rayDistance, __rayDistance, __rayDistance)
    }

    static Update(engine, dt) {
        __counter = __counter + 1
        var cheats = __playerController.GetCheatsComponent()
        var deltaTime = engine.GetTime().GetDeltatime()
        __frameTimer = __frameTimer + dt
        __timer = __timer + dt

        if (__frameTimer > 1000.0) {
            //System.print("%(__counter) Frames per second")
            __frameTimer = __frameTimer - 1000.0
            __counter = 0
        }

        if (engine.GetInput().GetDigitalAction("Shoot").IsPressed()) {
            var shootingInstance = engine.GetAudio().PlayEventOnce("event:/Weapons/Machine Gun")
            var audioEmitter = __camera.GetAudioEmitterComponent()
            audioEmitter.AddEvent(shootingInstance)

            System.print("Playing is shooting")
        }

         if (engine.GetInput().GetDigitalAction("Shoot").IsPressed()) {
            var playerTransform = __camera.GetTransformComponent()
            var direction = Math.ToVector(playerTransform.rotation)
            var start = playerTransform.translation + direction * Vec3.new(2.0, 2.0, 2.0)
            var rayHitInfo = engine.GetPhysics().ShootRay(start, direction, __rayDistance)
            var end = start + direction * __rayDistanceVector
            if(!rayHitInfo.isEmpty) {
                end = rayHitInfo[0].position
                var entity = engine.GetECS().NewEntity()
                var transform = entity.AddTransformComponent()
                transform.translation = end
                var lifetime = entity.AddLifetimeComponent()
<<<<<<< HEAD
                lifetime.lifetime = 1000.0
                var emitterFlags = SpawnEmitterFlagBits.eIsActive()
                engine.GetParticles().SpawnEmitter(entity, EmitterPresetID.eTest(), emitterFlags, Vec3.new(0.0, 0.0, 0.0), Vec3.new(0.0, 0.0, 0.0))
=======
                lifetime.lifetime = 300.0
                var emitterFlags = SpawnEmitterFlagBits.eIsActive() | SpawnEmitterFlagBits.eSetCustomVelocity()
                engine.GetParticles().SpawnEmitter(entity, EmitterPresetID.eImpact(), emitterFlags, Vec3.new(0.0, 0.0, 0.0), Vec3.new(0.0, 5.0, 0.0))
            } else {
                end = start + direction * __rayDistanceVector
>>>>>>> f50c65a5
            }


            var length = (end - start).length()
            var i = 5.0
            while (i < length) {
                var entity = engine.GetECS().NewEntity()
                var transform = entity.AddTransformComponent()
                transform.translation = Math.Mix(start, end, i / length)
                var lifetime = entity.AddLifetimeComponent()
                lifetime.lifetime = 200.0
                var emitterFlags = SpawnEmitterFlagBits.eIsActive() | SpawnEmitterFlagBits.eSetCustomVelocity()
                engine.GetParticles().SpawnEmitter(entity, EmitterPresetID.eRay(), emitterFlags, Vec3.new(0.0, 0.0, 0.0), direction * Vec3.new(10, 10, 10))
                i = i + 5.0
            }
        }


        var gunAnimations = __gun.GetAnimationControlComponent()
        if(engine.GetInput().GetDigitalAction("Reload").IsPressed() && gunAnimations.AnimationFinished()) {
            gunAnimations.Play("Armature|Armature|Reload", 1.0, false)
        }
        if(engine.GetInput().GetDigitalAction("Shoot").IsPressed()) {
            if(gunAnimations.AnimationFinished()) {
                gunAnimations.Play("Armature|Armature|Shoot", 2.0, false)
            }
        }


        if(engine.GetInput().DebugGetKey(Keycode.eN())){
           cheats.noClip = !cheats.noClip
        }
<<<<<<< HEAD
 
        __playerMovement.Update(engine,dt,__playerController, __camera)
=======

        var path = engine.GetPathfinding().FindPath(Vec3.new(-42.8, 19.3, 267.6), Vec3.new(-16.0, 29.0, 195.1))
>>>>>>> f50c65a5
    }
}<|MERGE_RESOLUTION|>--- conflicted
+++ resolved
@@ -107,17 +107,11 @@
                 var transform = entity.AddTransformComponent()
                 transform.translation = end
                 var lifetime = entity.AddLifetimeComponent()
-<<<<<<< HEAD
-                lifetime.lifetime = 1000.0
-                var emitterFlags = SpawnEmitterFlagBits.eIsActive()
-                engine.GetParticles().SpawnEmitter(entity, EmitterPresetID.eTest(), emitterFlags, Vec3.new(0.0, 0.0, 0.0), Vec3.new(0.0, 0.0, 0.0))
-=======
                 lifetime.lifetime = 300.0
                 var emitterFlags = SpawnEmitterFlagBits.eIsActive() | SpawnEmitterFlagBits.eSetCustomVelocity()
                 engine.GetParticles().SpawnEmitter(entity, EmitterPresetID.eImpact(), emitterFlags, Vec3.new(0.0, 0.0, 0.0), Vec3.new(0.0, 5.0, 0.0))
             } else {
                 end = start + direction * __rayDistanceVector
->>>>>>> f50c65a5
             }
 
 
@@ -150,12 +144,9 @@
         if(engine.GetInput().DebugGetKey(Keycode.eN())){
            cheats.noClip = !cheats.noClip
         }
-<<<<<<< HEAD
  
         __playerMovement.Update(engine,dt,__playerController, __camera)
-=======
 
         var path = engine.GetPathfinding().FindPath(Vec3.new(-42.8, 19.3, 267.6), Vec3.new(-16.0, 29.0, 195.1))
->>>>>>> f50c65a5
     }
 }