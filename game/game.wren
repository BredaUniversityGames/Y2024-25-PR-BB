import "engine_api.wren" for Engine, TimeModule, ECS, Entity, Vec3, Quat, Math, AnimationControlComponent, TransformComponent, Input, Keycode, SpawnEmitterFlagBits, EmitterPresetID

class Main {

    static Start(engine) {
        engine.GetAudio().LoadBank("assets/sounds/Master.bank")
        engine.GetAudio().LoadBank("assets/sounds/Master.strings.bank")
        engine.GetAudio().LoadBank("assets/sounds/SFX.bank")

        __counter = 0
        __frameTimer = 0
        __timer = 0
        __player = engine.GetECS().GetEntityByName("Camera")
        __gun = engine.GetECS().GetEntityByName("AnimatedRifle")
        var gunAnimations = __gun.GetAnimationControlComponent()
        gunAnimations.Play("Armature|Armature|Reload", 1.0, false)
        gunAnimations.Stop()

        if (__player) {
            System.print("Player is online!")

            var playerTransform = __player.GetTransformComponent()
            playerTransform.translation = Vec3.new(4.5, 35.0, 285.0)

            __player.AddAudioEmitterComponent()

<<<<<<< HEAD
            var emitterFlags = SpawnEmitterFlagBits.eIsActive() | SpawnEmitterFlagBits.eSetCustomVelocity()
=======
            //var emitterFlags = SpawnEmitterFlagBits.eIsActive() | SpawnEmitterFlagBits.eSetCustomVelocity()
>>>>>>> 1c80b2a0
            //engine.GetParticles().SpawnEmitter(__player, EmitterPresetID.eTest(), emitterFlags, Vec3.new(0.0, 0.0, 0.0), Vec3.new(5.0, -1.0, -5.0))

            var gunTransform = __gun.GetTransformComponent()
            gunTransform.translation = Vec3.new(-0.4, -3.1, -1)
            gunTransform.rotation = Math.ToQuat(Vec3.new(0.0, -Math.PI(), 0.0))
        }
    }

    static Update(engine, dt) {
        __counter = __counter + 1

        var deltaTime = engine.GetTime().GetDeltatime()
        __frameTimer = __frameTimer + dt
        __timer = __timer + dt

        if (__frameTimer > 1000.0) {
            System.print("%(__counter) Frames per second")
            __frameTimer = __frameTimer - 1000.0
            __counter = 0
        }

        if (engine.GetInput().GetDigitalAction("Shoot")) {
            var shootingInstance = engine.GetAudio().PlayEventOnce("event:/Weapons/Machine Gun")
            var audioEmitter = __player.GetAudioEmitterComponent()
            audioEmitter.AddEvent(shootingInstance)

            System.print("Playing is shooting")
        }

        if (engine.GetInput().GetDigitalAction("Jump")) {
            System.print("Player Jumped!")

        }

        var gunAnimations = __gun.GetAnimationControlComponent()
        if(engine.GetInput().GetDigitalAction("Reload") && gunAnimations.AnimationFinished()) {
            gunAnimations.Play("Armature|Armature|Reload", 1.0, false)
        }
        if(engine.GetInput().GetDigitalAction("Shoot")) {
            if(gunAnimations.AnimationFinished()) {
                gunAnimations.Play("Armature|Armature|Shoot", 2.0, false)
            }
        }

        var movement = engine.GetInput().GetAnalogAction("Move")

        if (movement.length() > 0) {
            System.print("Player is moving")
        }

        var key = Keycode.eA()
        if (engine.GetInput().DebugGetKey(key)) {
            System.print("[Debug] Player pressed A!")
        }
    }
}<|MERGE_RESOLUTION|>--- conflicted
+++ resolved
@@ -24,11 +24,7 @@
 
             __player.AddAudioEmitterComponent()
 
-<<<<<<< HEAD
-            var emitterFlags = SpawnEmitterFlagBits.eIsActive() | SpawnEmitterFlagBits.eSetCustomVelocity()
-=======
             //var emitterFlags = SpawnEmitterFlagBits.eIsActive() | SpawnEmitterFlagBits.eSetCustomVelocity()
->>>>>>> 1c80b2a0
             //engine.GetParticles().SpawnEmitter(__player, EmitterPresetID.eTest(), emitterFlags, Vec3.new(0.0, 0.0, 0.0), Vec3.new(5.0, -1.0, -5.0))
 
             var gunTransform = __gun.GetTransformComponent()
