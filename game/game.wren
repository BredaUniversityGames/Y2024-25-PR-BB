import "engine_api.wren" for Engine, TimeModule, ECS, ShapeFactory, PhysicsObjectLayer, Rigidbody, RigidbodyComponent, CollisionShape, Entity, Vec3, Vec2, Quat, Math, AnimationControlComponent, TransformComponent, Input, Keycode, SpawnEmitterFlagBits, EmitterPresetID, Random
import "gameplay/movement.wren" for PlayerMovement
import "gameplay/enemies/spawner.wren" for Spawner
import "gameplay/weapon.wren" for Pistol, Shotgun, Knife, Weapons
import "gameplay/camera.wren" for CameraVariables
import "gameplay/player.wren" for PlayerVariables
import "gameplay/music_player.wren" for MusicPlayer, BGMPlayer
import "gameplay/wave_system.wren" for WaveSystem, WaveConfig, SpawnLocationType
import "analytics/analytics.wren" for AnalyticsManager
import "gameplay/enemies/tank_enemy.wren" for TankEnemy

import "gameplay/enemies/ranged_enemy.wren" for RangedEnemy

class Main {

    static Start(engine) {
        engine.GetInput().SetActiveActionSet("Shooter")
        engine.GetGame().SetHUDEnabled(true)

        engine.Fog = 0.005

        // Set navigational mesh
        engine.GetPathfinding().SetNavigationMesh("assets/models/blockoutv5navmesh_04.glb")

        // Loading sounds
        engine.GetAudio().LoadBank("assets/music/Master.bank")
        engine.GetAudio().LoadBank("assets/music/Master.strings.bank")
        engine.GetAudio().LoadSFX("assets/sounds/slide2.wav", true, true)
        engine.GetAudio().LoadSFX("assets/sounds/crows.wav", true, false)

        engine.GetAudio().LoadSFX("assets/sounds/hit1.wav", false, false)
        engine.GetAudio().LoadSFX("assets/sounds/demon_roar.wav", true, false)

        // Directional Light
        __directionalLight = engine.GetECS().NewEntity()
        __directionalLight.AddNameComponent().name = "Directional Light"

        var comp = __directionalLight.AddDirectionalLightComponent()
        comp.color = Vec3.new(4.0, 3.2, 1.2)
        comp.planes = Vec2.new(-50.0, 500.0)
        comp.orthographicSize = 120.0

        var transform = __directionalLight.AddTransformComponent()
        transform.translation = Vec3.new(-94.000, 174.800, 156.900)
        transform.rotation = Quat.new(0.544, -0.136, -0.800,-0.214)

        // Player Setup

        __playerVariables = PlayerVariables.new()
        __counter = 0
        __frameTimer = 0
        __groundedTimer = 0
        __hasDashed = false
        __timer = 0

        // Player stuff
        engine.GetInput().SetMouseHidden(true)
        __playerController = engine.GetECS().NewEntity()
        __camera = engine.GetECS().NewEntity()
        __player = engine.GetECS().NewEntity()

        var startPos = Vec3.new(25.0, 10.0, 50.0)

        __playerController.AddTransformComponent().translation = startPos
        __playerController.AddPlayerTag()
        __playerController.AddNameComponent().name = "PlayerController"
        __playerController.AddCheatsComponent().noClip = false

        var shape = ShapeFactory.MakeCapsuleShape(1.7, 0.5) // height, circle radius
        var rb = Rigidbody.new(engine.GetPhysics(), shape, PhysicsObjectLayer.ePLAYER(), false) // physics module, shape, layer, allowRotation
        __playerController.AddRigidbodyComponent(rb)

        __cameraVariables = CameraVariables.new()
        __playerVariables.cameraVariables = __cameraVariables
        var cameraProperties = __camera.AddCameraComponent()
        cameraProperties.fov = Math.Radians(45.0)
        cameraProperties.nearPlane = 0.1
        cameraProperties.farPlane = 600.0
        cameraProperties.reversedZ = true

        __camera.AddTransformComponent()
        __camera.AddAudioEmitterComponent()
        __camera.AddNameComponent().name = "Camera"
        __camera.AddAudioListenerTag()

        __player.AddTransformComponent().translation = startPos
        __player.AddNameComponent().name = "Player"

        // Load Map
        engine.LoadModel("assets/models/blockoutv6_0.glb")

        engine.PreloadModel("assets/models/Skeleton.glb")
<<<<<<< HEAD
        engine.PreloadModel("assets/models/Berserker.glb")
=======
        engine.PreloadModel("assets/models/eye.glb")
>>>>>>> ccdc5d23

        engine.PreloadModel("assets/models/Revolver.glb")
        engine.PreloadModel("assets/models/Shotgun.glb")

        // Loading lights from gltf, uncomment to test
        // engine.LoadModel("assets/models/light_test.glb")

        // Gun Setup
        __gun = engine.LoadModel("assets/models/Revolver.glb")
        __gun.RenderInForeground()

        __gun.GetNameComponent().name = "Gun"

        var gunTransform = __gun.GetTransformComponent()
        gunTransform.rotation = Math.ToQuat(Vec3.new(0.0, -Math.PI()/2, 0.0))


        __player.AttachChild(__camera)
        __camera.AttachChild(__gun)

        __armory = [Pistol.new(engine), Shotgun.new(engine), Knife.new(engine)]

        __activeWeapon = __armory[Weapons.pistol]
        __activeWeapon.equip(engine)
        __nextWeapon = null
        // create the player movement
        __playerMovement = PlayerMovement.new(false,0.0,__activeWeapon)

        __rayDistance = 1000.0
        __rayDistanceVector = Vec3.new(__rayDistance, __rayDistance, __rayDistance)

        __ultimateCharge = 0
        __ultimateActive = false

        __pauseEnabled = false

<<<<<<< HEAD
        __enemyShape = ShapeFactory.MakeCapsuleShape(100.0, 35.0)
        __tankEnemyShape = ShapeFactory.MakeCapsuleShape(160.0, 35.0)
=======
        __enemyShape = ShapeFactory.MakeCapsuleShape(70.0, 70.0)
        __eyeShape = ShapeFactory.MakeSphereShape(0.65)
>>>>>>> ccdc5d23

        // Music

        var ambientList = [
            "assets/music/ambient/207841__speedenza__dark-swamp-theme-1.wav",
            ""
            ]

        __musicPlayer = BGMPlayer.new(engine.GetAudio(),
            "event:/Gameplay",
            0.05)

        __ambientPlayer = MusicPlayer.new(engine.GetAudio(), ambientList, 0.1)

        var spawnLocations = []
        for(i in 0..8) {
            spawnLocations.add(engine.GetECS().GetEntityByName("Spawner_%(i)"))
        }

        __enemyList = []
        var waveConfigs = []
        waveConfigs.add(WaveConfig.new().SetDuration(10)
            .AddSpawn("Skeleton", SpawnLocationType.Closest, 1, 1)
            .AddSpawn("Skeleton", SpawnLocationType.Furthest, 7, 3)
        )
        waveConfigs.add(WaveConfig.new().SetDuration(30)
            .AddSpawn("Skeleton", 0, 1, 1)
            .AddSpawn("Skeleton", 1, 1, 2)
            .AddSpawn("Skeleton", 2, 1, 1)
            .AddSpawn("Skeleton", 3, 1, 2)
            .AddSpawn("Skeleton", SpawnLocationType.Furthest, 7, 3)
            .AddSpawn("Eye", SpawnLocationType.Closest, 8, 1)
            .AddSpawn("Skeleton", 0, 10, 1)
            .AddSpawn("Skeleton", 1, 15, 1)
            .AddSpawn("Skeleton", 2, 5, 1)
            .AddSpawn("Skeleton", 3, 15, 3)
            .AddSpawn("Eye", SpawnLocationType.Closest, 25, 1)
        )
        waveConfigs.add(WaveConfig.new().SetDuration(60)
            .AddSpawn("Skeleton", 0, 1, 2)
            .AddSpawn("Skeleton", 1, 1, 2)
            .AddSpawn("Skeleton", 2, 1, 1)
            .AddSpawn("Skeleton", 3, 1, 2)
            .AddSpawn("Eye", SpawnLocationType.Closest, 1, 1)
            .AddSpawn("Skeleton", SpawnLocationType.Furthest, 5, 5)
            .AddSpawn("Skeleton", 0, 15, 2)
            .AddSpawn("Skeleton", 1, 15, 1)
            .AddSpawn("Skeleton", 2, 15, 2)
            .AddSpawn("Skeleton", 3, 15, 3)
            .AddSpawn("Eye", SpawnLocationType.Closest, 5, 1)
            .AddSpawn("Eye", SpawnLocationType.Closest, 20, 1)
            .AddSpawn("Skeleton", SpawnLocationType.Furthest, 15, 5)
            .AddSpawn("Skeleton", 0, 40, 3)
            .AddSpawn("Skeleton", 1, 40, 1)
            .AddSpawn("Skeleton", 2, 40, 2)
            .AddSpawn("Skeleton", 3, 40, 2)
            .AddSpawn("Skeleton", SpawnLocationType.Furthest, 7, 5)
        )
        __waveSystem = WaveSystem.new(engine, waveConfigs, __enemyList, spawnLocations, __player)

        // Pause Menu callbacks

        __pauseHandler = Fn.new {
            __pauseEnabled = true
            engine.GetTime().SetScale(0.0)
            engine.GetGame().SetPauseMenuEnabled(true)
            engine.GetInput().SetActiveActionSet("UserInterface")
            engine.GetInput().SetMouseHidden(false)
            engine.GetUI().SetSelectedElement(engine.GetGame().GetPauseMenu().continueButton)
            __musicPlayer.SetVolume(engine.GetAudio(), 0.025)
            System.print("Pause Menu is %(__pauseEnabled)!")
        }

        __unpauseHandler = Fn.new {
            __pauseEnabled = false
            engine.GetTime().SetScale(1.0)
            engine.GetGame().SetPauseMenuEnabled(false)
            engine.GetInput().SetActiveActionSet("Shooter")
            engine.GetInput().SetMouseHidden(true)
            __musicPlayer.SetVolume(engine.GetAudio(), 0.05)
            System.print("Pause Menu is %(__pauseEnabled)!")
        }

        var continueButton = engine.GetGame().GetPauseMenu().continueButton
        continueButton.OnPress(__unpauseHandler)

        var backToMain = Fn.new {
            engine.TransitionToScript("game/main_menu.wren")
            engine.GetGame().SetPauseMenuEnabled(false)
            engine.GetGame().SetGameOverMenuEnabled(false)
            engine.GetGame().SetHUDEnabled(false)
            engine.GetTime().SetScale(1.0)
        }

        var menuButton = engine.GetGame().GetPauseMenu().backButton
        menuButton.OnPress(backToMain)

        // Game over callbacks
        __alive = true

        var menuButton2 = engine.GetGame().GetGameOverMenu().backButton
        menuButton2.OnPress(backToMain)

        var retryButton = engine.GetGame().GetGameOverMenu().retryButton
        
        var retryHandler = Fn.new {
            engine.GetGame().SetGameOverMenuEnabled(false)
            engine.TransitionToScript("game/game.wren")
            engine.GetTime().SetScale(1.0)
        }

        retryButton.OnPress(retryHandler)
    }

    static Shutdown(engine) {
        engine.ResetDecals()

        __musicPlayer.Destroy(engine.GetAudio())
        __ambientPlayer.Destroy(engine.GetAudio())

        engine.GetECS().DestroyAllEntities()
    }

    static Update(engine, dt) {

        if (__enemyList.count != 0) {
            __musicPlayer.SetAttribute(engine.GetAudio(), "Intensity", 1.0)
        } else {
            __musicPlayer.SetAttribute(engine.GetAudio(), "Intensity", 0.0)
        }

        var cheats = __playerController.GetCheatsComponent()
        var deltaTime = engine.GetTime().GetDeltatime()
        __timer = __timer + dt

        __playerVariables.grenadeCharge = Math.Min(__playerVariables.grenadeCharge + __playerVariables.grenadeChargeRate * dt / 1000, __playerVariables.grenadeMaxCharge)

        if (__playerVariables.ultActive) {
            __playerVariables.ultCharge = Math.Max(__playerVariables.ultCharge - __playerVariables.ultDecayRate * dt / 1000, 0)
            if (__playerVariables.ultCharge <= 0) {
                __activeWeapon = __armory[Weapons.pistol]
                __activeWeapon.equip(engine)
                __playerVariables.ultActive = false
                __playerVariables.wasUltReadyLastFrame = false
            }
        }

        if (!__playerVariables.wasUltReadyLastFrame && __playerVariables.ultCharge == __playerVariables.ultMaxCharge) {
            engine.GetAudio().PlayEventOnce("event:/UltReady")
            __playerVariables.wasUltReadyLastFrame = true
        }

        __playerVariables.invincibilityTime = Math.Max(__playerVariables.invincibilityTime - dt, 0)

        __playerVariables.multiplierTimer = Math.Max(__playerVariables.multiplierTimer - dt, 0)

        if (__playerVariables.multiplierTimer == 0 ) {
            __playerVariables.multiplier = 1.0
            __playerVariables.consecutiveHits = 0
        }


        if(engine.GetInput().DebugGetKey(Keycode.eN())){
           cheats.noClip = !cheats.noClip
        }

        if (engine.GetInput().DebugIsInputEnabled()) {

            __playerMovement.Update(engine, dt, __playerController, __camera)

            for (weapon in __armory) {
                weapon.cooldown = Math.Max(weapon.cooldown - dt, 0)

                weapon.reloadTimer = Math.Max(weapon.reloadTimer - dt, 0)
                if (weapon != __activeWeapon) {
                    if (weapon.reloadTimer <= 0) {
                        weapon.ammo = weapon.maxAmmo
                    }
                }
            }

            // engine.GetInput().GetDigitalAction("Ultimate").IsPressed()
            if (engine.GetInput().DebugGetKey(Keycode.eU())) {
                if (__playerVariables.ultCharge >= __playerVariables.ultMaxCharge) {
                    System.print("Activate ultimate")
                    __activeWeapon = __armory[Weapons.shotgun]
                    __activeWeapon.equip(engine)
                    __playerVariables.ultActive = true

                    engine.GetAudio().PlayEventOnce("event:/ActivateUlt")

                    var particleEntity = engine.GetECS().NewEntity()
                    particleEntity.AddTransformComponent().translation = __player.GetTransformComponent().translation - Vec3.new(0,3.5,0)
                    var lifetime = particleEntity.AddLifetimeComponent()
                    lifetime.lifetime = 400.0
                    var emitterFlags = SpawnEmitterFlagBits.eIsActive()
                    engine.GetParticles().SpawnEmitter(particleEntity, EmitterPresetID.eHealth(), emitterFlags, Vec3.new(0.0, 0.0, 0.0), Vec3.new(0.0, 0.0, 0.0))
                }
            }

            if (engine.GetInput().DebugGetKey(Keycode.eG()) && false) {
                if (__playerVariables.grenadeCharge == __playerVariables.grenadeMaxCharge) {
                    // Throw grenade
                    __playerVariables.grenadeCharge = 0
                }
            }

            if (engine.GetInput().DebugGetKey(Keycode.e1()) && __activeWeapon.isUnequiping(engine) == false) {
                __activeWeapon.unequip(engine)
                __nextWeapon = __armory[Weapons.pistol]
            }

            if (engine.GetInput().DebugGetKey(Keycode.e2()) && __activeWeapon.isUnequiping(engine) == false) {
                __activeWeapon.unequip(engine)
                __nextWeapon = __armory[Weapons.shotgun]
            }

            if(__activeWeapon.isUnequiping(engine) == false && __nextWeapon != null){

                __activeWeapon = __nextWeapon
                __nextWeapon = null
                __activeWeapon.equip(engine)

            }
            if (engine.GetInput().GetDigitalAction("Reload").IsHeld() && __activeWeapon.isUnequiping(engine) == false) {
                __activeWeapon.reload(engine)
            }

            if (engine.GetInput().GetDigitalAction("Shoot").IsHeld()  && __activeWeapon.isUnequiping(engine) == false ) {
                __activeWeapon.attack(engine, dt, __playerVariables, __enemyList)
                if (__activeWeapon.ammo <= 0) {
                    __activeWeapon.reload(engine)
                }
            }
<<<<<<< HEAD

            if (engine.GetInput().DebugGetKey(Keycode.eK())) {
                __enemyList.add(TankEnemy.new(engine, Vec3.new(-27, 18, 7), Vec3.new(0.026, 0.026, 0.026), 6, "assets/models/Berserker.glb", __enemyShape))
            }

            __cameraVariables.Shake(engine, __camera, dt)
            __cameraVariables.Tilt(engine, __camera, dt)
=======
            
            if (engine.GetInput().DebugGetKey(Keycode.eJ())) {
                // shit
                __enemyList.add(RangedEnemy.new(engine, Vec3.new(-27, 18, 7), Vec3.new(2.25,2.25,2.25), 5, "assets/models/eye.glb", __eyeShape))
            }
>>>>>>> ccdc5d23
        }

        // Check if pause key was pressed
        if(__alive && engine.GetInput().GetDigitalAction("Menu").IsPressed()) {

            __pauseEnabled = !__pauseEnabled

            if (__pauseEnabled) {
                __pauseHandler.call()
            } else {
                __unpauseHandler.call()
            }
        }

        // Check if player died

        if (__alive && __playerVariables.health <= 0) {
            __alive = false
            engine.GetTime().SetScale(0.0)
            engine.GetGame().SetGameOverMenuEnabled(true)
            engine.GetInput().SetActiveActionSet("UserInterface")
            engine.GetInput().SetMouseHidden(false)
            engine.GetUI().SetSelectedElement(engine.GetGame().GetGameOverMenu().retryButton)
        }

        engine.GetGame().GetHUD().UpdateHealthBar(__playerVariables.health / __playerVariables.maxHealth)
        engine.GetGame().GetHUD().UpdateAmmoText(__activeWeapon.ammo, __activeWeapon.maxAmmo)
        engine.GetGame().GetHUD().UpdateUltBar(__playerVariables.ultCharge / __playerVariables.ultMaxCharge)
        engine.GetGame().GetHUD().UpdateScoreText(__playerVariables.score)
        engine.GetGame().GetHUD().UpdateGrenadeBar(__playerVariables.grenadeCharge / __playerVariables.grenadeMaxCharge)
        engine.GetGame().GetHUD().UpdateDashCharges(__playerMovement.currentDashCount)
        engine.GetGame().GetHUD().UpdateMultiplierText(__playerVariables.multiplier)
        engine.GetGame().GetHUD().UpdateUltReadyText(__playerVariables.ultCharge == __playerVariables.ultMaxCharge)

        var mousePosition = engine.GetInput().GetMousePosition()
        __playerMovement.lastMousePosition = mousePosition

        var playerPos = __playerController.GetRigidbodyComponent().GetPosition()

        for (enemy in __enemyList) {

            // We delete the entity from the ecs when it dies
            // Then we check for entity validity, and remove it from the list if it is no longer valid
            if (enemy.entity.IsValid()) {
                enemy.Update(playerPos, __playerVariables, engine, dt)
            } else {
                __enemyList.removeAt(__enemyList.indexOf(enemy))
            }
        }

        __waveSystem.Update(dt)
    }
}<|MERGE_RESOLUTION|>--- conflicted
+++ resolved
@@ -90,11 +90,8 @@
         engine.LoadModel("assets/models/blockoutv6_0.glb")
 
         engine.PreloadModel("assets/models/Skeleton.glb")
-<<<<<<< HEAD
+        engine.PreloadModel("assets/models/eye.glb")
         engine.PreloadModel("assets/models/Berserker.glb")
-=======
-        engine.PreloadModel("assets/models/eye.glb")
->>>>>>> ccdc5d23
 
         engine.PreloadModel("assets/models/Revolver.glb")
         engine.PreloadModel("assets/models/Shotgun.glb")
@@ -131,13 +128,11 @@
 
         __pauseEnabled = false
 
-<<<<<<< HEAD
+        __enemyShape = ShapeFactory.MakeCapsuleShape(70.0, 70.0)
+        __eyeShape = ShapeFactory.MakeSphereShape(0.65)
+
         __enemyShape = ShapeFactory.MakeCapsuleShape(100.0, 35.0)
         __tankEnemyShape = ShapeFactory.MakeCapsuleShape(160.0, 35.0)
-=======
-        __enemyShape = ShapeFactory.MakeCapsuleShape(70.0, 70.0)
-        __eyeShape = ShapeFactory.MakeSphereShape(0.65)
->>>>>>> ccdc5d23
 
         // Music
 
@@ -372,21 +367,14 @@
                     __activeWeapon.reload(engine)
                 }
             }
-<<<<<<< HEAD
 
             if (engine.GetInput().DebugGetKey(Keycode.eK())) {
                 __enemyList.add(TankEnemy.new(engine, Vec3.new(-27, 18, 7), Vec3.new(0.026, 0.026, 0.026), 6, "assets/models/Berserker.glb", __enemyShape))
             }
 
-            __cameraVariables.Shake(engine, __camera, dt)
-            __cameraVariables.Tilt(engine, __camera, dt)
-=======
-            
             if (engine.GetInput().DebugGetKey(Keycode.eJ())) {
-                // shit
                 __enemyList.add(RangedEnemy.new(engine, Vec3.new(-27, 18, 7), Vec3.new(2.25,2.25,2.25), 5, "assets/models/eye.glb", __eyeShape))
             }
->>>>>>> ccdc5d23
         }
 
         // Check if pause key was pressed
