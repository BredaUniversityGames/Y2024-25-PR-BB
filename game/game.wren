--- conflicted
+++ resolved
@@ -1,10 +1,6 @@
 import "engine_api.wren" for Engine, TimeModule, ECS, Entity, Vec3, Quat, Math, AnimationControlComponent, TransformComponent, Input, Keycode, SpawnEmitterFlagBits, EmitterPresetID
-<<<<<<< HEAD
 import "weapon.wren" for Pistol, Shotgun, Knife, Weapons
-import "movement.wren" for PlayerMovement
-=======
 import "gameplay/movement.wren" for PlayerMovement
->>>>>>> 0ca15274
 
 class Main {
 
@@ -114,7 +110,7 @@
             __counter = 0
         }
 
-        
+
 
         if (engine.GetInput().GetDigitalAction("Jump").IsPressed()) {
             //System.print("Player Jumped!")
@@ -170,10 +166,6 @@
             __activeWeapon.equip(engine)
         }
 
-<<<<<<< HEAD
-=======
-        __playerMovement.Update(engine,dt,__playerController, __camera)
->>>>>>> 0ca15274
 
         var path = engine.GetPathfinding().FindPath(Vec3.new(-42.8, 19.3, 267.6), Vec3.new(-16.0, 29.0, 195.1))
     }
