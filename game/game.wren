--- conflicted
+++ resolved
@@ -117,10 +117,10 @@
 
         __ultimateCharge = 0
         __ultimateActive = false
-
-<<<<<<< HEAD
+        
+        __pauseEnabled = false
+
         // Music player
-
         var musicList = [
             "assets/music/game/Juval - Play Your Game - No Lead Vocals.wav",
             "assets/music/game/Ace - Silent Treatment.wav",
@@ -140,9 +140,6 @@
             
         __musicPlayer = MusicPlayer.new(engine.GetAudio(), musicList, 0.2)
         __ambientPlayer = MusicPlayer.new(engine.GetAudio(), ambientList, 0.1)
-=======
-        __pauseEnabled = false
->>>>>>> e5b04d20
     }
 
     static Shutdown(engine) {
