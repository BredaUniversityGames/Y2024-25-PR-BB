--- conflicted
+++ resolved
@@ -105,32 +105,17 @@
                 end = rayHitInfo[0].position
                 var entity = engine.GetECS().NewEntity()
                 var transform = entity.AddTransformComponent()
-                //End a little bit infront of the hit point
-                end = end - direction * Vec3.new(0.1, 0.1, 0.1)
                 transform.translation = end
-<<<<<<< HEAD
-                var pointLight = entity.AddPointLightComponent()
-                pointLight.color = Vec3.new(0.0, 1.0, 1.0)
-                //var lifetime = entity.AddLifetimeComponent()
-                //lifetime.lifetime = 1000.0
-                //var emitterFlags = SpawnEmitterFlagBits.eIsActive()
-                //engine.GetParticles().SpawnEmitter(entity, EmitterPresetID.eTest(), emitterFlags, Vec3.new(0.0, 0.0, 0.0), Vec3.new(0.0, 0.0, 0.0))
-=======
                 var lifetime = entity.AddLifetimeComponent()
                 lifetime.lifetime = 300.0
                 var emitterFlags = SpawnEmitterFlagBits.eIsActive() | SpawnEmitterFlagBits.eSetCustomVelocity()
                 engine.GetParticles().SpawnEmitter(entity, EmitterPresetID.eImpact(), emitterFlags, Vec3.new(0.0, 0.0, 0.0), Vec3.new(0.0, 5.0, 0.0))
->>>>>>> 961c4063
             } else {
                 end = start + direction * __rayDistanceVector
             }
 
-<<<<<<< HEAD
-            /*var length = (end - start).length()
-=======
 
             var length = (end - start).length()
->>>>>>> 961c4063
             var i = 5.0
             while (i < length) {
                 var entity = engine.GetECS().NewEntity()
@@ -141,7 +126,7 @@
                 var emitterFlags = SpawnEmitterFlagBits.eIsActive() | SpawnEmitterFlagBits.eSetCustomVelocity()
                 engine.GetParticles().SpawnEmitter(entity, EmitterPresetID.eRay(), emitterFlags, Vec3.new(0.0, 0.0, 0.0), direction * Vec3.new(10, 10, 10))
                 i = i + 5.0
-            }*/
+            }
         }
 
 
@@ -159,7 +144,7 @@
         if(engine.GetInput().DebugGetKey(Keycode.eN())){
            cheats.noClip = !cheats.noClip
         }
- 
+
         __playerMovement.Update(engine,dt,__playerController, __camera)
 
         var path = engine.GetPathfinding().FindPath(Vec3.new(-42.8, 19.3, 267.6), Vec3.new(-16.0, 29.0, 195.1))
