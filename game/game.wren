--- conflicted
+++ resolved
@@ -4,12 +4,9 @@
 import "gameplay/weapon.wren" for Pistol, Shotgun, Knife, Weapons
 import "gameplay/camera.wren" for CameraVariables
 import "gameplay/player.wren" for PlayerVariables
-<<<<<<< HEAD
 import "gameplay/wave_system.wren" for WaveSystem, WaveConfig
-=======
 import "gameplay/music_player.wren" for MusicPlayer
 import "analytics/analytics.wren" for AnalyticsManager
->>>>>>> ae4d51ee
 
 class Main {
 
@@ -85,12 +82,6 @@
         __player.AddTransformComponent().translation = startPos
         __player.AddNameComponent().name = "Player"
 
-<<<<<<< HEAD
-        var positions = [Vec3.new(0.0, 12.4, 11.4), Vec3.new(13.4, -0.6, 73.7), Vec3.new(24.9, -0.6, 72.3), Vec3.new(-30, 7.8, -10.2), Vec3.new(-41, 6.9, 1.2), Vec3.new(42.1, 12.4, -56.9)]
-=======
-        var positions = [Vec3.new(10.0, 14.4, 11.4), Vec3.new(13.4, -0.6, 73.7), Vec3.new(24.9, -0.6, 72.3), Vec3.new(-30, 7.8, -10.2), Vec3.new(-41, 6.9, 1.2), Vec3.new(42.1, 12.4, -56.9)]
->>>>>>> ae4d51ee
-
         // Load Map
         engine.LoadModel("assets/models/blockoutv5.glb")
 
@@ -123,7 +114,41 @@
 
         __ultimateCharge = 0
         __ultimateActive = false
-<<<<<<< HEAD
+
+        __pauseEnabled = false
+
+        // Enemy setup
+        __enemyList = []
+        __spawnerList = []
+
+        for (position in positions) {
+            __spawnerList.add(Spawner.new(position, 7000.0))
+        }
+
+        __enemyShape = ShapeFactory.MakeCapsuleShape(70.0, 70.0)
+
+        __spawnerList[0].SpawnEnemies(engine, __enemyList, Vec3.new(0.02, 0.02, 0.02), 12, "assets/models/Demon.glb", __enemyShape, 1)
+
+        // Music player
+        var musicList = [
+            "assets/music/game/Juval - Play Your Game - No Lead Vocals.wav",
+            "assets/music/game/Ace - Silent Treatment.wav",
+            "assets/music/game/Dono - Zero Gravity.wav",
+            "assets/music/game/Ikoliks - Metal Warrior.wav",
+            "assets/music/game/Tomáš Herudek - Smash Your Enemies.wav",
+            "assets/music/game/Taheda - Phenomena.wav",
+            ""
+            ]
+
+        var ambientList = [
+            "assets/music/ambient/207841__speedenza__dark-swamp-theme-1.wav",
+            "assets/music/ambient/749939__universfield__horror-background-atmosphere-10.mp3",
+            "assets/music/ambient/759816__newlocknew__ambfant_a-mysterious-fairy-tale-forest-in-the-mountains.mp3",
+            ""
+            ]
+
+        __musicPlayer = MusicPlayer.new(engine.GetAudio(), musicList, 0.2)
+        __ambientPlayer = MusicPlayer.new(engine.GetAudio(), ambientList, 0.1)
 
         var waveConfigs = []
         waveConfigs.add(WaveConfig.new().SetDuration(10)
@@ -135,43 +160,6 @@
             .AddSpawn("Demon", 0, 7, 3)
         )
         __waveSystem = WaveSystem.new(engine, waveConfigs)
-=======
-        
-        __pauseEnabled = false
-
-        // Enemy setup
-        __enemyList = []
-        __spawnerList = []
-
-        for (position in positions) {
-            __spawnerList.add(Spawner.new(position, 7000.0))
-        }
-
-        __enemyShape = ShapeFactory.MakeCapsuleShape(70.0, 70.0)
-
-        __spawnerList[0].SpawnEnemies(engine, __enemyList, Vec3.new(0.02, 0.02, 0.02), 12, "assets/models/Demon.glb", __enemyShape, 1)
-
-        // Music player
-        var musicList = [
-            "assets/music/game/Juval - Play Your Game - No Lead Vocals.wav",
-            "assets/music/game/Ace - Silent Treatment.wav",
-            "assets/music/game/Dono - Zero Gravity.wav",
-            "assets/music/game/Ikoliks - Metal Warrior.wav",
-            "assets/music/game/Tomáš Herudek - Smash Your Enemies.wav",
-            "assets/music/game/Taheda - Phenomena.wav",
-            ""
-            ]
-
-        var ambientList = [
-            "assets/music/ambient/207841__speedenza__dark-swamp-theme-1.wav",
-            "assets/music/ambient/749939__universfield__horror-background-atmosphere-10.mp3",
-            "assets/music/ambient/759816__newlocknew__ambfant_a-mysterious-fairy-tale-forest-in-the-mountains.mp3",
-            ""
-            ]
-            
-        __musicPlayer = MusicPlayer.new(engine.GetAudio(), musicList, 0.2)
-        __ambientPlayer = MusicPlayer.new(engine.GetAudio(), ambientList, 0.1)
->>>>>>> ae4d51ee
     }
 
     static Shutdown(engine) {
@@ -248,14 +236,10 @@
             }
 
             if (engine.GetInput().GetDigitalAction("Shoot").IsHeld()) {
-<<<<<<< HEAD
-                __activeWeapon.attack(engine, dt, __cameraVariables)
-=======
                 __activeWeapon.attack(engine, dt, __playerVariables, __enemyList)
                 if (__activeWeapon.ammo <= 0) {
                     __activeWeapon.reload(engine)
                 }
->>>>>>> ae4d51ee
             }
 
             // engine.GetInput().GetDigitalAction("Ultimate").IsPressed()
@@ -316,7 +300,7 @@
             if (engine.GetInput().DebugGetKey(Keycode.eL())) {
                 __spawnerList[0].SpawnEnemies(engine, __enemyList, Vec3.new(0.02, 0.02, 0.02), 5, "assets/models/Demon.glb", __enemyShape, 1)
             }
-            
+
             // TODO: Pause Menu on ESC
             // if(engine.GetInput().DebugGetKey(Keycode.eESCAPE())) {
             //     __pauseEnabled = !__pauseEnabled
@@ -342,11 +326,6 @@
 
         var playerPos = __player.GetTransformComponent().translation
 
-<<<<<<< HEAD
-        __waveSystem.Update(dt)
-
-        // var path = engine.GetPathfinding().FindPath(Vec3.new(-42.8, 19.3, 267.6), Vec3.new(-16.0, 29.0, 195.1))
-=======
         for (enemy in __enemyList) {
 
             // We delete the entity from the ecs when it dies
@@ -358,6 +337,8 @@
             }
 
         }
->>>>>>> ae4d51ee
+        var playerPos = __player.GetTransformComponent().translation
+
+        __waveSystem.Update(dt)
     }
 }