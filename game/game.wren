import "engine_api.wren" for Engine, TimeModule, ECS, ShapeFactory, Rigidbody, RigidbodyComponent, CollisionShape, Entity, Vec3, Vec2, Quat, Math, AnimationControlComponent, TransformComponent, Input, Keycode, SpawnEmitterFlagBits, EmitterPresetID, Random
import "gameplay/movement.wren" for PlayerMovement
import "gameplay/weapon.wren" for Pistol, Shotgun, Knife, Weapons
import "gameplay/camera.wren" for CameraVariables
import "gameplay/player.wren" for PlayerVariables
import "analytics/analytics.wren" for AnalyticsManager

class Main {

    static Start(engine) {
<<<<<<< HEAD
        engine.GetInput().SetActiveActionSet("Shooter")


=======
>>>>>>> ff3e838f
        engine.GetGame().SetHUDEnabled(true)

        // Set navigational mesh
        engine.GetPathfinding().SetNavigationMesh("assets/models/NavmeshTest/LevelNavmeshTest.glb")

        // Loading sounds
        engine.GetAudio().LoadBank("assets/sounds/Master.bank")
        engine.GetAudio().LoadBank("assets/sounds/Master.strings.bank")
        engine.GetAudio().LoadBank("assets/sounds/SFX.bank")

        // Directional Light
        __directionalLight = engine.GetECS().NewEntity()
        __directionalLight.AddNameComponent().name = "Directional Light"

        var comp = __directionalLight.AddDirectionalLightComponent()
        comp.color = Vec3.new(4.0, 3.2, 1.2)
        comp.planes = Vec2.new(-50.0, 500.0)
        comp.orthographicSize = 120.0

        var transform = __directionalLight.AddTransformComponent()
        transform.translation = Vec3.new(-94.000, 174.800, 156.900)
        transform.rotation = Quat.new(0.544, -0.136, -0.800,-0.214)

        // Player Setup

        __playerVariables = PlayerVariables.new()
        __playerMovement = PlayerMovement.new(false,0.0)
        __counter = 0
        __frameTimer = 0
        __groundedTimer = 0
        __hasDashed = false
        __timer = 0

        // Player stuff
        engine.GetInput().SetMouseHidden(true)
        __playerController = engine.GetECS().NewEntity()
        __camera = engine.GetECS().NewEntity()
        __player = engine.GetECS().NewEntity()

        var startPos = Vec3.new(25.0, 10.0, 50.0)

        __playerController.AddTransformComponent().translation = startPos
        __playerController.AddPlayerTag()
        __playerController.AddNameComponent().name = "PlayerController"
        __playerController.AddCheatsComponent().noClip = false

        var shape = ShapeFactory.MakeCapsuleShape(1.7, 0.5) // height, circle radius
        var rb = Rigidbody.new(engine.GetPhysics(), shape, true, false) // physics module, shape, isDynamic, allowRotation
        __playerController.AddRigidbodyComponent(rb)

        __cameraVariables = CameraVariables.new()

        var cameraProperties = __camera.AddCameraComponent()
        cameraProperties.fov = 45.0
        cameraProperties.nearPlane = 0.5
        cameraProperties.farPlane = 600.0
        cameraProperties.reversedZ = true

        __camera.AddTransformComponent()
        __camera.AddAudioEmitterComponent()
        __camera.AddNameComponent().name = "Camera"
        __camera.AddAudioListenerTag()

        __player.AddTransformComponent().translation = startPos
        __player.AddNameComponent().name = "Player"

        var positions = [Vec3.new(0.0, 12.4, 11.4), Vec3.new(13.4, -0.6, 73.7), Vec3.new(24.9, -0.6, 72.3), Vec3.new(-30, 7.8, -10.2), Vec3.new(-41, 6.9, 1.2), Vec3.new(42.1, 12.4, -56.9)]

        __demons = []
        for (position in positions) {
            __demons.add(engine.LoadModel("assets/models/Demon.glb"))
            var demonAnimations = __demons[-1].GetAnimationControlComponent()
            demonAnimations.Play("Idle", 1.0, true, 0.0, false)
            __demons[-1].GetTransformComponent().translation = position
            __demons[-1].GetTransformComponent().scale = Vec3.new(0.025, 0.025, 0.025)
        }


        // Load Map
        engine.LoadModel("assets/models/blockoutv5.glb")

        // Loading lights from gltf, uncomment to test
        // engine.LoadModel("assets/models/light_test.glb")

        // Gun Setup
        __gun = engine.LoadModel("assets/models/AnimatedRifle.glb")

        var gunTransform = __gun.GetTransformComponent()
        gunTransform.translation = Vec3.new(-0.4, -3.1, -1)
        gunTransform.rotation = Math.ToQuat(Vec3.new(0.0, -Math.PI(), 0.0))

        var gunAnimations = __gun.GetAnimationControlComponent()
        gunAnimations.Play("Reload", 1.0, false, 0.0, false)
        gunAnimations.Stop()

        __player.AttachChild(__camera)
        __camera.AttachChild(__gun)

        __armory = [Pistol.new(engine), Shotgun.new(engine), Knife.new(engine)]

        __activeWeapon = __armory[Weapons.pistol]
        __activeWeapon.equip(engine)

        __rayDistance = 1000.0
        __rayDistanceVector = Vec3.new(__rayDistance, __rayDistance, __rayDistance)

        __ultimateCharge = 0
        __ultimateActive = false
    }

    static Shutdown(engine) {
        engine.GetECS().DestroyAllEntities()
    }

    static Update(engine, dt) {

        var cheats = __playerController.GetCheatsComponent()
        var deltaTime = engine.GetTime().GetDeltatime()
        __timer = __timer + dt

        __playerVariables.grenadeCharge = Math.Min(__playerVariables.grenadeCharge + __playerVariables.grenadeChargeRate * dt / 1000, __playerVariables.grenadeMaxCharge)

        if (__playerVariables.ultActive) {
            __playerVariables.ultCharge = Math.Max(__playerVariables.ultCharge - __playerVariables.ultDecayRate * dt / 1000, 0)
            if (__playerVariables.ultCharge <= 0) {
                __activeWeapon = __armory[Weapons.pistol]
                __activeWeapon.equip(engine)
                __playerVariables.ultActive = false
            }
        } else {
            __playerVariables.ultCharge = Math.Min(__playerVariables.ultCharge + __playerVariables.ultChargeRate * dt / 1000, __playerVariables.ultMaxCharge)
        }

        __playerVariables.grenadeCharge = Math.Min(__playerVariables.grenadeCharge + __playerVariables.grenadeChargeRate * dt / 1000, __playerVariables.grenadeMaxCharge)

        if(engine.GetInput().DebugGetKey(Keycode.eN())){
           cheats.noClip = !cheats.noClip
        }

        if (engine.GetInput().DebugIsInputEnabled()) {

            __playerMovement.Update(engine, dt, __playerController, __camera)

            for (weapon in __armory) {
                weapon.cooldown = Math.Max(weapon.cooldown - dt, 0)

                weapon.reloadTimer = Math.Max(weapon.reloadTimer - dt, 0)
                if (weapon != __activeWeapon) {
                    if (weapon.reloadTimer <= 0) {
                        weapon.ammo = weapon.maxAmmo
                    }
                }
            }

            if (engine.GetInput().GetDigitalAction("Reload").IsHeld()) {
                __activeWeapon.reload(engine)
            }

            if (engine.GetInput().GetDigitalAction("Shoot").IsHeld()) {
                __activeWeapon.attack(engine, dt, __cameraVariables)
            }

            if(engine.GetInput().DebugGetKey(Keycode.eK())) {
                for(demon in __demons) {
                    var demonAnimations = demon.GetAnimationControlComponent()
                    demonAnimations.Play("Walk", 1.0, true, 0.3, true)
                }
            }
            if(engine.GetInput().DebugGetKey(Keycode.eL())) {
                for(demon in __demons) {
                    var demonAnimations = demon.GetAnimationControlComponent()
                    demonAnimations.Play("Run", 2.0, true, 0.3, true)
                }
            }
            if(engine.GetInput().DebugGetKey(Keycode.eJ())) {
                for(demon in __demons) {
                    var demonAnimations = demon.GetAnimationControlComponent()
                    demonAnimations.Play("Attack", 1.0, false, 0.3, false)
                }
            }

            for(demon in __demons) {
                var demonAnimations = demon.GetAnimationControlComponent()
                if(demonAnimations.AnimationFinished()) {
                    demonAnimations.Play("Idle", 1.0, true, 0.0, false)
                }
            }

            // engine.GetInput().GetDigitalAction("Ultimate").IsPressed()
            if (engine.GetInput().DebugGetKey(Keycode.eU())) {
                if (__playerVariables.ultCharge == __playerVariables.ultMaxCharge) {
                    System.print("Activate ultimate")
                    __activeWeapon = __armory[Weapons.shotgun]
                    __activeWeapon.equip(engine)
                    __playerVariables.ultActive = true
                }
            }

            if (engine.GetInput().DebugGetKey(Keycode.eG())) {
                if (__playerVariables.grenadeCharge == __playerVariables.grenadeMaxCharge) {
                    // Throw grenade
                    __playerVariables.grenadeCharge = 0
                }
            }

            if (engine.GetInput().DebugGetKey(Keycode.eV())) {
                __armory[Weapons.knife].attack(engine, dt, __cameraVariables)
            }

            if (engine.GetInput().DebugGetKey(Keycode.e1())) {
                __activeWeapon = __armory[Weapons.pistol]
                __activeWeapon.equip(engine)
            }

            if (engine.GetInput().DebugGetKey(Keycode.e2())) {
                __activeWeapon = __armory[Weapons.shotgun]
                __activeWeapon.equip(engine)
            }

            __cameraVariables.Tilt(engine, __camera, deltaTime)
            __cameraVariables.Shake(engine, __camera, __timer)

            if (engine.GetInput().DebugGetKey(Keycode.eMINUS())) {
                __camera.GetCameraComponent().fov = __camera.GetCameraComponent().fov - Math.Radians(1)
            }
            if (engine.GetInput().DebugGetKey(Keycode.eEQUALS())) {
                __camera.GetCameraComponent().fov = __camera.GetCameraComponent().fov + Math.Radians(1)
            }

            if (engine.GetInput().DebugGetKey(Keycode.eLEFTBRACKET())) {
                __playerMovement.lookSensitivity = Math.Max(__playerMovement.lookSensitivity - 0.01, 0.01)
            }
            if (engine.GetInput().DebugGetKey(Keycode.eRIGHTBRACKET())) {
                __playerMovement.lookSensitivity = Math.Min(__playerMovement.lookSensitivity + 0.01, 10)
            }

            if (engine.GetInput().DebugGetKey(Keycode.eCOMMA())) {
                __playerVariables.DecreaseHealth(5)
            }
            if (engine.GetInput().DebugGetKey(Keycode.ePERIOD())) {
                __playerVariables.IncreaseHealth(5)
            }

            if (engine.GetInput().DebugGetKey(Keycode.eL())) {
                __playerVariables.IncreaseScore(1)
            }
        }

        engine.GetGame().GetHUD().UpdateHealthBar(__playerVariables.health / __playerVariables.maxHealth)
        engine.GetGame().GetHUD().UpdateAmmoText(__activeWeapon.ammo, __activeWeapon.maxAmmo)
        engine.GetGame().GetHUD().UpdateUltBar(__playerVariables.ultCharge / __playerVariables.ultMaxCharge)
        engine.GetGame().GetHUD().UpdateScoreText(__playerVariables.score)
        engine.GetGame().GetHUD().UpdateGrenadeBar(__playerVariables.grenadeCharge / __playerVariables.grenadeMaxCharge)
        engine.GetGame().GetHUD().UpdateDashCharges(__playerMovement.currentDashCount)

        var mousePosition = engine.GetInput().GetMousePosition()
        __playerMovement.lastMousePosition = mousePosition

        // var path = engine.GetPathfinding().FindPath(Vec3.new(-42.8, 19.3, 267.6), Vec3.new(-16.0, 29.0, 195.1))
    }
}<|MERGE_RESOLUTION|>--- conflicted
+++ resolved
@@ -8,12 +8,7 @@
 class Main {
 
     static Start(engine) {
-<<<<<<< HEAD
         engine.GetInput().SetActiveActionSet("Shooter")
-
-
-=======
->>>>>>> ff3e838f
         engine.GetGame().SetHUDEnabled(true)
 
         // Set navigational mesh
