--- conflicted
+++ resolved
@@ -8,10 +8,6 @@
 class Main {
 
     static Start(engine) {
-<<<<<<< HEAD
-
-=======
->>>>>>> 09fc2184
         engine.GetGame().SetHUDEnabled(true)
 
         // Set navigational mesh
