--- conflicted
+++ resolved
@@ -378,16 +378,6 @@
             if (__activeWeapon.ammo <= 0) {
                 __activeWeapon.reload(engine)
             }
-<<<<<<< HEAD
-=======
-
-            if (engine.GetInput().GetDigitalAction("Shoot").IsHeld()  && __activeWeapon.isUnequiping(engine) == false ) {
-                __activeWeapon.attack(engine, dt, __playerVariables, __enemyList, __coinManager)
-                if (__activeWeapon.ammo <= 0) {
-                    __activeWeapon.reload(engine)
-                }
-            }
->>>>>>> b7976fcb
         }
 
         __activeWeapon.rotateToTarget(engine)
@@ -404,10 +394,6 @@
             engine.GetUI().SetSelectedElement(engine.GetGame().GetGameOverMenu().retryButton)
         }
 
-<<<<<<< HEAD
-
-=======
->>>>>>> b7976fcb
        var mousePosition = engine.GetInput().GetMousePosition()
         __playerMovement.lastMousePosition = mousePosition
 
