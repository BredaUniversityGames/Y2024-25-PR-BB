--- conflicted
+++ resolved
@@ -11,8 +11,8 @@
 
 
         engine.GetGame().SetHUDEnabled(true)
-        
-        
+
+
         // Set navigational mesh
         engine.GetPathfinding().SetNavigationMesh("assets/models/blockoutv5navmesh.glb")
 
@@ -44,11 +44,8 @@
         __hasDashed = false
         __timer = 0
 
-<<<<<<< HEAD
-=======
         // Player stuff
         engine.GetInput().SetMouseHidden(true)
->>>>>>> 72a507d9
         __playerController = engine.GetECS().NewEntity()
         __camera = engine.GetECS().NewEntity()
         __player = engine.GetECS().NewEntity()
@@ -110,7 +107,7 @@
         __gun.GetNameComponent().name = "Gun"
         var gunTransform = __gun.GetTransformComponent()
         gunTransform.rotation = Math.ToQuat(Vec3.new(0.0, -Math.PI(), 0.0))
-        
+
         var gunAnimations = __gun.GetAnimationControlComponent()
         gunAnimations.Play("Reload", 1.0, false, 0.0, false)
         gunAnimations.Stop()
