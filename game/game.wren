import "engine_api.wren" for Engine, TimeModule, ECS, Entity, Vec3, Quat, Math, AnimationControlComponent, TransformComponent, Input, Keycode, SpawnEmitterFlagBits, EmitterPresetID
import "weapon.wren" for WeaponBase, Pistol, Shotgun, Knife, Weapons

class Main {

    static Start(engine) {
        engine.GetAudio().LoadBank("assets/sounds/Master.bank")
        engine.GetAudio().LoadBank("assets/sounds/Master.strings.bank")
        engine.GetAudio().LoadBank("assets/sounds/SFX.bank")

        __counter = 0
        __frameTimer = 0
        __timer = 0
        __player = engine.GetECS().GetEntityByName("Camera")
        __gun = engine.GetECS().GetEntityByName("AnimatedRifle")
        var gunAnimations = __gun.GetAnimationControlComponent()
        gunAnimations.Play("Armature|Armature|Reload", 1.0, false)
        gunAnimations.Stop()

        if (__player) {
            System.print("Player is online!")

            var playerTransform = __player.GetTransformComponent()
            playerTransform.translation = Vec3.new(4.5, 35.0, 285.0)

            __player.AddAudioEmitterComponent()

            var gunTransform = __gun.GetTransformComponent()
            gunTransform.translation = Vec3.new(-0.4, -3.1, -1)
            gunTransform.rotation = Math.ToQuat(Vec3.new(0.0, -Math.PI(), 0.0))
        }

<<<<<<< HEAD
        __armory = [Pistol.new(engine), Shotgun.new(engine), Knife.new(engine)]

        __activeWeapon = __armory[Weapons.pistol]
        __activeWeapon.equip(engine)        
=======
        // Inside cathedral: pentagram scene
        {   // Fire emitter 1
            var emitter = engine.GetECS().NewEntity()
            var emitterFlags = SpawnEmitterFlagBits.eIsActive() | SpawnEmitterFlagBits.eSetCustomPosition() | SpawnEmitterFlagBits.eSetCustomVelocity() // |
            engine.GetParticles().SpawnEmitter(emitter, EmitterPresetID.eFlame(), emitterFlags, Vec3.new(-18.3, 30.3, 193.8), Vec3.new(0.0, 0.0, 0.0))
        }

        {   // Fire emitter 2
            var emitter = engine.GetECS().NewEntity()
            var emitterFlags = SpawnEmitterFlagBits.eIsActive() | SpawnEmitterFlagBits.eSetCustomPosition() | SpawnEmitterFlagBits.eSetCustomVelocity() // |
            engine.GetParticles().SpawnEmitter(emitter, EmitterPresetID.eFlame(), emitterFlags, Vec3.new(-18.3, 30.3, 190.4), Vec3.new(0.0, 0.0, 0.0))
        }

        {   // Fire emitter 3
            var emitter = engine.GetECS().NewEntity()
            var emitterFlags = SpawnEmitterFlagBits.eIsActive() | SpawnEmitterFlagBits.eSetCustomPosition() | SpawnEmitterFlagBits.eSetCustomVelocity() // |
            engine.GetParticles().SpawnEmitter(emitter, EmitterPresetID.eFlame(), emitterFlags, Vec3.new(-14.9, 30.3, 190.4), Vec3.new(0.0, 0.0, 0.0))
        }

        {   // Fire emitter 4
            var emitter = engine.GetECS().NewEntity()
            var emitterFlags = SpawnEmitterFlagBits.eIsActive() | SpawnEmitterFlagBits.eSetCustomPosition() | SpawnEmitterFlagBits.eSetCustomVelocity() // |
            engine.GetParticles().SpawnEmitter(emitter, EmitterPresetID.eFlame(), emitterFlags, Vec3.new(-14.9, 30.3, 193.8), Vec3.new(0.0, 0.0, 0.0))
        }

        {   // Dust emitter
            var emitter = engine.GetECS().NewEntity()
            var emitterFlags = SpawnEmitterFlagBits.eIsActive() | SpawnEmitterFlagBits.eSetCustomPosition() | SpawnEmitterFlagBits.eSetCustomVelocity() // |
            engine.GetParticles().SpawnEmitter(emitter, EmitterPresetID.eDust(), emitterFlags, Vec3.new(-17.0, 34.0, 196.0), Vec3.new(1.0, 0.0, 0.0))
        }

        __rayDistance = 1000.0
        __rayDistanceVector = Vec3.new(__rayDistance, __rayDistance, __rayDistance)
>>>>>>> f77fdb7f
    }

    static Update(engine, dt) {
        __counter = __counter + 1

        var deltaTime = engine.GetTime().GetDeltatime()
        __frameTimer = __frameTimer + dt
        __timer = __timer + dt

        if (__frameTimer > 1000.0) {
            System.print("%(__counter) Frames per second")
            __frameTimer = __frameTimer - 1000.0
            __counter = 0
        }

        for (weapon in __armory) {
            weapon.cooldown = Math.Max(weapon.cooldown - dt, 0)
        }

<<<<<<< HEAD
        if (engine.GetInput().GetDigitalAction("Shoot").IsHeld()) {
            __activeWeapon.attack(engine, dt)
            //System.print("Playing is shooting")
=======
        if (engine.GetInput().GetDigitalAction("Shoot").IsPressed()) {
            var playerTransform = __player.GetTransformComponent()
            var direction = Math.ToVector(playerTransform.rotation)
            var start = playerTransform.translation + direction * Vec3.new(2.0, 2.0, 2.0)
            var rayHitInfo = engine.GetPhysics().ShootRay(start, direction, __rayDistance)
            var end = rayHitInfo.position

            if (rayHitInfo.hasHit) {
                var entity = engine.GetECS().NewEntity()
                var transform = entity.AddTransformComponent()
                transform.translation = end
                var lifetime = entity.AddLifetimeComponent()
                lifetime.lifetime = 300.0
                var emitterFlags = SpawnEmitterFlagBits.eIsActive() | SpawnEmitterFlagBits.eSetCustomVelocity()
                engine.GetParticles().SpawnEmitter(entity, EmitterPresetID.eImpact(), emitterFlags, Vec3.new(0.0, 0.0, 0.0), Vec3.new(0.0, 5.0, 0.0))
            } else {
                end = start + direction * __rayDistanceVector
            }

            var length = (end - start).length()
            var i = 5.0
            while (i < length) {
                var entity = engine.GetECS().NewEntity()
                var transform = entity.AddTransformComponent()
                transform.translation = Math.Mix(start, end, i / length)
                var lifetime = entity.AddLifetimeComponent()
                lifetime.lifetime = 200.0
                var emitterFlags = SpawnEmitterFlagBits.eIsActive() | SpawnEmitterFlagBits.eSetCustomVelocity()
                engine.GetParticles().SpawnEmitter(entity, EmitterPresetID.eRay(), emitterFlags, Vec3.new(0.0, 0.0, 0.0), direction * Vec3.new(10, 10, 10))
                i = i + 5.0
            }
>>>>>>> f77fdb7f
        }

        if (engine.GetInput().GetDigitalAction("Jump").IsPressed()) {
            System.print("Player Jumped!")

        }

        var movement = engine.GetInput().GetAnalogAction("Move")

        if (movement.length() > 0) {
            System.print("Player is moving")
        }

        var key = Keycode.eA()
        if (engine.GetInput().DebugGetKey(key)) {
            System.print("[Debug] Player pressed A!")
        }



    }
}<|MERGE_RESOLUTION|>--- conflicted
+++ resolved
@@ -30,12 +30,10 @@
             gunTransform.rotation = Math.ToQuat(Vec3.new(0.0, -Math.PI(), 0.0))
         }
 
-<<<<<<< HEAD
         __armory = [Pistol.new(engine), Shotgun.new(engine), Knife.new(engine)]
 
         __activeWeapon = __armory[Weapons.pistol]
-        __activeWeapon.equip(engine)        
-=======
+        __activeWeapon.equip(engine)
         // Inside cathedral: pentagram scene
         {   // Fire emitter 1
             var emitter = engine.GetECS().NewEntity()
@@ -69,7 +67,6 @@
 
         __rayDistance = 1000.0
         __rayDistanceVector = Vec3.new(__rayDistance, __rayDistance, __rayDistance)
->>>>>>> f77fdb7f
     }
 
     static Update(engine, dt) {
@@ -89,43 +86,9 @@
             weapon.cooldown = Math.Max(weapon.cooldown - dt, 0)
         }
 
-<<<<<<< HEAD
         if (engine.GetInput().GetDigitalAction("Shoot").IsHeld()) {
             __activeWeapon.attack(engine, dt)
             //System.print("Playing is shooting")
-=======
-        if (engine.GetInput().GetDigitalAction("Shoot").IsPressed()) {
-            var playerTransform = __player.GetTransformComponent()
-            var direction = Math.ToVector(playerTransform.rotation)
-            var start = playerTransform.translation + direction * Vec3.new(2.0, 2.0, 2.0)
-            var rayHitInfo = engine.GetPhysics().ShootRay(start, direction, __rayDistance)
-            var end = rayHitInfo.position
-
-            if (rayHitInfo.hasHit) {
-                var entity = engine.GetECS().NewEntity()
-                var transform = entity.AddTransformComponent()
-                transform.translation = end
-                var lifetime = entity.AddLifetimeComponent()
-                lifetime.lifetime = 300.0
-                var emitterFlags = SpawnEmitterFlagBits.eIsActive() | SpawnEmitterFlagBits.eSetCustomVelocity()
-                engine.GetParticles().SpawnEmitter(entity, EmitterPresetID.eImpact(), emitterFlags, Vec3.new(0.0, 0.0, 0.0), Vec3.new(0.0, 5.0, 0.0))
-            } else {
-                end = start + direction * __rayDistanceVector
-            }
-
-            var length = (end - start).length()
-            var i = 5.0
-            while (i < length) {
-                var entity = engine.GetECS().NewEntity()
-                var transform = entity.AddTransformComponent()
-                transform.translation = Math.Mix(start, end, i / length)
-                var lifetime = entity.AddLifetimeComponent()
-                lifetime.lifetime = 200.0
-                var emitterFlags = SpawnEmitterFlagBits.eIsActive() | SpawnEmitterFlagBits.eSetCustomVelocity()
-                engine.GetParticles().SpawnEmitter(entity, EmitterPresetID.eRay(), emitterFlags, Vec3.new(0.0, 0.0, 0.0), direction * Vec3.new(10, 10, 10))
-                i = i + 5.0
-            }
->>>>>>> f77fdb7f
         }
 
         if (engine.GetInput().GetDigitalAction("Jump").IsPressed()) {
@@ -143,8 +106,5 @@
         if (engine.GetInput().DebugGetKey(key)) {
             System.print("[Debug] Player pressed A!")
         }
-
-
-
     }
 }