import "engine_api.wren" for Engine, TimeModule, ECS, ShapeFactory, Rigidbody, RigidbodyComponent, CollisionShape, Entity, Vec3, Vec2, Quat, Math, AnimationControlComponent, TransformComponent, Input, Keycode, SpawnEmitterFlagBits, EmitterPresetID, Random
import "gameplay/movement.wren" for PlayerMovement
import "gameplay/enemies/spawner.wren" for Spawner
import "gameplay/weapon.wren" for Pistol, Shotgun, Knife, Weapons
import "gameplay/camera.wren" for CameraVariables
import "gameplay/player.wren" for PlayerVariables
import "gameplay/music_player.wren" for MusicPlayer
import "analytics/analytics.wren" for AnalyticsManager

class Main {

    static Start(engine) {
        engine.GetInput().SetActiveActionSet("Shooter")
        engine.GetGame().SetHUDEnabled(true)

        // Set navigational mesh
        engine.GetPathfinding().SetNavigationMesh("assets/models/blockoutv5navmesh_04.glb")

        // Loading sounds
        engine.GetAudio().LoadBank("assets/sounds/Master.bank")
        engine.GetAudio().LoadBank("assets/sounds/Master.strings.bank")
        engine.GetAudio().LoadBank("assets/sounds/SFX.bank")
        engine.GetAudio().LoadSFX("assets/sounds/slide2.wav", true, true)


        engine.GetAudio().LoadSFX("assets/sounds/hit1.wav", false, false)
        engine.GetAudio().LoadSFX("assets/sounds/demon_roar.wav", true, false)

        // Directional Light
        __directionalLight = engine.GetECS().NewEntity()
        __directionalLight.AddNameComponent().name = "Directional Light"

        var comp = __directionalLight.AddDirectionalLightComponent()
        comp.color = Vec3.new(4.0, 3.2, 1.2)
        comp.planes = Vec2.new(-50.0, 500.0)
        comp.orthographicSize = 120.0

        var transform = __directionalLight.AddTransformComponent()
        transform.translation = Vec3.new(-94.000, 174.800, 156.900)
        transform.rotation = Quat.new(0.544, -0.136, -0.800,-0.214)

        // Player Setup

        __playerVariables = PlayerVariables.new()
        __counter = 0
        __frameTimer = 0
        __groundedTimer = 0
        __hasDashed = false
        __timer = 0

        // Player stuff
        engine.GetInput().SetMouseHidden(true)
        __playerController = engine.GetECS().NewEntity()
        __camera = engine.GetECS().NewEntity()
        __player = engine.GetECS().NewEntity()

        var startPos = Vec3.new(25.0, 10.0, 50.0)

        __playerController.AddTransformComponent().translation = startPos
        __playerController.AddPlayerTag()
        __playerController.AddNameComponent().name = "PlayerController"
        __playerController.AddCheatsComponent().noClip = false

        var shape = ShapeFactory.MakeCapsuleShape(1.7, 0.5) // height, circle radius
        var rb = Rigidbody.new(engine.GetPhysics(), shape, true, false) // physics module, shape, isDynamic, allowRotation
        __playerController.AddRigidbodyComponent(rb)

        __cameraVariables = CameraVariables.new()
        __playerVariables.cameraVariables = __cameraVariables
        var cameraProperties = __camera.AddCameraComponent()
        cameraProperties.fov = Math.Radians(45.0)
        cameraProperties.nearPlane = 0.1
        cameraProperties.farPlane = 600.0
        cameraProperties.reversedZ = true

        __camera.AddTransformComponent()
        __camera.AddAudioEmitterComponent()
        __camera.AddNameComponent().name = "Camera"
        __camera.AddAudioListenerTag()

        __player.AddTransformComponent().translation = startPos
        __player.AddNameComponent().name = "Player"

        var positions = [Vec3.new(10.0, 14.4, 11.4), Vec3.new(13.4, -0.6, 73.7), Vec3.new(24.9, -0.6, 72.3), Vec3.new(-30, 7.8, -10.2), Vec3.new(-41, 6.9, 1.2), Vec3.new(42.1, 12.4, -56.9)]

        // Load Map
        engine.LoadModel("assets/models/blockoutv5.glb")

        engine.PreloadModel("assets/models/Demon.glb")

        engine.PreloadModel("assets/models/Revolver.glb")
        engine.PreloadModel("assets/models/shotgun.glb")
        
        // Loading lights from gltf, uncomment to test
        // engine.LoadModel("assets/models/light_test.glb")

        // Gun Setup
        __gun = engine.LoadModel("assets/models/Revolver.glb")

<<<<<<< HEAD
        __gun.GetNameComponent().name = "Gun"
=======
        __gun.GetNameComponent().name = "Revolver"
>>>>>>> 1c3e2f0d
        var gunTransform = __gun.GetTransformComponent()
        gunTransform.rotation = Math.ToQuat(Vec3.new(0.0, -Math.PI()/2, 0.0))


        __player.AttachChild(__camera)
        __camera.AttachChild(__gun)

        __armory = [Pistol.new(engine), Shotgun.new(engine), Knife.new(engine)]

        __activeWeapon = __armory[Weapons.pistol]
        __activeWeapon.equip(engine)
        __nextWeapon = null
        // create the player movement
        __playerMovement = PlayerMovement.new(false,0.0,__activeWeapon)

        __rayDistance = 1000.0
        __rayDistanceVector = Vec3.new(__rayDistance, __rayDistance, __rayDistance)

        __ultimateCharge = 0
        __ultimateActive = false
        
        __pauseEnabled = false

        // Enemy setup
        __enemyList = []
        __spawnerList = []

        for (position in positions) {
            __spawnerList.add(Spawner.new(position, 7000.0))
        }

        __enemyShape = ShapeFactory.MakeCapsuleShape(70.0, 70.0)

        __spawnerList[0].SpawnEnemies(engine, __enemyList, Vec3.new(0.02, 0.02, 0.02), 12, "assets/models/demon.glb", __enemyShape, 1)

        // Music player
        var musicList = [
            "assets/music/game/Juval - Play Your Game - No Lead Vocals.wav",
            "assets/music/game/Ace - Silent Treatment.wav",
            "assets/music/game/Dono - Zero Gravity.wav",
            "assets/music/game/Ikoliks - Metal Warrior.wav",
            "assets/music/game/Tomáš Herudek - Smash Your Enemies.wav",
            "assets/music/game/Taheda - Phenomena.wav",
            ""
            ]

        var ambientList = [
            "assets/music/ambient/207841__speedenza__dark-swamp-theme-1.wav",
            "assets/music/ambient/749939__universfield__horror-background-atmosphere-10.mp3",
            "assets/music/ambient/759816__newlocknew__ambfant_a-mysterious-fairy-tale-forest-in-the-mountains.mp3",
            ""
            ]
            
        __musicPlayer = MusicPlayer.new(engine.GetAudio(), musicList, 0.2)
        __ambientPlayer = MusicPlayer.new(engine.GetAudio(), ambientList, 0.1)
    }

    static Shutdown(engine) {
        engine.ResetDecals()
        __musicPlayer.Destroy(engine.GetAudio())
        __ambientPlayer.Destroy(engine.GetAudio())
        engine.GetECS().DestroyAllEntities()
    }

    static Update(engine, dt) {
        // for (spawner in __spawnerList) {
        //     spawner.Update(engine, __enemyList, Vec3.new(0.02, 0.02, 0.02), 5, "assets/models/Demon.glb", __enemyShape, dt)
        // }

        if (engine.GetInput().DebugGetKey(Keycode.e9())) {
            System.print("Next Ambient Track")
            __ambientPlayer.CycleMusic(engine.GetAudio())
        }

        if (engine.GetInput().DebugGetKey(Keycode.e8())) {
            System.print("Next Gameplay Track")
            __musicPlayer.CycleMusic(engine.GetAudio())
        }


        var cheats = __playerController.GetCheatsComponent()
        var deltaTime = engine.GetTime().GetDeltatime()
        __timer = __timer + dt

        __playerVariables.grenadeCharge = Math.Min(__playerVariables.grenadeCharge + __playerVariables.grenadeChargeRate * dt / 1000, __playerVariables.grenadeMaxCharge)

        if (__playerVariables.ultActive) {
            __playerVariables.ultCharge = Math.Max(__playerVariables.ultCharge - __playerVariables.ultDecayRate * dt / 1000, 0)
            if (__playerVariables.ultCharge <= 0) {
                __activeWeapon = __armory[Weapons.pistol]
                __activeWeapon.equip(engine)
                __playerVariables.ultActive = false
            }
        } else {
            __playerVariables.ultCharge = Math.Min(__playerVariables.ultCharge + __playerVariables.ultChargeRate * dt / 1000, __playerVariables.ultMaxCharge)
        }

        __playerVariables.invincibilityTime = Math.Max(__playerVariables.invincibilityTime - dt, 0)

        __playerVariables.multiplierTimer = Math.Max(__playerVariables.multiplierTimer - dt, 0)

        if (__playerVariables.multiplierTimer == 0 ) {
            __playerVariables.multiplier = 1.0
            __playerVariables.consecutiveHits = 0
        }


        if(engine.GetInput().DebugGetKey(Keycode.eN())){
           cheats.noClip = !cheats.noClip
        }

        if (engine.GetInput().DebugIsInputEnabled()) {

            __playerMovement.Update(engine, dt, __playerController, __camera)

            for (weapon in __armory) {
                weapon.cooldown = Math.Max(weapon.cooldown - dt, 0)

                weapon.reloadTimer = Math.Max(weapon.reloadTimer - dt, 0)
                if (weapon != __activeWeapon) {
                    if (weapon.reloadTimer <= 0) {
                        weapon.ammo = weapon.maxAmmo
                    }
                }
            }

<<<<<<< HEAD
=======
            if (engine.GetInput().GetDigitalAction("Reload").IsHeld()) {
                __activeWeapon.reload(engine)
            }

            if (engine.GetInput().GetDigitalAction("Shoot").IsHeld()) {
                __activeWeapon.attack(engine, dt, __playerVariables, __enemyList)
                if (__activeWeapon.ammo <= 0) {
                    __activeWeapon.reload(engine)
                }
            }

>>>>>>> 1c3e2f0d
            // engine.GetInput().GetDigitalAction("Ultimate").IsPressed()
            if (engine.GetInput().DebugGetKey(Keycode.eU())) {
                if (__playerVariables.ultCharge == __playerVariables.ultMaxCharge) {
                    System.print("Activate ultimate")
                    __activeWeapon = __armory[Weapons.shotgun]
                    __activeWeapon.equip(engine)
                    __playerVariables.ultActive = true
                }
            }

            if (engine.GetInput().DebugGetKey(Keycode.eG())) {
                if (__playerVariables.grenadeCharge == __playerVariables.grenadeMaxCharge) {
                    // Throw grenade
                    __playerVariables.grenadeCharge = 0
                }
            }

            if (engine.GetInput().DebugGetKey(Keycode.eV())) {
                __armory[Weapons.knife].attack(engine, dt, __cameraVariables)
            }

            if (engine.GetInput().DebugGetKey(Keycode.e1()) && __activeWeapon.isUnequiping(engine) == false) {
                __activeWeapon.unequip(engine)
                __nextWeapon = __armory[Weapons.pistol]
            }

            if (engine.GetInput().DebugGetKey(Keycode.e2()) && __activeWeapon.isUnequiping(engine) == false) {
                __activeWeapon.unequip(engine)

                __nextWeapon = __armory[Weapons.shotgun]
            }

            if(__activeWeapon.isUnequiping(engine) == false && __nextWeapon != null){

                __activeWeapon = __nextWeapon        
                __nextWeapon = null
                __activeWeapon.equip(engine)

            }
            if (engine.GetInput().GetDigitalAction("Reload").IsHeld() && __activeWeapon.isUnequiping(engine) == false) {
                __activeWeapon.reload(engine)
            }

            if (engine.GetInput().GetDigitalAction("Shoot").IsHeld()  && __activeWeapon.isUnequiping(engine) == false ) {
                __activeWeapon.attack(engine, dt, __cameraVariables)
            }


            __cameraVariables.Tilt(engine, __camera, deltaTime)
            __cameraVariables.Shake(engine, __camera, __timer)

            if (engine.GetInput().DebugGetKey(Keycode.eMINUS())) {
                __camera.GetCameraComponent().fov = __camera.GetCameraComponent().fov - Math.Radians(1)
            }
            if (engine.GetInput().DebugGetKey(Keycode.eEQUALS())) {
                __camera.GetCameraComponent().fov = __camera.GetCameraComponent().fov + Math.Radians(1)
            }

            if (engine.GetInput().DebugGetKey(Keycode.eLEFTBRACKET())) {
                __playerMovement.lookSensitivity = Math.Max(__playerMovement.lookSensitivity - 0.01, 0.01)
            }
            if (engine.GetInput().DebugGetKey(Keycode.eRIGHTBRACKET())) {
                __playerMovement.lookSensitivity = Math.Min(__playerMovement.lookSensitivity + 0.01, 10)
            }

            if (engine.GetInput().DebugGetKey(Keycode.eCOMMA())) {
                __playerVariables.DecreaseHealth(5)
            }
            if (engine.GetInput().DebugGetKey(Keycode.ePERIOD())) {
                __playerVariables.IncreaseHealth(5)
            }

            if (engine.GetInput().DebugGetKey(Keycode.eL())) {
                __spawnerList[0].SpawnEnemies(engine, __enemyList, Vec3.new(0.02, 0.02, 0.02), 5, "assets/models/Demon.glb", __enemyShape, 1)
            }
            
            // TODO: Pause Menu on ESC
            // if(engine.GetInput().DebugGetKey(Keycode.eESCAPE())) {
            //     __pauseEnabled = !__pauseEnabled

            //     if (__pauseEnabled) {
            //         engine.GetTime().SetScale(0.0)
            //     } else {
            //         engine.GetTime().SetScale(1.0)
            //     }
            // }
        }

        engine.GetGame().GetHUD().UpdateHealthBar(__playerVariables.health / __playerVariables.maxHealth)
        engine.GetGame().GetHUD().UpdateAmmoText(__activeWeapon.ammo, __activeWeapon.maxAmmo)
        engine.GetGame().GetHUD().UpdateUltBar(__playerVariables.ultCharge / __playerVariables.ultMaxCharge)
        engine.GetGame().GetHUD().UpdateScoreText(__playerVariables.score)
        engine.GetGame().GetHUD().UpdateGrenadeBar(__playerVariables.grenadeCharge / __playerVariables.grenadeMaxCharge)
        engine.GetGame().GetHUD().UpdateDashCharges(__playerMovement.currentDashCount)
        engine.GetGame().GetHUD().UpdateMultiplierText(__playerVariables.multiplier)

        var mousePosition = engine.GetInput().GetMousePosition()
        __playerMovement.lastMousePosition = mousePosition

        var playerPos = __player.GetTransformComponent().translation

        for (enemy in __enemyList) {

            // We delete the entity from the ecs when it dies
            // Then we check for entity validity, and remove it from the list if it is no longer valid
            if (enemy.entity.IsValid()) {
                enemy.Update(playerPos, __playerVariables, engine, dt)
            } else {
                __enemyList.removeAt(__enemyList.indexOf(enemy))
            }

        }
    }
}<|MERGE_RESOLUTION|>--- conflicted
+++ resolved
@@ -97,11 +97,8 @@
         // Gun Setup
         __gun = engine.LoadModel("assets/models/Revolver.glb")
 
-<<<<<<< HEAD
         __gun.GetNameComponent().name = "Gun"
-=======
-        __gun.GetNameComponent().name = "Revolver"
->>>>>>> 1c3e2f0d
+
         var gunTransform = __gun.GetTransformComponent()
         gunTransform.rotation = Math.ToQuat(Vec3.new(0.0, -Math.PI()/2, 0.0))
 
@@ -228,20 +225,6 @@
                 }
             }
 
-<<<<<<< HEAD
-=======
-            if (engine.GetInput().GetDigitalAction("Reload").IsHeld()) {
-                __activeWeapon.reload(engine)
-            }
-
-            if (engine.GetInput().GetDigitalAction("Shoot").IsHeld()) {
-                __activeWeapon.attack(engine, dt, __playerVariables, __enemyList)
-                if (__activeWeapon.ammo <= 0) {
-                    __activeWeapon.reload(engine)
-                }
-            }
-
->>>>>>> 1c3e2f0d
             // engine.GetInput().GetDigitalAction("Ultimate").IsPressed()
             if (engine.GetInput().DebugGetKey(Keycode.eU())) {
                 if (__playerVariables.ultCharge == __playerVariables.ultMaxCharge) {
@@ -289,7 +272,6 @@
                 __activeWeapon.attack(engine, dt, __cameraVariables)
             }
 
-
             __cameraVariables.Tilt(engine, __camera, deltaTime)
             __cameraVariables.Shake(engine, __camera, __timer)
 
