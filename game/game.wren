--- conflicted
+++ resolved
@@ -334,7 +334,7 @@
                 //     if (weapon.reloadTimer <= 0) {
                 //         weapon.ammo = weapon.maxAmmo
                 //     }
-                // }  
+                // }
             }
 
             // // engine.GetInput().GetDigitalAction("Ultimate").IsPressed()
@@ -393,11 +393,10 @@
                 if (__activeWeapon.ammo <= 0) {
                     __activeWeapon.reload(engine)
                 }
-<<<<<<< HEAD
-            }            
-
-            if (engine.GetInput().GetDigitalAction("Shoot2").IsHeld()  && __activeWeapon.isUnequiping(engine) == false ) {
-                
+            }
+
+            if (engine.GetInput().GetDigitalAction("ShootSecondary").IsHeld()  && __activeWeapon.isUnequiping(engine) == false ) {
+
                 if (__playerVariables.GetCurrentPowerUp() == PowerUpType.DOUBLE_GUNS){
                     __secondaryWeapon.attack(engine, dt, __playerVariables, __enemyList, __coinManager)
                     if (__secondaryWeapon.ammo <= 0) {
@@ -406,9 +405,6 @@
                 }
             }
 
-=======
-            }
->>>>>>> 3ccad850
         }
 
         // Check if player died
