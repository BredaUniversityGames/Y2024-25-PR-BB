import "engine_api.wren" for Engine, TimeModule, ECS, ShapeFactory, Rigidbody, RigidbodyComponent, CollisionShape, Entity, Vec3, Vec2, Quat, Math, AnimationControlComponent, TransformComponent, Input, Keycode, SpawnEmitterFlagBits, EmitterPresetID, Random
import "gameplay/movement.wren" for PlayerMovement
import "gameplay/weapon.wren" for Pistol, Shotgun, Knife, Weapons
import "gameplay/camera.wren" for CameraVariables
import "gameplay/player.wren" for PlayerVariables

class Main {

    static Start(engine) {

        // Set navigational mesh
        engine.GetPathfinding().SetNavigationMesh("assets/models/NavmeshTest/LevelNavmeshTest.glb")
<<<<<<< HEAD
        engine.GetInput().SetMouseHidden(true)
        engine.GetAudio().LoadBank("assets/sounds/Master.bank")
        engine.GetAudio().LoadBank("assets/sounds/Master.strings.bank")
        engine.GetAudio().LoadBank("assets/sounds/SFX.bank")
        engine.GetGame().SetHUDEnabled(true)
          
=======

        // Loading sounds
        engine.GetAudio().LoadBank("assets/sounds/Master.bank")
        engine.GetAudio().LoadBank("assets/sounds/Master.strings.bank")
        engine.GetAudio().LoadBank("assets/sounds/SFX.bank")

        // Directional Light
        __directionalLight = engine.GetECS().NewEntity()
        __directionalLight.AddNameComponent().name = "Directional Light"

        var comp = __directionalLight.AddDirectionalLightComponent()
        comp.color = Vec3.new(4.0, 3.2, 1.2)
        comp.planes = Vec2.new(0.1, 1000.0)
        comp.orthographicSize = 75.0

        var transform = __directionalLight.AddTransformComponent()
        transform.translation = Vec3.new(-105.0, 68.0, 168.0)
        transform.rotation = Quat.new(-0.29, 0.06, -0.93, -0.19)

        // Player Setup

>>>>>>> 185dcc17
        __playerVariables = PlayerVariables.new()
        __playerMovement = PlayerMovement.new(false,0.0)
        __counter = 0
        __frameTimer = 0
        __groundedTimer = 0
        __hasDashed = false
        __timer = 0

        // Player stuff

        __playerController = engine.GetECS().NewEntity()
        __camera = engine.GetECS().NewEntity()
        __player = engine.GetECS().NewEntity()

        var startPos = Vec3.new(25.0, 10.0, 50.0)

        __playerController.AddTransformComponent().translation = startPos
        __playerController.AddPlayerTag()
        __playerController.AddNameComponent().name = "PlayerController"
        __playerController.AddCheatsComponent().noClip = false

        var shape = ShapeFactory.MakeCapsuleShape(1.7, 0.5) // height, circle radius
        var rb = Rigidbody.new(engine.GetPhysics(), shape, true, false) // physics module, shape, isDynamic, allowRotation
        __playerController.AddRigidbodyComponent(rb)

        __cameraVariables = CameraVariables.new()

        var cameraProperties = __camera.AddCameraComponent()
        cameraProperties.fov = 45.0
        cameraProperties.nearPlane = 0.5
        cameraProperties.farPlane = 600.0
        cameraProperties.reversedZ = true

        __camera.AddTransformComponent()
        __camera.AddAudioEmitterComponent()
        __camera.AddNameComponent().name = "Camera"
        __camera.AddAudioListenerTag()

        __player.AddTransformComponent().translation = startPos
        __player.AddNameComponent().name = "Player"

        // Load Map
        engine.LoadModel("assets/models/blockoutv4.glb")

        // Gun Setup
        __gun = engine.LoadModel("assets/models/AnimatedRifle.glb")

        var gunTransform = __gun.GetTransformComponent()
        gunTransform.translation = Vec3.new(-0.4, -3.1, -1)
        gunTransform.rotation = Math.ToQuat(Vec3.new(0.0, -Math.PI(), 0.0))

        var gunAnimations = __gun.GetAnimationControlComponent()
        gunAnimations.Play("Reload", 1.0, false)
        gunAnimations.Stop()

<<<<<<< HEAD

        var clown = engine.GetECS().GetEntityByName("Clown")
        var clownAnimations = clown.GetAnimationControlComponent()
        clownAnimations.Play("NarutoRun", 1.0, true)
        clown.GetTransformComponent().translation = Vec3.new(7.5, 35.0, 285.0)
        clown.GetTransformComponent().scale = Vec3.new(0.01, 0.01, 0.01)

        if (__camera) {
            System.print("Player is online!")

            __camera.AddAudioEmitterComponent()
            __playerController.AddCheatsComponent()

            var gunTransform = __gun.GetTransformComponent()
            gunTransform.translation = Vec3.new(-0.4, -3.1, -1)
            gunTransform.rotation = Math.ToQuat(Vec3.new(0.0, -Math.PI(), 0.0))
        }
=======
        __player.AttachChild(__camera)
        __camera.AttachChild(__gun)
>>>>>>> 185dcc17

        __armory = [Pistol.new(engine), Shotgun.new(engine), Knife.new(engine)]

        __activeWeapon = __armory[Weapons.pistol]
        __activeWeapon.equip(engine)

        __rayDistance = 1000.0
        __rayDistanceVector = Vec3.new(__rayDistance, __rayDistance, __rayDistance)

        __ultimateCharge = 0
        __ultimateActive = false
    }

    static Shutdown(engine) {
        engine.GetECS().DestroyAllEntities()
    }

    static Update(engine, dt) {

        var cheats = __playerController.GetCheatsComponent()
        var deltaTime = engine.GetTime().GetDeltatime()
        __timer = __timer + dt

        __playerVariables.grenadeCharge = Math.Min(__playerVariables.grenadeCharge + __playerVariables.grenadeChargeRate * dt / 1000, __playerVariables.grenadeMaxCharge)

        if (__playerVariables.ultActive) {
            __playerVariables.ultCharge = Math.Max(__playerVariables.ultCharge - __playerVariables.ultDecayRate * dt / 1000, 0)
            if (__playerVariables.ultCharge <= 0) {
                __activeWeapon = __armory[Weapons.pistol]
                __activeWeapon.equip(engine)
                __playerVariables.ultActive = false
            }
        } else {
            __playerVariables.ultCharge = Math.Min(__playerVariables.ultCharge + __playerVariables.ultChargeRate * dt / 1000, __playerVariables.ultMaxCharge)
        }

        __playerVariables.grenadeCharge = Math.Min(__playerVariables.grenadeCharge + __playerVariables.grenadeChargeRate * dt / 1000, __playerVariables.grenadeMaxCharge)

        if(engine.GetInput().DebugGetKey(Keycode.eN())){
           cheats.noClip = !cheats.noClip
        }

        if (engine.GetInput().DebugIsInputEnabled()) {

            __playerMovement.Update(engine, dt, __playerController, __camera)

            for (weapon in __armory) {
                weapon.cooldown = Math.Max(weapon.cooldown - dt, 0)

                weapon.reloadTimer = Math.Max(weapon.reloadTimer - dt, 0)
                if (weapon != __activeWeapon) {
                    if (weapon.reloadTimer <= 0) {
                        weapon.ammo = weapon.maxAmmo
                    }
                }
            }

            if (engine.GetInput().GetDigitalAction("Reload").IsHeld()) {
                __activeWeapon.reload(engine)
            }

            if (engine.GetInput().GetDigitalAction("Shoot").IsHeld()) {
                __activeWeapon.attack(engine, dt, __cameraVariables)
            }

            // engine.GetInput().GetDigitalAction("Ultimate").IsPressed()
            if (engine.GetInput().DebugGetKey(Keycode.eU())) {
                if (__playerVariables.ultCharge == __playerVariables.ultMaxCharge) {
                    System.print("Activate ultimate")
                    __activeWeapon = __armory[Weapons.shotgun]
                    __activeWeapon.equip(engine)
                    __playerVariables.ultActive = true
                }
            }

            if (engine.GetInput().DebugGetKey(Keycode.eG())) {
                if (__playerVariables.grenadeCharge == __playerVariables.grenadeMaxCharge) {
                    // Throw grenade
                    __playerVariables.grenadeCharge = 0
                }
            }

            if (engine.GetInput().DebugGetKey(Keycode.eV())) {
                __armory[Weapons.knife].attack(engine, dt, __cameraVariables)
            }

            if (engine.GetInput().DebugGetKey(Keycode.e1())) {
                __activeWeapon = __armory[Weapons.pistol]
                __activeWeapon.equip(engine)
            }

            if (engine.GetInput().DebugGetKey(Keycode.e2())) {
                __activeWeapon = __armory[Weapons.shotgun]
                __activeWeapon.equip(engine)
            }

            __cameraVariables.Tilt(engine, __camera, deltaTime)
            __cameraVariables.Shake(engine, __camera, __timer)

            if (engine.GetInput().DebugGetKey(Keycode.eMINUS())) {
                __camera.GetCameraComponent().fov = __camera.GetCameraComponent().fov - Math.Radians(1)
            }
            if (engine.GetInput().DebugGetKey(Keycode.eEQUALS())) {
                __camera.GetCameraComponent().fov = __camera.GetCameraComponent().fov + Math.Radians(1)
            }

            if (engine.GetInput().DebugGetKey(Keycode.eLEFTBRACKET())) {
                __playerMovement.lookSensitivity = Math.Max(__playerMovement.lookSensitivity - 0.01, 0.01)
            }
            if (engine.GetInput().DebugGetKey(Keycode.eRIGHTBRACKET())) {
                __playerMovement.lookSensitivity = Math.Min(__playerMovement.lookSensitivity + 0.01, 10)
            }

            if (engine.GetInput().DebugGetKey(Keycode.eCOMMA())) {
                __playerVariables.DecreaseHealth(5)
            }
            if (engine.GetInput().DebugGetKey(Keycode.ePERIOD())) {
                __playerVariables.IncreaseHealth(5)
            }

            if (engine.GetInput().DebugGetKey(Keycode.eL())) {
                __playerVariables.IncreaseScore(1)
            }
        }

        engine.GetGame().GetHUD().UpdateHealthBar(__playerVariables.health / __playerVariables.maxHealth)
        engine.GetGame().GetHUD().UpdateAmmoText(__activeWeapon.ammo, __activeWeapon.maxAmmo)
        engine.GetGame().GetHUD().UpdateUltBar(__playerVariables.ultCharge / __playerVariables.ultMaxCharge)
        engine.GetGame().GetHUD().UpdateScoreText(__playerVariables.score)
        engine.GetGame().GetHUD().UpdateGrenadeBar(__playerVariables.grenadeCharge / __playerVariables.grenadeMaxCharge)

        var mousePosition = engine.GetInput().GetMousePosition()
        __playerMovement.lastMousePosition = mousePosition

        // var path = engine.GetPathfinding().FindPath(Vec3.new(-42.8, 19.3, 267.6), Vec3.new(-16.0, 29.0, 195.1))
    }
}<|MERGE_RESOLUTION|>--- conflicted
+++ resolved
@@ -10,14 +10,6 @@
 
         // Set navigational mesh
         engine.GetPathfinding().SetNavigationMesh("assets/models/NavmeshTest/LevelNavmeshTest.glb")
-<<<<<<< HEAD
-        engine.GetInput().SetMouseHidden(true)
-        engine.GetAudio().LoadBank("assets/sounds/Master.bank")
-        engine.GetAudio().LoadBank("assets/sounds/Master.strings.bank")
-        engine.GetAudio().LoadBank("assets/sounds/SFX.bank")
-        engine.GetGame().SetHUDEnabled(true)
-          
-=======
 
         // Loading sounds
         engine.GetAudio().LoadBank("assets/sounds/Master.bank")
@@ -39,7 +31,6 @@
 
         // Player Setup
 
->>>>>>> 185dcc17
         __playerVariables = PlayerVariables.new()
         __playerMovement = PlayerMovement.new(false,0.0)
         __counter = 0
@@ -95,28 +86,8 @@
         gunAnimations.Play("Reload", 1.0, false)
         gunAnimations.Stop()
 
-<<<<<<< HEAD
-
-        var clown = engine.GetECS().GetEntityByName("Clown")
-        var clownAnimations = clown.GetAnimationControlComponent()
-        clownAnimations.Play("NarutoRun", 1.0, true)
-        clown.GetTransformComponent().translation = Vec3.new(7.5, 35.0, 285.0)
-        clown.GetTransformComponent().scale = Vec3.new(0.01, 0.01, 0.01)
-
-        if (__camera) {
-            System.print("Player is online!")
-
-            __camera.AddAudioEmitterComponent()
-            __playerController.AddCheatsComponent()
-
-            var gunTransform = __gun.GetTransformComponent()
-            gunTransform.translation = Vec3.new(-0.4, -3.1, -1)
-            gunTransform.rotation = Math.ToQuat(Vec3.new(0.0, -Math.PI(), 0.0))
-        }
-=======
         __player.AttachChild(__camera)
         __camera.AttachChild(__gun)
->>>>>>> 185dcc17
 
         __armory = [Pistol.new(engine), Shotgun.new(engine), Knife.new(engine)]
 
