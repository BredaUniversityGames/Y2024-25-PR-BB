import "engine_api.wren" for Engine, TimeModule, ECS, ShapeFactory, Rigidbody, RigidbodyComponent, CollisionShape, Entity, Vec3, Vec2, Quat, Math, AnimationControlComponent, TransformComponent, Input, Keycode, SpawnEmitterFlagBits, EmitterPresetID, Random
import "gameplay/movement.wren" for PlayerMovement
import "gameplay/enemies/spawner.wren" for Spawner
import "gameplay/weapon.wren" for Pistol, Shotgun, Knife, Weapons
import "gameplay/camera.wren" for CameraVariables
import "gameplay/player.wren" for PlayerVariables
<<<<<<< HEAD
//import "gameplay/music_player.wren" for MusicPlayer
=======
import "gameplay/music_player.wren" for MusicPlayer, BGMPlayer
import "gameplay/wave_system.wren" for WaveSystem, WaveConfig, SpawnLocationType
>>>>>>> 220a82a1
import "analytics/analytics.wren" for AnalyticsManager

class Main {

    static Start(engine) {
        engine.GetInput().SetActiveActionSet("Shooter")
        engine.GetGame().SetHUDEnabled(true)

        engine.Fog = 0.005

        // Set navigational mesh
        engine.GetPathfinding().SetNavigationMesh("assets/models/blockoutv5navmesh_04.glb")

        // Loading sounds
        engine.GetAudio().LoadBank("assets/music/Master.bank")
        engine.GetAudio().LoadBank("assets/music/Master.strings.bank")
        engine.GetAudio().LoadSFX("assets/sounds/slide2.wav", true, true)
        engine.GetAudio().LoadSFX("assets/sounds/crows.wav", true, false)

        engine.GetAudio().LoadSFX("assets/sounds/hit1.wav", false, false)
        engine.GetAudio().LoadSFX("assets/sounds/demon_roar.wav", true, false)

        // Directional Light
        __directionalLight = engine.GetECS().NewEntity()
        __directionalLight.AddNameComponent().name = "Directional Light"

        var comp = __directionalLight.AddDirectionalLightComponent()
        comp.color = Vec3.new(4.0, 3.2, 1.2)
        comp.planes = Vec2.new(-50.0, 500.0)
        comp.orthographicSize = 120.0

        var transform = __directionalLight.AddTransformComponent()
        transform.translation = Vec3.new(-94.000, 174.800, 156.900)
        transform.rotation = Quat.new(0.544, -0.136, -0.800,-0.214)

        // Player Setup

        __playerVariables = PlayerVariables.new()
        __counter = 0
        __frameTimer = 0
        __groundedTimer = 0
        __hasDashed = false
        __timer = 0

        // Player stuff
        engine.GetInput().SetMouseHidden(true)
        __playerController = engine.GetECS().NewEntity()
        __camera = engine.GetECS().NewEntity()
        __player = engine.GetECS().NewEntity()

        var startPos = Vec3.new(25.0, 10.0, 50.0)

        __playerController.AddTransformComponent().translation = startPos
        __playerController.AddPlayerTag()
        __playerController.AddNameComponent().name = "PlayerController"
        __playerController.AddCheatsComponent().noClip = false

        var shape = ShapeFactory.MakeCapsuleShape(1.7, 0.5) // height, circle radius
        var rb = Rigidbody.new(engine.GetPhysics(), shape, true, false) // physics module, shape, isDynamic, allowRotation
        __playerController.AddRigidbodyComponent(rb)

        __cameraVariables = CameraVariables.new()
        __playerVariables.cameraVariables = __cameraVariables
        var cameraProperties = __camera.AddCameraComponent()
        cameraProperties.fov = Math.Radians(45.0)
        cameraProperties.nearPlane = 0.1
        cameraProperties.farPlane = 600.0
        cameraProperties.reversedZ = true

        __camera.AddTransformComponent()
        __camera.AddAudioEmitterComponent()
        __camera.AddNameComponent().name = "Camera"
        __camera.AddAudioListenerTag()




        __player.AddTransformComponent().translation = startPos
        __player.AddNameComponent().name = "Player"

        // Load Map
        engine.LoadModel("assets/models/blockoutv6_0.glb")

        engine.PreloadModel("assets/models/Skeleton.glb")

        engine.PreloadModel("assets/models/Revolver.glb")
        engine.PreloadModel("assets/models/Shotgun.glb")

        // Loading lights from gltf, uncomment to test
        // engine.LoadModel("assets/models/light_test.glb")

        // Gun Setup
        __gun = engine.LoadModel("assets/models/Revolver.glb")
        __gun.RenderInForeground()

        __gun.GetNameComponent().name = "Gun"

        var gunTransform = __gun.GetTransformComponent()
        gunTransform.rotation = Math.ToQuat(Vec3.new(0.0, -Math.PI()/2, 0.0))


        __player.AttachChild(__camera)
        __camera.AttachChild(__gun)

        __armory = [Pistol.new(engine), Shotgun.new(engine), Knife.new(engine)]

        __activeWeapon = __armory[Weapons.pistol]
        __activeWeapon.equip(engine)
        __nextWeapon = null
        // create the player movement
        __playerMovement = PlayerMovement.new(false,0.0,__activeWeapon)

        __rayDistance = 1000.0
        __rayDistanceVector = Vec3.new(__rayDistance, __rayDistance, __rayDistance)

        __ultimateCharge = 0
        __ultimateActive = false

        __pauseEnabled = false

        // Music

        var ambientList = [
            "assets/music/ambient/207841__speedenza__dark-swamp-theme-1.wav",
            ""
            ]

        __musicPlayer = BGMPlayer.new(engine.GetAudio(),
            "event:/Gameplay",
            0.05)

        __ambientPlayer = MusicPlayer.new(engine.GetAudio(), ambientList, 0.1)

        var spawnLocations = []
        for(i in 0..7) {
            spawnLocations.add(engine.GetECS().GetEntityByName("Spawner_%(i)"))
        }

        __enemyList = []
        var waveConfigs = []
        waveConfigs.add(WaveConfig.new().SetDuration(10)
            .AddSpawn("Skeleton", SpawnLocationType.Closest, 1, 1)
            .AddSpawn("Skeleton", SpawnLocationType.Furthest, 7, 3)
        )
        waveConfigs.add(WaveConfig.new().SetDuration(30)
            .AddSpawn("Skeleton", 0, 1, 1)
            .AddSpawn("Skeleton", 1, 1, 2)
            .AddSpawn("Skeleton", 2, 1, 1)
            .AddSpawn("Skeleton", 3, 1, 2)
            .AddSpawn("Skeleton", SpawnLocationType.Furthest, 7, 3)
            .AddSpawn("Skeleton", 0, 10, 1)
            .AddSpawn("Skeleton", 1, 15, 1)
            .AddSpawn("Skeleton", 2, 5, 1)
            .AddSpawn("Skeleton", 3, 15, 3)
        )
        waveConfigs.add(WaveConfig.new().SetDuration(60)
            .AddSpawn("Skeleton", 0, 1, 2)
            .AddSpawn("Skeleton", 1, 1, 2)
            .AddSpawn("Skeleton", 2, 1, 1)
            .AddSpawn("Skeleton", 3, 1, 2)
            .AddSpawn("Skeleton", SpawnLocationType.Furthest, 5, 5)
            .AddSpawn("Skeleton", 0, 15, 2)
            .AddSpawn("Skeleton", 1, 15, 1)
            .AddSpawn("Skeleton", 2, 15, 2)
            .AddSpawn("Skeleton", 3, 15, 3)
            .AddSpawn("Skeleton", SpawnLocationType.Furthest, 15, 5)
            .AddSpawn("Skeleton", 0, 40, 3)
            .AddSpawn("Skeleton", 1, 40, 1)
            .AddSpawn("Skeleton", 2, 40, 2)
            .AddSpawn("Skeleton", 3, 40, 2)
            .AddSpawn("Skeleton", SpawnLocationType.Furthest, 7, 5)
        )
        __waveSystem = WaveSystem.new(engine, waveConfigs, __enemyList, spawnLocations, __player)

        // Pause Menu callbacks

        __pauseHandler = Fn.new {
            __pauseEnabled = true
            engine.GetTime().SetScale(0.0)
            engine.GetGame().SetPauseMenuEnabled(true)
            engine.GetInput().SetActiveActionSet("UserInterface")
            engine.GetInput().SetMouseHidden(false)
            engine.GetUI().SetSelectedElement(engine.GetGame().GetPauseMenu().continueButton)
            __musicPlayer.SetVolume(engine.GetAudio(), 0.05)
            System.print("Pause Menu is %(__pauseEnabled)!")
        }

        __unpauseHandler = Fn.new {
            __pauseEnabled = false
            engine.GetTime().SetScale(1.0)
            engine.GetGame().SetPauseMenuEnabled(false)
            engine.GetInput().SetActiveActionSet("Shooter")
            engine.GetInput().SetMouseHidden(true)
            __musicPlayer.SetVolume(engine.GetAudio(), 0.15)
            System.print("Pause Menu is %(__pauseEnabled)!")
        }

        var continueButton = engine.GetGame().GetPauseMenu().continueButton
        continueButton.OnPress(__unpauseHandler)

        var backToMain = Fn.new {
            engine.TransitionToScript("game/main_menu.wren")
            engine.GetGame().SetPauseMenuEnabled(false)
            engine.GetGame().SetGameOverMenuEnabled(false)
            engine.GetGame().SetHUDEnabled(false)
            engine.GetTime().SetScale(1.0)
        }

        var menuButton = engine.GetGame().GetPauseMenu().backButton
        menuButton.OnPress(backToMain)

        // Game over callbacks
        __alive = true

<<<<<<< HEAD
  //      __musicPlayer = MusicPlayer.new(engine.GetAudio(), musicList, 0.2)
    //    __ambientPlayer = MusicPlayer.new(engine.GetAudio(), ambientList, 0.1)
=======
        var menuButton2 = engine.GetGame().GetGameOverMenu().backButton
        menuButton2.OnPress(backToMain)

        var retryButton = engine.GetGame().GetGameOverMenu().retryButton
        
        var retryHandler = Fn.new {
            engine.GetGame().SetGameOverMenuEnabled(false)
            engine.TransitionToScript("game/game.wren")
            engine.GetTime().SetScale(1.0)
        }

        retryButton.OnPress(retryHandler)
>>>>>>> 220a82a1
    }

    static Shutdown(engine) {
        engine.ResetDecals()

        __musicPlayer.Destroy(engine.GetAudio())
        __ambientPlayer.Destroy(engine.GetAudio())

        engine.GetECS().DestroyAllEntities()
    }

    static Update(engine, dt) {
<<<<<<< HEAD

        if (engine.GetInput().DebugGetKey(Keycode.e9())) {
            System.print("Next Ambient Track")
     //       __ambientPlayer.CycleMusic(engine.GetAudio())
        }

        if (engine.GetInput().DebugGetKey(Keycode.e8())) {
            System.print("Next Gameplay Track")
    //        __musicPlayer.CycleMusic(engine.GetAudio())
=======

        if (__enemyList.count != 0) {
            __musicPlayer.SetAttribute(engine.GetAudio(), "Intensity", 1.0)
        } else {
            __musicPlayer.SetAttribute(engine.GetAudio(), "Intensity", 0.0)
>>>>>>> 220a82a1
        }

        var cheats = __playerController.GetCheatsComponent()
        var deltaTime = engine.GetTime().GetDeltatime()
        __timer = __timer + dt
        __playerVariables.grenadeCharge = Math.Min(__playerVariables.grenadeCharge + __playerVariables.grenadeChargeRate * dt / 1000, __playerVariables.grenadeMaxCharge)

        if (__playerVariables.ultActive) {
            __playerVariables.ultCharge = Math.Max(__playerVariables.ultCharge - __playerVariables.ultDecayRate * dt / 1000, 0)
            if (__playerVariables.ultCharge <= 0) {
                __activeWeapon = __armory[Weapons.pistol]
                __activeWeapon.equip(engine)
                __playerVariables.ultActive = false
                __playerVariables.wasUltReadyLastFrame = false
            }
        }

        if (!__playerVariables.wasUltReadyLastFrame && __playerVariables.ultCharge == __playerVariables.ultMaxCharge) {
            engine.GetAudio().PlayEventOnce("event:/UltReady")
            __playerVariables.wasUltReadyLastFrame = true
        }

        __playerVariables.invincibilityTime = Math.Max(__playerVariables.invincibilityTime - dt, 0)

        __playerVariables.multiplierTimer = Math.Max(__playerVariables.multiplierTimer - dt, 0)
        __playerVariables.hitmarkTimer = Math.Max(__playerVariables.hitmarkTimer - dt, 0)


        if (__playerVariables.multiplierTimer == 0 ) {
            __playerVariables.multiplier = 1.0
            __playerVariables.consecutiveHits = 0
        }


        if(engine.GetInput().DebugGetKey(Keycode.eN())){
           cheats.noClip = !cheats.noClip
        }

        if (engine.GetInput().DebugIsInputEnabled()) {

            __playerMovement.Update(engine, dt, __playerController, __camera,__activeWeapon)

            for (weapon in __armory) {
                weapon.cooldown = Math.Max(weapon.cooldown - dt, 0)

                weapon.reloadTimer = Math.Max(weapon.reloadTimer - dt, 0)
                if (weapon != __activeWeapon) {
                    if (weapon.reloadTimer <= 0) {
                        weapon.ammo = weapon.maxAmmo
                    }
                }
            }

            // engine.GetInput().GetDigitalAction("Ultimate").IsPressed()
            if (engine.GetInput().DebugGetKey(Keycode.eU())) {
                if (__playerVariables.ultCharge >= __playerVariables.ultMaxCharge) {
                    System.print("Activate ultimate")
                    __activeWeapon = __armory[Weapons.shotgun]
                    __activeWeapon.equip(engine)
                    __playerVariables.ultActive = true

                    engine.GetAudio().PlayEventOnce("event:/ActivateUlt")

                    var particleEntity = engine.GetECS().NewEntity()
                    particleEntity.AddTransformComponent().translation = __player.GetTransformComponent().translation - Vec3.new(0,3.5,0)
                    var lifetime = particleEntity.AddLifetimeComponent()
                    lifetime.lifetime = 400.0
                    var emitterFlags = SpawnEmitterFlagBits.eIsActive()
                    engine.GetParticles().SpawnEmitter(particleEntity, EmitterPresetID.eHealth(), emitterFlags, Vec3.new(0.0, 0.0, 0.0), Vec3.new(0.0, 0.0, 0.0))
                }
            }

            if (engine.GetInput().DebugGetKey(Keycode.eG()) && false) {
                if (__playerVariables.grenadeCharge == __playerVariables.grenadeMaxCharge) {
                    // Throw grenade
                    __playerVariables.grenadeCharge = 0
                }
            }

            if (engine.GetInput().DebugGetKey(Keycode.e1()) && __activeWeapon.isUnequiping(engine) == false) {
                __activeWeapon.unequip(engine)
                __nextWeapon = __armory[Weapons.pistol]
            }

            if (engine.GetInput().DebugGetKey(Keycode.e2()) && __activeWeapon.isUnequiping(engine) == false) {
                __activeWeapon.unequip(engine)
                __nextWeapon = __armory[Weapons.shotgun]
            }

            if(__activeWeapon.isUnequiping(engine) == false && __nextWeapon != null){

                __activeWeapon = __nextWeapon
                __nextWeapon = null
                __activeWeapon.equip(engine)

            }
            if (engine.GetInput().GetDigitalAction("Reload").IsHeld() && __activeWeapon.isUnequiping(engine) == false) {
                __activeWeapon.reload(engine)
            }

            if (engine.GetInput().GetDigitalAction("Shoot").IsHeld()  && __activeWeapon.isUnequiping(engine) == false ) {
                __activeWeapon.attack(engine, dt, __playerVariables, __enemyList)
                if (__activeWeapon.ammo <= 0) {
                    __activeWeapon.reload(engine)
                }
            }
        }

        // Check if pause key was pressed
        if(__alive && engine.GetInput().GetDigitalAction("Menu").IsPressed()) {

            __pauseEnabled = !__pauseEnabled

            if (__pauseEnabled) {
                __pauseHandler.call()
            } else {
                __unpauseHandler.call()
            }
        }

        // Check if player died

        if (__alive && __playerVariables.health <= 0) {
            __alive = false
            engine.GetTime().SetScale(0.0)
            engine.GetGame().SetGameOverMenuEnabled(true)
            engine.GetInput().SetActiveActionSet("UserInterface")
            engine.GetInput().SetMouseHidden(false)
            engine.GetUI().SetSelectedElement(engine.GetGame().GetGameOverMenu().retryButton)
        }

        engine.GetGame().GetHUD().UpdateHealthBar(__playerVariables.health / __playerVariables.maxHealth)
        engine.GetGame().GetHUD().UpdateAmmoText(__activeWeapon.ammo, __activeWeapon.maxAmmo)
        engine.GetGame().GetHUD().UpdateUltBar(__playerVariables.ultCharge / __playerVariables.ultMaxCharge)
        engine.GetGame().GetHUD().UpdateScoreText(__playerVariables.score)
        engine.GetGame().GetHUD().UpdateGrenadeBar(__playerVariables.grenadeCharge / __playerVariables.grenadeMaxCharge)
        engine.GetGame().GetHUD().UpdateDashCharges(__playerMovement.currentDashCount)
        engine.GetGame().GetHUD().UpdateMultiplierText(__playerVariables.multiplier)
<<<<<<< HEAD
        engine.GetGame().GetHUD().ShowHitmarker(__playerVariables.hitmarkTimer > 0)
=======
        engine.GetGame().GetHUD().UpdateUltReadyText(__playerVariables.ultCharge == __playerVariables.ultMaxCharge)
>>>>>>> 220a82a1

        var mousePosition = engine.GetInput().GetMousePosition()
        __playerMovement.lastMousePosition = mousePosition

        var playerPos = __player.GetTransformComponent().translation

        for (enemy in __enemyList) {

            // We delete the entity from the ecs when it dies
            // Then we check for entity validity, and remove it from the list if it is no longer valid
            if (enemy.entity.IsValid()) {
                enemy.Update(playerPos, __playerVariables, engine, dt)
            } else {
                __enemyList.removeAt(__enemyList.indexOf(enemy))
            }
        }

        __waveSystem.Update(dt)
    }
}<|MERGE_RESOLUTION|>--- conflicted
+++ resolved
@@ -4,12 +4,8 @@
 import "gameplay/weapon.wren" for Pistol, Shotgun, Knife, Weapons
 import "gameplay/camera.wren" for CameraVariables
 import "gameplay/player.wren" for PlayerVariables
-<<<<<<< HEAD
-//import "gameplay/music_player.wren" for MusicPlayer
-=======
 import "gameplay/music_player.wren" for MusicPlayer, BGMPlayer
 import "gameplay/wave_system.wren" for WaveSystem, WaveConfig, SpawnLocationType
->>>>>>> 220a82a1
 import "analytics/analytics.wren" for AnalyticsManager
 
 class Main {
@@ -136,6 +132,7 @@
             "assets/music/ambient/207841__speedenza__dark-swamp-theme-1.wav",
             ""
             ]
+
 
         __musicPlayer = BGMPlayer.new(engine.GetAudio(),
             "event:/Gameplay",
@@ -224,10 +221,6 @@
         // Game over callbacks
         __alive = true
 
-<<<<<<< HEAD
-  //      __musicPlayer = MusicPlayer.new(engine.GetAudio(), musicList, 0.2)
-    //    __ambientPlayer = MusicPlayer.new(engine.GetAudio(), ambientList, 0.1)
-=======
         var menuButton2 = engine.GetGame().GetGameOverMenu().backButton
         menuButton2.OnPress(backToMain)
 
@@ -240,7 +233,6 @@
         }
 
         retryButton.OnPress(retryHandler)
->>>>>>> 220a82a1
     }
 
     static Shutdown(engine) {
@@ -253,23 +245,11 @@
     }
 
     static Update(engine, dt) {
-<<<<<<< HEAD
-
-        if (engine.GetInput().DebugGetKey(Keycode.e9())) {
-            System.print("Next Ambient Track")
-     //       __ambientPlayer.CycleMusic(engine.GetAudio())
-        }
-
-        if (engine.GetInput().DebugGetKey(Keycode.e8())) {
-            System.print("Next Gameplay Track")
-    //        __musicPlayer.CycleMusic(engine.GetAudio())
-=======
 
         if (__enemyList.count != 0) {
             __musicPlayer.SetAttribute(engine.GetAudio(), "Intensity", 1.0)
         } else {
             __musicPlayer.SetAttribute(engine.GetAudio(), "Intensity", 0.0)
->>>>>>> 220a82a1
         }
 
         var cheats = __playerController.GetCheatsComponent()
@@ -408,11 +388,8 @@
         engine.GetGame().GetHUD().UpdateGrenadeBar(__playerVariables.grenadeCharge / __playerVariables.grenadeMaxCharge)
         engine.GetGame().GetHUD().UpdateDashCharges(__playerMovement.currentDashCount)
         engine.GetGame().GetHUD().UpdateMultiplierText(__playerVariables.multiplier)
-<<<<<<< HEAD
         engine.GetGame().GetHUD().ShowHitmarker(__playerVariables.hitmarkTimer > 0)
-=======
         engine.GetGame().GetHUD().UpdateUltReadyText(__playerVariables.ultCharge == __playerVariables.ultMaxCharge)
->>>>>>> 220a82a1
 
         var mousePosition = engine.GetInput().GetMousePosition()
         __playerMovement.lastMousePosition = mousePosition
