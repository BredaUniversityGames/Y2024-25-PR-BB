--- conflicted
+++ resolved
@@ -199,10 +199,7 @@
     }
 
     static Update(engine, dt) {
-<<<<<<< HEAD
-  
-=======
->>>>>>> 64c56d8c
+        
         if (engine.GetInput().DebugGetKey(Keycode.e9())) {
             System.print("Next Ambient Track")
             __ambientPlayer.CycleMusic(engine.GetAudio())
@@ -336,9 +333,7 @@
             if (engine.GetInput().DebugGetKey(Keycode.eL())) {
                 __spawnerList[0].SpawnEnemies(engine, __enemyList, Vec3.new(0.02, 0.02, 0.02), 5, "assets/models/Skeleton.glb", __enemyShape, 1)
             }
-<<<<<<< HEAD
-        }
-
+            
         // Check if pause key was pressed
         if(engine.GetInput().GetDigitalAction("Menu").IsPressed()) {
             
@@ -349,19 +344,6 @@
             } else {
                 __unpauseHandler.call()
             }
-=======
-
-            // TODO: Pause Menu on ESC
-            // if(engine.GetInput().DebugGetKey(Keycode.eESCAPE())) {
-            //     __pauseEnabled = !__pauseEnabled
-
-            //     if (__pauseEnabled) {
-            //         engine.GetTime().SetScale(0.0)
-            //     } else {
-            //         engine.GetTime().SetScale(1.0)
-            //     }
-            // }
->>>>>>> 64c56d8c
         }
 
         engine.GetGame().GetHUD().UpdateHealthBar(__playerVariables.health / __playerVariables.maxHealth)
