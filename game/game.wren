import "engine_api.wren" for Engine, TimeModule, ECS, ShapeFactory, Rigidbody, RigidbodyComponent, CollisionShape, Entity, Vec3, Vec2, Quat, Math, AnimationControlComponent, TransformComponent, Input, Keycode, SpawnEmitterFlagBits, EmitterPresetID, Random
import "gameplay/movement.wren" for PlayerMovement
import "gameplay/enemies/spawner.wren" for Spawner
import "gameplay/weapon.wren" for Pistol, Shotgun, Knife, Weapons
import "gameplay/camera.wren" for CameraVariables
import "gameplay/player.wren" for PlayerVariables
import "gameplay/music_player.wren" for MusicPlayer
import "analytics/analytics.wren" for AnalyticsManager

class Main {

    static Start(engine) {
        engine.GetInput().SetActiveActionSet("Shooter")
        engine.GetGame().SetHUDEnabled(true)

        // Set navigational mesh
        engine.GetPathfinding().SetNavigationMesh("assets/models/blockoutv5navmesh.glb")

        // Loading sounds
        engine.GetAudio().LoadBank("assets/sounds/Master.bank")
        engine.GetAudio().LoadBank("assets/sounds/Master.strings.bank")
        engine.GetAudio().LoadBank("assets/sounds/SFX.bank")

        // Directional Light
        __directionalLight = engine.GetECS().NewEntity()
        __directionalLight.AddNameComponent().name = "Directional Light"

        var comp = __directionalLight.AddDirectionalLightComponent()
        comp.color = Vec3.new(4.0, 3.2, 1.2)
        comp.planes = Vec2.new(-50.0, 500.0)
        comp.orthographicSize = 120.0

        var transform = __directionalLight.AddTransformComponent()
        transform.translation = Vec3.new(-94.000, 174.800, 156.900)
        transform.rotation = Quat.new(0.544, -0.136, -0.800,-0.214)

        // Player Setup

        __playerVariables = PlayerVariables.new()
        __counter = 0
        __frameTimer = 0
        __groundedTimer = 0
        __hasDashed = false
        __timer = 0

        // Player stuff
        engine.GetInput().SetMouseHidden(true)
        __playerController = engine.GetECS().NewEntity()
        __camera = engine.GetECS().NewEntity()
        __player = engine.GetECS().NewEntity()

        var startPos = Vec3.new(25.0, 10.0, 50.0)

        __playerController.AddTransformComponent().translation = startPos
        __playerController.AddPlayerTag()
        __playerController.AddNameComponent().name = "PlayerController"
        __playerController.AddCheatsComponent().noClip = false

        var shape = ShapeFactory.MakeCapsuleShape(1.7, 0.5) // height, circle radius
        var rb = Rigidbody.new(engine.GetPhysics(), shape, true, false) // physics module, shape, isDynamic, allowRotation
        __playerController.AddRigidbodyComponent(rb)

        __cameraVariables = CameraVariables.new()

        var cameraProperties = __camera.AddCameraComponent()
        cameraProperties.fov = Math.Radians(45.0)
        cameraProperties.nearPlane = 0.1
        cameraProperties.farPlane = 600.0
        cameraProperties.reversedZ = true

        __camera.AddTransformComponent()
        __camera.AddAudioEmitterComponent()
        __camera.AddNameComponent().name = "Camera"
        __camera.AddAudioListenerTag()

        __player.AddTransformComponent().translation = startPos
        __player.AddNameComponent().name = "Player"

        var positions = [Vec3.new(10.0, 8.4, 11.4), Vec3.new(13.4, -0.6, 73.7), Vec3.new(24.9, -0.6, 72.3), Vec3.new(-30, 7.8, -10.2), Vec3.new(-41, 6.9, 1.2), Vec3.new(42.1, 12.4, -56.9)]

        // Load Map
        engine.LoadModel("assets/models/blockoutv5.glb")

        engine.PreloadModel("assets/models/Demon.glb")

        // Loading lights from gltf, uncomment to test
        // engine.LoadModel("assets/models/light_test.glb")

        // Gun Setup
        __gun = engine.LoadModel("assets/models/Revolver.glb")

        __gunAnchor = engine.GetECS().NewEntity()
        __gunAnchor.AddTransformComponent().translation = Vec3.new(-0.4, -3.1, -1)
        __gunAnchor.AddNameComponent().name = "GunAnchor"

        __gun.GetNameComponent().name = "Gun"
        var gunTransform = __gun.GetTransformComponent()
<<<<<<< HEAD
        gunTransform.rotation = Math.ToQuat(Vec3.new(0.0, -Math.PI()/2, 0.0))
=======
        gunTransform.rotation = Math.ToQuat(Vec3.new(0.0, -Math.PI(), 0.0))

        var gunAnimations = __gun.GetAnimationControlComponent()
        gunAnimations.Play("Reload", 1.0, false, 0.0, false)
        gunAnimations.Stop()
>>>>>>> 81f3d015

        __player.AttachChild(__camera)
        __camera.AttachChild(__gunAnchor)
        __gunAnchor.AttachChild(__gun)

        __armory = [Pistol.new(engine), Shotgun.new(engine), Knife.new(engine)]

        __activeWeapon = __armory[Weapons.pistol]
        __activeWeapon.equip(engine)

        // create the player movement
        __playerMovement = PlayerMovement.new(false,0.0,__activeWeapon)

        __rayDistance = 1000.0
        __rayDistanceVector = Vec3.new(__rayDistance, __rayDistance, __rayDistance)

        __ultimateCharge = 0
        __ultimateActive = false
        
        __pauseEnabled = false

        // Enemy setup
        __enemyList = []
        __spawnerList = []

        for (position in positions) {
            __spawnerList.add(Spawner.new(position, 7000.0))
        }

        __enemyShape = ShapeFactory.MakeCapsuleShape(70.0, 70.0)

        __spawnerList[0].SpawnEnemies(engine, __enemyList, Vec3.new(0.02, 0.02, 0.02), 5, "assets/models/demon.glb", __enemyShape, 1)

        // Music player
        var musicList = [
            "assets/music/game/Juval - Play Your Game - No Lead Vocals.wav",
            "assets/music/game/Ace - Silent Treatment.wav",
            "assets/music/game/Dono - Zero Gravity.wav",
            "assets/music/game/Ikoliks - Metal Warrior.wav",
            "assets/music/game/Tomáš Herudek - Smash Your Enemies.wav",
            "assets/music/game/Taheda - Phenomena.wav",
            ""
            ]

        var ambientList = [
            "assets/music/ambient/207841__speedenza__dark-swamp-theme-1.wav",
            "assets/music/ambient/749939__universfield__horror-background-atmosphere-10.mp3",
            "assets/music/ambient/759816__newlocknew__ambfant_a-mysterious-fairy-tale-forest-in-the-mountains.mp3",
            ""
            ]
            
        __musicPlayer = MusicPlayer.new(engine.GetAudio(), musicList, 0.2)
        __ambientPlayer = MusicPlayer.new(engine.GetAudio(), ambientList, 0.1)
    }

    static Shutdown(engine) {
        __musicPlayer.Destroy(engine.GetAudio())
        __ambientPlayer.Destroy(engine.GetAudio())
        engine.GetECS().DestroyAllEntities()
    }

    static Update(engine, dt) {


        // for (spawner in __spawnerList) {
        //     spawner.Update(engine, __enemyList, Vec3.new(0.02, 0.02, 0.02), 5, "assets/models/demon.glb", __enemyShape, dt)
        // }

        if (engine.GetInput().DebugGetKey(Keycode.e9())) {
            System.print("Next Ambient Track")
            __ambientPlayer.CycleMusic(engine.GetAudio())
        }

        if (engine.GetInput().DebugGetKey(Keycode.e8())) {
            System.print("Next Gameplay Track")
            __musicPlayer.CycleMusic(engine.GetAudio())
        }


        var cheats = __playerController.GetCheatsComponent()
        var deltaTime = engine.GetTime().GetDeltatime()
        __timer = __timer + dt

        __playerVariables.grenadeCharge = Math.Min(__playerVariables.grenadeCharge + __playerVariables.grenadeChargeRate * dt / 1000, __playerVariables.grenadeMaxCharge)

        if (__playerVariables.ultActive) {
            __playerVariables.ultCharge = Math.Max(__playerVariables.ultCharge - __playerVariables.ultDecayRate * dt / 1000, 0)
            if (__playerVariables.ultCharge <= 0) {
                __activeWeapon = __armory[Weapons.pistol]
                __activeWeapon.equip(engine)
                __playerVariables.ultActive = false
            }
        } else {
            __playerVariables.ultCharge = Math.Min(__playerVariables.ultCharge + __playerVariables.ultChargeRate * dt / 1000, __playerVariables.ultMaxCharge)
        }

        if(engine.GetInput().DebugGetKey(Keycode.eN())){
           cheats.noClip = !cheats.noClip
        }

        if (engine.GetInput().DebugIsInputEnabled()) {

            __playerMovement.Update(engine, dt, __playerController, __camera)

            for (weapon in __armory) {
                weapon.cooldown = Math.Max(weapon.cooldown - dt, 0)

                weapon.reloadTimer = Math.Max(weapon.reloadTimer - dt, 0)
                if (weapon != __activeWeapon) {
                    if (weapon.reloadTimer <= 0) {
                        weapon.ammo = weapon.maxAmmo
                    }
                }
            }

            if (engine.GetInput().GetDigitalAction("Reload").IsHeld()) {
                __activeWeapon.reload(engine)
            }

            if (engine.GetInput().GetDigitalAction("Shoot").IsHeld()) {
                __activeWeapon.attack(engine, dt, __cameraVariables)
            }

<<<<<<< HEAD
            if(engine.GetInput().DebugGetKey(Keycode.eK())) {
                for(demon in __demons) {
                    var demonAnimations = demon.GetAnimationControlComponent()
                    demonAnimations.Play("Walk", 1.0, true, 0.3, true)
                }
            }
            if(engine.GetInput().DebugGetKey(Keycode.eL())) {
                for(demon in __demons) {
                    var demonAnimations = demon.GetAnimationControlComponent()
                    demonAnimations.Play("Run", 2.0, true, 0.3, true)
                }
            }
            if(engine.GetInput().DebugGetKey(Keycode.eJ())) {
                for(demon in __demons) {
                    var demonAnimations = demon.GetAnimationControlComponent()
                    demonAnimations.Play("Attack", 1.0, false, 0.3, false)
                }
            }

            for(demon in __demons) {
                var demonAnimations = demon.GetAnimationControlComponent()
                if(demonAnimations.AnimationFinished()) {
                   }
            }

=======
>>>>>>> 81f3d015
            // engine.GetInput().GetDigitalAction("Ultimate").IsPressed()
            if (engine.GetInput().DebugGetKey(Keycode.eU())) {
                if (__playerVariables.ultCharge == __playerVariables.ultMaxCharge) {
                    System.print("Activate ultimate")
                    __activeWeapon = __armory[Weapons.shotgun]
                    __activeWeapon.equip(engine)
                    __playerVariables.ultActive = true
                }
            }

            if (engine.GetInput().DebugGetKey(Keycode.eG())) {
                if (__playerVariables.grenadeCharge == __playerVariables.grenadeMaxCharge) {
                    // Throw grenade
                    __playerVariables.grenadeCharge = 0
                }
            }

            if (engine.GetInput().DebugGetKey(Keycode.eV())) {
                __armory[Weapons.knife].attack(engine, dt, __cameraVariables)
            }

            if (engine.GetInput().DebugGetKey(Keycode.e1())) {
                __activeWeapon = __armory[Weapons.pistol]
                __activeWeapon.equip(engine)
            }

            if (engine.GetInput().DebugGetKey(Keycode.e2())) {
                __activeWeapon = __armory[Weapons.shotgun]
                __activeWeapon.equip(engine)
            }

            __cameraVariables.Tilt(engine, __camera, deltaTime)
            __cameraVariables.Shake(engine, __camera, __timer)

            if (engine.GetInput().DebugGetKey(Keycode.eMINUS())) {
                __camera.GetCameraComponent().fov = __camera.GetCameraComponent().fov - Math.Radians(1)
            }
            if (engine.GetInput().DebugGetKey(Keycode.eEQUALS())) {
                __camera.GetCameraComponent().fov = __camera.GetCameraComponent().fov + Math.Radians(1)
            }

            if (engine.GetInput().DebugGetKey(Keycode.eLEFTBRACKET())) {
                __playerMovement.lookSensitivity = Math.Max(__playerMovement.lookSensitivity - 0.01, 0.01)
            }
            if (engine.GetInput().DebugGetKey(Keycode.eRIGHTBRACKET())) {
                __playerMovement.lookSensitivity = Math.Min(__playerMovement.lookSensitivity + 0.01, 10)
            }

            if (engine.GetInput().DebugGetKey(Keycode.eCOMMA())) {
                __playerVariables.DecreaseHealth(5)
            }
            if (engine.GetInput().DebugGetKey(Keycode.ePERIOD())) {
                __playerVariables.IncreaseHealth(5)
            }

            if (engine.GetInput().DebugGetKey(Keycode.eL())) {
                __playerVariables.IncreaseScore(1)
            }
            
            // TODO: Pause Menu on ESC
            // if(engine.GetInput().DebugGetKey(Keycode.eESCAPE())) {
            //     __pauseEnabled = !__pauseEnabled

            //     if (__pauseEnabled) {
            //         engine.GetTime().SetScale(0.0)
            //     } else {
            //         engine.GetTime().SetScale(1.0)
            //     }
            // }
        }

        engine.GetGame().GetHUD().UpdateHealthBar(__playerVariables.health / __playerVariables.maxHealth)
        engine.GetGame().GetHUD().UpdateAmmoText(__activeWeapon.ammo, __activeWeapon.maxAmmo)
        engine.GetGame().GetHUD().UpdateUltBar(__playerVariables.ultCharge / __playerVariables.ultMaxCharge)
        engine.GetGame().GetHUD().UpdateScoreText(__playerVariables.score)
        engine.GetGame().GetHUD().UpdateGrenadeBar(__playerVariables.grenadeCharge / __playerVariables.grenadeMaxCharge)
        engine.GetGame().GetHUD().UpdateDashCharges(__playerMovement.currentDashCount)

        var mousePosition = engine.GetInput().GetMousePosition()
        __playerMovement.lastMousePosition = mousePosition

        var playerPos = __player.GetTransformComponent().translation

        for (enemy in __enemyList) {

            // We delete the entity from the ecs when it dies
            // Then we check for entity validity, and remove it from the list if it is no longer valid
            if (enemy.entity.IsValid()) {
                enemy.Update(playerPos, engine, dt)
            } else {
                __enemyList.removeAt(__enemyList.indexOf(enemy))
            }

        }
    }
}<|MERGE_RESOLUTION|>--- conflicted
+++ resolved
@@ -95,15 +95,8 @@
 
         __gun.GetNameComponent().name = "Gun"
         var gunTransform = __gun.GetTransformComponent()
-<<<<<<< HEAD
         gunTransform.rotation = Math.ToQuat(Vec3.new(0.0, -Math.PI()/2, 0.0))
-=======
-        gunTransform.rotation = Math.ToQuat(Vec3.new(0.0, -Math.PI(), 0.0))
-
-        var gunAnimations = __gun.GetAnimationControlComponent()
-        gunAnimations.Play("Reload", 1.0, false, 0.0, false)
-        gunAnimations.Stop()
->>>>>>> 81f3d015
+
 
         __player.AttachChild(__camera)
         __camera.AttachChild(__gunAnchor)
@@ -227,34 +220,6 @@
                 __activeWeapon.attack(engine, dt, __cameraVariables)
             }
 
-<<<<<<< HEAD
-            if(engine.GetInput().DebugGetKey(Keycode.eK())) {
-                for(demon in __demons) {
-                    var demonAnimations = demon.GetAnimationControlComponent()
-                    demonAnimations.Play("Walk", 1.0, true, 0.3, true)
-                }
-            }
-            if(engine.GetInput().DebugGetKey(Keycode.eL())) {
-                for(demon in __demons) {
-                    var demonAnimations = demon.GetAnimationControlComponent()
-                    demonAnimations.Play("Run", 2.0, true, 0.3, true)
-                }
-            }
-            if(engine.GetInput().DebugGetKey(Keycode.eJ())) {
-                for(demon in __demons) {
-                    var demonAnimations = demon.GetAnimationControlComponent()
-                    demonAnimations.Play("Attack", 1.0, false, 0.3, false)
-                }
-            }
-
-            for(demon in __demons) {
-                var demonAnimations = demon.GetAnimationControlComponent()
-                if(demonAnimations.AnimationFinished()) {
-                   }
-            }
-
-=======
->>>>>>> 81f3d015
             // engine.GetInput().GetDigitalAction("Ultimate").IsPressed()
             if (engine.GetInput().DebugGetKey(Keycode.eU())) {
                 if (__playerVariables.ultCharge == __playerVariables.ultMaxCharge) {
