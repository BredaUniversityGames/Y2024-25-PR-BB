--- conflicted
+++ resolved
@@ -16,6 +16,10 @@
         //gunAnimations.Play("Armature|Armature|Reload", 1.0, false)
         //gunAnimations.Stop()
 
+        __demon = engine.GetECS().GetEntityByName("Demon")
+        var demonAnimations = __demon.GetAnimationControlComponent()
+        demonAnimations.Play("Armature|A_Run_F_Masc|BaseLayer.001", 1.0, true)
+
         if (__player) {
             System.print("Player is online!")
 
@@ -24,18 +28,9 @@
 
             __player.AddAudioEmitterComponent()
 
-<<<<<<< HEAD
-            //var emitterFlags = SpawnEmitterFlagBits.eIsActive() | SpawnEmitterFlagBits.eSetCustomVelocity()
-            //engine.GetParticles().SpawnEmitter(__player, EmitterPresetID.eTest(), emitterFlags, Vec3.new(0.0, 0.0, 0.0), Vec3.new(5.0, -1.0, -5.0))
-
             //var gunTransform = __gun.GetTransformComponent()
             //gunTransform.translation = Vec3.new(-0.4, -3.1, -1)
             //gunTransform.rotation = Math.ToQuat(Vec3.new(0.0, -Math.PI(), 0.0))
-=======
-            var gunTransform = __gun.GetTransformComponent()
-            gunTransform.translation = Vec3.new(-0.4, -3.1, -1)
-            gunTransform.rotation = Math.ToQuat(Vec3.new(0.0, -Math.PI(), 0.0))
->>>>>>> f77fdb7f
         }
 
         // Inside cathedral: pentagram scene
