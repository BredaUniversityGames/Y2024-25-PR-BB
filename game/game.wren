import "engine_api.wren" for Engine, TimeModule, ECS, ShapeFactory, PhysicsObjectLayer, Rigidbody, RigidbodyComponent, CollisionShape, Entity, Vec3, Vec2, Quat, Math, AnimationControlComponent, TransformComponent, Input, Keycode, SpawnEmitterFlagBits, EmitterPresetID, Random
import "gameplay/movement.wren" for PlayerMovement
import "gameplay/enemies/spawner.wren" for Spawner
import "gameplay/weapon.wren" for Pistol, Shotgun, Knife, Weapons
import "gameplay/camera.wren" for CameraVariables
import "gameplay/player.wren" for PlayerVariables
import "gameplay/music_player.wren" for MusicPlayer, BGMPlayer
import "gameplay/wave_system.wren" for WaveSystem, WaveConfig, SpawnLocationType
import "analytics/analytics.wren" for AnalyticsManager
import "gameplay/enemies/tank_enemy.wren" for TankEnemy

import "gameplay/enemies/ranged_enemy.wren" for RangedEnemy
import "gameplay/soul.wren" for Soul, SoulManager

class Main {

    static Start(engine) {
        engine.GetInput().SetActiveActionSet("Shooter")
        engine.GetGame().SetHUDEnabled(true)

        engine.Fog = 0.005

        // Set navigational mesh
        engine.GetPathfinding().SetNavigationMesh("assets/models/blockoutv5navmesh_04.glb")

        // Loading sounds
        engine.GetAudio().LoadBank("assets/music/Master.bank")
        engine.GetAudio().LoadBank("assets/music/Master.strings.bank")
        engine.GetAudio().LoadSFX("assets/sounds/slide2.wav", true, true)
        engine.GetAudio().LoadSFX("assets/sounds/crows.wav", true, false)

        engine.GetAudio().LoadSFX("assets/sounds/hit1.wav", false, false)
        engine.GetAudio().LoadSFX("assets/sounds/demon_roar.wav", true, false)

        // Directional Light
        __directionalLight = engine.GetECS().NewEntity()
        __directionalLight.AddNameComponent().name = "Directional Light"

        var comp = __directionalLight.AddDirectionalLightComponent()
        comp.color = Vec3.new(4.0, 3.2, 1.2)
        comp.planes = Vec2.new(-50.0, 500.0)
        comp.orthographicSize = 120.0

        var transform = __directionalLight.AddTransformComponent()
        transform.translation = Vec3.new(-94.000, 174.800, 156.900)
        transform.rotation = Quat.new(0.544, -0.136, -0.800,-0.214)

        // Player Setup

        __playerVariables = PlayerVariables.new()
        __counter = 0
        __frameTimer = 0
        __groundedTimer = 0
        __hasDashed = false
        __timer = 0

        // Player stuff
        engine.GetInput().SetMouseHidden(true)
        __playerController = engine.GetECS().NewEntity()
        __camera = engine.GetECS().NewEntity()
        __player = engine.GetECS().NewEntity()

        var startPos = Vec3.new(25.0, 10.0, 50.0)

        __playerController.AddTransformComponent().translation = startPos
        __playerController.AddPlayerTag()
        __playerController.AddNameComponent().name = "PlayerController"
        __playerController.AddCheatsComponent().noClip = false

        var shape = ShapeFactory.MakeCapsuleShape(1.7, 0.5) // height, circle radius
        var rb = Rigidbody.new(engine.GetPhysics(), shape, PhysicsObjectLayer.ePLAYER(), false) // physics module, shape, layer, allowRotation
        __playerController.AddRigidbodyComponent(rb)

        __cameraVariables = CameraVariables.new()
        __playerVariables.cameraVariables = __cameraVariables
        var cameraProperties = __camera.AddCameraComponent()
        cameraProperties.fov = Math.Radians(45.0)
        cameraProperties.nearPlane = 0.1
        cameraProperties.farPlane = 600.0
        cameraProperties.reversedZ = true

        __camera.AddTransformComponent()
        __camera.AddAudioEmitterComponent()
        __camera.AddNameComponent().name = "Camera"
        __camera.AddAudioListenerTag()

        __player.AddTransformComponent().translation = startPos
        __player.AddNameComponent().name = "Player"

        // Load Map
        engine.LoadModel("assets/models/blockoutv6_0.glb")

        engine.PreloadModel("assets/models/Skeleton.glb")
        engine.PreloadModel("assets/models/eye.glb")
        engine.PreloadModel("assets/models/Berserker.glb")

        engine.PreloadModel("assets/models/Revolver.glb")
        engine.PreloadModel("assets/models/Shotgun.glb")

        // Loading lights from gltf, uncomment to test
        // engine.LoadModel("assets/models/light_test.glb")

        // Gun Setup
        __gun = engine.LoadModel("assets/models/Revolver.glb")
        __gun.RenderInForeground()

        __gun.GetNameComponent().name = "Gun"

        var gunTransform = __gun.GetTransformComponent()
        gunTransform.rotation = Math.ToQuat(Vec3.new(0.0, -Math.PI()/2, 0.0))


        __player.AttachChild(__camera)
        __camera.AttachChild(__gun)

        __armory = [Pistol.new(engine), Shotgun.new(engine), Knife.new(engine)]

        __activeWeapon = __armory[Weapons.pistol]
        __activeWeapon.equip(engine)
        __nextWeapon = null
        // create the player movement
        __playerMovement = PlayerMovement.new(false,0.0,__activeWeapon)

        __rayDistance = 1000.0
        __rayDistanceVector = Vec3.new(__rayDistance, __rayDistance, __rayDistance)

        __ultimateCharge = 0
        __ultimateActive = false

        __pauseEnabled = false

        __enemyShape = ShapeFactory.MakeCapsuleShape(70.0, 70.0)
        __eyeShape = ShapeFactory.MakeSphereShape(0.65)
        __tankEnemyShape = ShapeFactory.MakeCapsuleShape(140.0, 50.0)

        // Music

        var ambientList = [
            "assets/music/ambient/207841__speedenza__dark-swamp-theme-1.wav",
            ""
            ]

        __musicPlayer = BGMPlayer.new(engine.GetAudio(),
            "event:/Gameplay",
            0.025)

        __ambientPlayer = MusicPlayer.new(engine.GetAudio(), ambientList, 0.1)

        var spawnLocations = []
        for(i in 0..8) {
            spawnLocations.add(engine.GetECS().GetEntityByName("Spawner_%(i)"))
        }

        __enemyList = []
        var waveConfigs = []
        waveConfigs.add(WaveConfig.new().SetDuration(10)
            .AddSpawn("Skeleton", SpawnLocationType.Closest, 1, 1)
            .AddSpawn("Skeleton", SpawnLocationType.Furthest, 7, 3)
        )
        waveConfigs.add(WaveConfig.new().SetDuration(30)
            .AddSpawn("Skeleton", 0, 1, 1)
            .AddSpawn("Skeleton", 1, 1, 2)
            .AddSpawn("Skeleton", 2, 1, 1)
            .AddSpawn("Skeleton", 3, 1, 2)
            .AddSpawn("Skeleton", SpawnLocationType.Furthest, 7, 3)
            .AddSpawn("Eye", SpawnLocationType.Closest, 8, 1)
            .AddSpawn("Skeleton", 0, 10, 1)
            .AddSpawn("Skeleton", 1, 15, 1)
            .AddSpawn("Skeleton", 2, 5, 1)
            .AddSpawn("Skeleton", 3, 15, 3)
            .AddSpawn("Eye", SpawnLocationType.Closest, 25, 1)
        )
        waveConfigs.add(WaveConfig.new().SetDuration(60)
            .AddSpawn("Skeleton", 0, 1, 2)
            .AddSpawn("Skeleton", 1, 1, 2)
            .AddSpawn("Skeleton", 2, 1, 1)
            .AddSpawn("Skeleton", 3, 1, 2)
            .AddSpawn("Eye", SpawnLocationType.Closest, 1, 1)
            .AddSpawn("Skeleton", SpawnLocationType.Furthest, 5, 5)
            .AddSpawn("Skeleton", 0, 15, 2)
            .AddSpawn("Skeleton", 1, 15, 1)
            .AddSpawn("Skeleton", 2, 15, 2)
            .AddSpawn("Skeleton", 3, 15, 3)
            .AddSpawn("Eye", SpawnLocationType.Closest, 5, 1)
            .AddSpawn("Eye", SpawnLocationType.Closest, 20, 1)
            .AddSpawn("Skeleton", SpawnLocationType.Furthest, 15, 5)
            .AddSpawn("Skeleton", 0, 40, 3)
            .AddSpawn("Skeleton", 1, 40, 1)
            .AddSpawn("Skeleton", 2, 40, 2)
            .AddSpawn("Skeleton", 3, 40, 2)
            .AddSpawn("Skeleton", SpawnLocationType.Furthest, 7, 5)
        )
        __waveSystem = WaveSystem.new(engine, waveConfigs, __enemyList, spawnLocations, __player)

        // Souls
        __soulManager = SoulManager.new(engine, __player)

        // Pause Menu callbacks

        __pauseHandler = Fn.new {
            __pauseEnabled = true
            engine.GetTime().SetScale(0.0)
            engine.GetGame().SetPauseMenuEnabled(true)
            engine.GetInput().SetActiveActionSet("UserInterface")
            engine.GetInput().SetMouseHidden(false)
            engine.GetUI().SetSelectedElement(engine.GetGame().GetPauseMenu().continueButton)
            __musicPlayer.SetVolume(engine.GetAudio(), 0.025)
            System.print("Pause Menu is %(__pauseEnabled)!")
        }

        __unpauseHandler = Fn.new {
            __pauseEnabled = false
            engine.GetTime().SetScale(1.0)
            engine.GetGame().SetPauseMenuEnabled(false)
            engine.GetInput().SetActiveActionSet("Shooter")
            engine.GetInput().SetMouseHidden(true)
            __musicPlayer.SetVolume(engine.GetAudio(), 0.025)
            System.print("Pause Menu is %(__pauseEnabled)!")
        }

        var continueButton = engine.GetGame().GetPauseMenu().continueButton
        continueButton.OnPress(__unpauseHandler)

        var backToMain = Fn.new {
            engine.TransitionToScript("game/main_menu.wren")
            engine.GetGame().SetPauseMenuEnabled(false)
            engine.GetGame().SetGameOverMenuEnabled(false)
            engine.GetGame().SetHUDEnabled(false)
            engine.GetTime().SetScale(1.0)
        }

        var menuButton = engine.GetGame().GetPauseMenu().backButton
        menuButton.OnPress(backToMain)

        // Game over callbacks
        __alive = true

        var menuButton2 = engine.GetGame().GetGameOverMenu().backButton
        menuButton2.OnPress(backToMain)

        var retryButton = engine.GetGame().GetGameOverMenu().retryButton
        
        var retryHandler = Fn.new {
            engine.GetGame().SetGameOverMenuEnabled(false)
            engine.TransitionToScript("game/game.wren")
            engine.GetTime().SetScale(1.0)
        }

        retryButton.OnPress(retryHandler)
    }

    static Shutdown(engine) {
        engine.ResetDecals()

        __musicPlayer.Destroy(engine.GetAudio())
        __ambientPlayer.Destroy(engine.GetAudio())

        engine.GetECS().DestroyAllEntities()
    }

    static Update(engine, dt) {

        if (__enemyList.count != 0) {
            __musicPlayer.SetAttribute(engine.GetAudio(), "Intensity", 1.0)
        } else {
            __musicPlayer.SetAttribute(engine.GetAudio(), "Intensity", 0.0)
        }

        var cheats = __playerController.GetCheatsComponent()
        var deltaTime = engine.GetTime().GetDeltatime()
        __timer = __timer + dt

        __playerVariables.grenadeCharge = Math.Min(__playerVariables.grenadeCharge + __playerVariables.grenadeChargeRate * dt / 1000, __playerVariables.grenadeMaxCharge)

        if (__playerVariables.ultActive) {
            __playerVariables.ultCharge = Math.Max(__playerVariables.ultCharge - __playerVariables.ultDecayRate * dt / 1000, 0)
            if (__playerVariables.ultCharge <= 0) {
                __activeWeapon = __armory[Weapons.pistol]
                __activeWeapon.equip(engine)
                __playerVariables.ultActive = false
                __playerVariables.wasUltReadyLastFrame = false
            }
        }

        if (!__playerVariables.wasUltReadyLastFrame && __playerVariables.ultCharge == __playerVariables.ultMaxCharge) {
            engine.GetAudio().PlayEventOnce("event:/UltReady")
            __playerVariables.wasUltReadyLastFrame = true
        }

        __playerVariables.invincibilityTime = Math.Max(__playerVariables.invincibilityTime - dt, 0)

        __playerVariables.multiplierTimer = Math.Max(__playerVariables.multiplierTimer - dt, 0)

        if (__playerVariables.multiplierTimer == 0 ) {
            __playerVariables.multiplier = 1.0
            __playerVariables.consecutiveHits = 0
        }


        if(engine.GetInput().DebugGetKey(Keycode.eN())){
           cheats.noClip = !cheats.noClip
        }

        if (engine.GetInput().DebugIsInputEnabled()) {

            __playerMovement.Update(engine, dt, __playerController, __camera)

            for (weapon in __armory) {
                weapon.cooldown = Math.Max(weapon.cooldown - dt, 0)

                weapon.reloadTimer = Math.Max(weapon.reloadTimer - dt, 0)
                if (weapon != __activeWeapon) {
                    if (weapon.reloadTimer <= 0) {
                        weapon.ammo = weapon.maxAmmo
                    }
                }
            }

            // engine.GetInput().GetDigitalAction("Ultimate").IsPressed()
            if (engine.GetInput().DebugGetKey(Keycode.eU())) {
                if (__playerVariables.ultCharge >= __playerVariables.ultMaxCharge) {
                    System.print("Activate ultimate")
                    __activeWeapon = __armory[Weapons.shotgun]
                    __activeWeapon.equip(engine)
                    __playerVariables.ultActive = true

                    engine.GetAudio().PlayEventOnce("event:/ActivateUlt")

                    var particleEntity = engine.GetECS().NewEntity()
                    particleEntity.AddTransformComponent().translation = __player.GetTransformComponent().translation - Vec3.new(0,3.5,0)
                    var lifetime = particleEntity.AddLifetimeComponent()
                    lifetime.lifetime = 400.0
                    var emitterFlags = SpawnEmitterFlagBits.eIsActive()
                    engine.GetParticles().SpawnEmitter(particleEntity, EmitterPresetID.eHealth(), emitterFlags, Vec3.new(0.0, 0.0, 0.0), Vec3.new(0.0, 0.0, 0.0))
                }
            }

            if (engine.GetInput().DebugGetKey(Keycode.eG()) && false) {
                if (__playerVariables.grenadeCharge == __playerVariables.grenadeMaxCharge) {
                    // Throw grenade
                    __playerVariables.grenadeCharge = 0
                }
            }

            if (engine.GetInput().DebugGetKey(Keycode.e1()) && __activeWeapon.isUnequiping(engine) == false) {
                __activeWeapon.unequip(engine)
                __nextWeapon = __armory[Weapons.pistol]
            }

            if (engine.GetInput().DebugGetKey(Keycode.e2()) && __activeWeapon.isUnequiping(engine) == false) {
                __activeWeapon.unequip(engine)
                __nextWeapon = __armory[Weapons.shotgun]
            }

            if(__activeWeapon.isUnequiping(engine) == false && __nextWeapon != null){

                __activeWeapon = __nextWeapon
                __nextWeapon = null
                __activeWeapon.equip(engine)

            }
            if (engine.GetInput().GetDigitalAction("Reload").IsHeld() && __activeWeapon.isUnequiping(engine) == false) {
                __activeWeapon.reload(engine)
            }

            if (engine.GetInput().GetDigitalAction("Shoot").IsHeld()  && __activeWeapon.isUnequiping(engine) == false ) {
                __activeWeapon.attack(engine, dt, __playerVariables, __enemyList)
                if (__activeWeapon.ammo <= 0) {
                    __activeWeapon.reload(engine)
                }
            }

            if (engine.GetInput().DebugGetKey(Keycode.eK())) {
                __enemyList.add(TankEnemy.new(engine, Vec3.new(0, 18, 7), Vec3.new(0.026, 0.026, 0.026), 4, "assets/models/Berserker.glb", __tankEnemyShape))
            }

            if (engine.GetInput().DebugGetKey(Keycode.eJ())) {
                __enemyList.add(RangedEnemy.new(engine, Vec3.new(-27, 18, 7), Vec3.new(2.25,2.25,2.25), 5, "assets/models/eye.glb", __eyeShape))
            }

            __cameraVariables.Shake(engine, __camera, dt)
            __cameraVariables.Tilt(engine, __camera, dt)
        }

        // Check if pause key was pressed
        if(__alive && engine.GetInput().GetDigitalAction("Menu").IsPressed()) {

            __pauseEnabled = !__pauseEnabled

            if (__pauseEnabled) {
                __pauseHandler.call()
            } else {
                __unpauseHandler.call()
            }
        }

        // Check if player died

        if (__alive && __playerVariables.health <= 0) {
            __alive = false
            engine.GetTime().SetScale(0.0)
            engine.GetGame().SetGameOverMenuEnabled(true)
            engine.GetInput().SetActiveActionSet("UserInterface")
            engine.GetInput().SetMouseHidden(false)
            engine.GetUI().SetSelectedElement(engine.GetGame().GetGameOverMenu().retryButton)
        }

        engine.GetGame().GetHUD().UpdateHealthBar(__playerVariables.health / __playerVariables.maxHealth)
        engine.GetGame().GetHUD().UpdateAmmoText(__activeWeapon.ammo, __activeWeapon.maxAmmo)
        engine.GetGame().GetHUD().UpdateUltBar(__playerVariables.ultCharge / __playerVariables.ultMaxCharge)
        engine.GetGame().GetHUD().UpdateScoreText(__playerVariables.score)
        engine.GetGame().GetHUD().UpdateGrenadeBar(__playerVariables.grenadeCharge / __playerVariables.grenadeMaxCharge)
        engine.GetGame().GetHUD().UpdateDashCharges(__playerMovement.currentDashCount)
        engine.GetGame().GetHUD().UpdateMultiplierText(__playerVariables.multiplier)
        engine.GetGame().GetHUD().UpdateUltReadyText(__playerVariables.ultCharge == __playerVariables.ultMaxCharge)

        var mousePosition = engine.GetInput().GetMousePosition()
        __playerMovement.lastMousePosition = mousePosition

        var playerPos = __playerController.GetRigidbodyComponent().GetPosition()

        if(engine.GetInput().DebugGetKey(Keycode.eB())){
           __soulManager.SpawnSoul(engine, Vec3.new(10.0,2.0,44.0))
        }

        for (enemy in __enemyList) {

            // We delete the entity from the ecs when it dies
            // Then we check for entity validity, and remove it from the list if it is no longer valid
            if (enemy.entity.IsValid()) {
                enemy.Update(playerPos, __playerVariables, engine, dt, __soulManager)
            } else {
                __enemyList.removeAt(__enemyList.indexOf(enemy))
            }
        }

<<<<<<< HEAD
        //__waveSystem.Update(dt)
=======
        __soulManager.Update(engine, __playerVariables, dt)
        __waveSystem.Update(dt)
>>>>>>> 151aafae
    }
}<|MERGE_RESOLUTION|>--- conflicted
+++ resolved
@@ -434,11 +434,7 @@
             }
         }
 
-<<<<<<< HEAD
-        //__waveSystem.Update(dt)
-=======
         __soulManager.Update(engine, __playerVariables, dt)
         __waveSystem.Update(dt)
->>>>>>> 151aafae
     }
 }