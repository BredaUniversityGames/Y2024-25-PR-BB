import "engine_api.wren" for Engine, TimeModule, ECS, ShapeFactory, PhysicsObjectLayer, Rigidbody, RigidbodyComponent, CollisionShape, Entity, Vec3, Vec2, Quat, Math, AnimationControlComponent, TransformComponent, Input, Keycode, SpawnEmitterFlagBits, EmitterPresetID, Random
import "gameplay/movement.wren" for PlayerMovement
import "gameplay/weapon.wren" for Pistol, Shotgun, Weapons
import "gameplay/camera.wren" for CameraVariables
import "gameplay/player.wren" for PlayerVariables, HitmarkerState
import "gameplay/music_player.wren" for MusicPlayer, BGMPlayer
import "gameplay/wave_system.wren" for WaveSystem, WaveConfig, EnemyType, WaveGenerator
import "analytics/analytics.wren" for AnalyticsManager
<<<<<<< HEAD
import "gameplay/enemies/berserker_enemy.wren" for BerserkerEnemy

import "gameplay/hud.wren" for WrenHUD
import "gameplay/enemies/ranged_enemy.wren" for RangedEnemy
=======
>>>>>>> 7ee957d3
import "gameplay/soul.wren" for Soul, SoulManager
import "gameplay/coin.wren" for Coin, CoinManager
import "gameplay/flash_system.wren" for FlashSystem
import "gameplay/station.wren" for PowerUpType, Station, StationManager
import "gameplay/powerup_system.wren" for PowerUpSystem
import "debug_utils.wren" for DebugUtils

class Main {

    static Start(engine) {

        engine.GetTime().SetScale(1.0)
        engine.GetInput().SetActiveActionSet("Shooter")
        engine.GetGame().SetUIMenu(engine.GetGame().GetHUD())


        engine.Fog = 0.005
        engine.AmbientStrength = 0.35

        // Set navigational mesh
        engine.GetPathfinding().SetNavigationMesh("assets/models/graveyard_navmesh.glb")

        // Directional Light
        __directionalLight = engine.GetECS().NewEntity()
        __directionalLight.AddNameComponent().name = "Directional Light"

        var comp = __directionalLight.AddDirectionalLightComponent()
        comp.color = Vec3.new(4.0, 3.2, 1.2).mulScalar(0.15)
        comp.planes = Vec2.new(-50.0, 500.0)
        comp.orthographicSize = 120.0

        var transform = __directionalLight.AddTransformComponent()
        transform.translation = Vec3.new(-94.000, 174.800, 156.900)
        transform.rotation = Quat.new(0.544, -0.136, -0.800,-0.214)

        // Player Setup

        __playerVariables = PlayerVariables.new(engine.GetGame().GetHUD())
        __counter = 0
        __frameTimer = 0
        __groundedTimer = 0
        __hasDashed = false
        __timer = 0

        // Load Map
        engine.LoadModel("assets/models/graveyard_level.glb", true)

        engine.PreloadModel("assets/models/Skeleton.glb")
        engine.PreloadModel("assets/models/eye.glb")
        engine.PreloadModel("assets/models/Berserker.glb")

        engine.PreloadModel("assets/models/Revolver.glb")
        engine.PreloadModel("assets/models/Shotgun.glb")

        // Player stuff
        engine.GetInput().SetMouseHidden(true)
        __playerController = engine.GetECS().NewEntity()
        __camera = engine.GetECS().NewEntity()
        __player = engine.GetECS().NewEntity()

        var playerTransform = __playerController.AddTransformComponent()
        var playerStart = engine.GetECS().GetEntityByName("PlayerStart")

        if(playerStart) {
            playerTransform.translation = playerStart.GetTransformComponent().translation
            playerTransform.rotation = playerStart.GetTransformComponent().rotation
        }

        __playerController.AddPlayerTag()
        __playerController.AddNameComponent().name = "PlayerController"
        __playerController.AddCheatsComponent().noClip = false

        var shape = ShapeFactory.MakeCapsuleShape(1.7, 0.5) // height, circle radius
        var rb = Rigidbody.new(engine.GetPhysics(), shape, PhysicsObjectLayer.ePLAYER(), false)
        __playerController.AddRigidbodyComponent(rb)

        __cameraVariables = CameraVariables.new()
        __playerVariables.cameraVariables = __cameraVariables
        var cameraProperties = __camera.AddCameraComponent()
        cameraProperties.fov = Math.Radians(45.0)
        cameraProperties.nearPlane = 0.1
        cameraProperties.farPlane = 600.0
        cameraProperties.reversedZ = true

        __camera.AddTransformComponent()
        __camera.AddAudioEmitterComponent()
        __camera.AddNameComponent().name = "Camera"
        __camera.AddAudioListenerTag()

        __player.AddTransformComponent().translation = playerTransform.translation
        __player.GetTransformComponent().rotation = playerTransform.rotation
        __player.AddNameComponent().name = "Player"

        // Gun Setup
        __gun = engine.LoadModel("assets/models/Revolver.glb",false)
        __gun.RenderInForeground()

        __gun.GetNameComponent().name = "Gun"

        var gunTransform = __gun.GetTransformComponent()
        gunTransform.rotation = Math.ToQuat(Vec3.new(0.0, -Math.PI()/2, 0.0))


        __player.AttachChild(__camera)
        __camera.AttachChild(__gun)

        __armory = [Pistol.new(engine), Shotgun.new(engine)]

        __activeWeapon = __armory[Weapons.pistol]
        __activeWeapon.equip(engine)
        __nextWeapon = null
        // create the player movement
        __playerMovement = PlayerMovement.new(false,0.0,__activeWeapon)
        var mousePosition = engine.GetInput().GetMousePosition()
        __playerMovement.lastMousePosition = mousePosition

        __rayDistance = 1000.0
        __rayDistanceVector = Vec3.new(__rayDistance, __rayDistance, __rayDistance)

        //__ultimateCharge = 0
        //__ultimateActive = false

        __pauseEnabled = false

        // Music

        __musicPlayer = BGMPlayer.new(engine.GetAudio(),
            "event:/BGM/Gameplay",
            0.12)

        __ambientPlayer = BGMPlayer.new(engine.GetAudio(),
            "event:/BGM/DarkSwampAmbience",
            0.1)

        var spawnLocations = []
        for(i in 0..8) {
            var entity = engine.GetECS().GetEntityByName("Spawner_%(i)")
            if(entity) {
                spawnLocations.add(entity.GetTransformComponent().translation)
            }
        }

        __enemyList = []

        var waveConfigs = []
<<<<<<< HEAD
        waveConfigs.add(WaveConfig.new().SetDuration(2)
            .AddSpawn("Skeleton", SpawnLocationType.Closest, 1, 1)
            .AddSpawn("Skeleton", SpawnLocationType.Furthest, 7, 3)
        )
        waveConfigs.add(WaveConfig.new().SetDuration(2)
            .AddSpawn("Skeleton", 0, 1, 1)
            .AddSpawn("Skeleton", 1, 1, 2)
            .AddSpawn("Skeleton", 2, 1, 1)
            .AddSpawn("Skeleton", 3, 1, 2)
            .AddSpawn("Skeleton", SpawnLocationType.Furthest, 7, 3)
            .AddSpawn("Eye", SpawnLocationType.Closest, 8, 1)
            .AddSpawn("Skeleton", 0, 10, 1)
            .AddSpawn("Skeleton", 1, 15, 1)
            .AddSpawn("Skeleton", 2, 5, 1)
            .AddSpawn("Skeleton", 3, 15, 3)
            .AddSpawn("Berserker", 3, 15, 3)
            .AddSpawn("Eye", SpawnLocationType.Closest, 25, 1)
        )
        waveConfigs.add(WaveConfig.new().SetDuration(2)
            .AddSpawn("Skeleton", 0, 1, 2)
            .AddSpawn("Skeleton", 1, 1, 2)
            .AddSpawn("Skeleton", 2, 1, 1)
            .AddSpawn("Skeleton", 3, 1, 2)
            .AddSpawn("Eye", SpawnLocationType.Closest, 1, 1)
            .AddSpawn("Skeleton", SpawnLocationType.Furthest, 5, 5)
            .AddSpawn("Skeleton", 0, 15, 2)
            .AddSpawn("Skeleton", 1, 15, 1)
            .AddSpawn("Skeleton", 2, 15, 2)
            .AddSpawn("Skeleton", 3, 15, 3)
            .AddSpawn("Eye", SpawnLocationType.Closest, 5, 1)
            .AddSpawn("Eye", SpawnLocationType.Closest, 20, 1)
            .AddSpawn("Skeleton", SpawnLocationType.Furthest, 15, 5)
            .AddSpawn("Skeleton", 0, 40, 3)
            .AddSpawn("Skeleton", 1, 40, 1)
            .AddSpawn("Skeleton", 2, 40, 2)
            .AddSpawn("Skeleton", 3, 40, 2)
            .AddSpawn("Skeleton", SpawnLocationType.Furthest, 7, 5)
        )
        __waveSystem = WaveSystem.new(engine, waveConfigs, __enemyList, spawnLocations, __player)
=======
        for (v in 0...30) {
            waveConfigs.add(WaveGenerator.GenerateWave(v))
        }
        
        __waveSystem = WaveSystem.new(waveConfigs, spawnLocations)
>>>>>>> 7ee957d3

        // Souls
        __soulManager = SoulManager.new(engine, __player)

        // Coins
        __coinManager = CoinManager.new(engine, __player)

        // Power ups
        __stationManager = StationManager.new(engine, __player)
        __powerUpSystem = PowerUpSystem.new()

        // Flash System
        __flashSystem = FlashSystem.new(engine)

        // Pause Menu callbacks

        __pauseHandler = Fn.new {
            __pauseEnabled = true
            engine.GetTime().SetScale(0.0)

            engine.GetInput().SetMouseHidden(false)
            engine.GetGame().PushUIMenu(engine.GetGame().GetPauseMenu())
            engine.GetInput().SetActiveActionSet("UserInterface")
            
            engine.GetUI().SetSelectedElement(engine.GetGame().GetPauseMenu().continueButton)
            __musicPlayer.SetVolume(engine.GetAudio(), 0.05)
            System.print("Pause Menu is %(__pauseEnabled)!")
        }

        __unpauseHandler = Fn.new {
            __pauseEnabled = false
            engine.GetTime().SetScale(1.0)

            engine.GetGame().SetUIMenu(engine.GetGame().GetHUD())
            engine.GetInput().SetActiveActionSet("Shooter")
            engine.GetInput().SetMouseHidden(true)
            __musicPlayer.SetVolume(engine.GetAudio(), 0.05)
            System.print("Pause Menu is %(__pauseEnabled)!")
        }

        var continueButton = engine.GetGame().GetPauseMenu().continueButton
        continueButton.OnPress(__unpauseHandler)

        var backToMain = Fn.new {
            engine.TransitionToScript("game/main_menu.wren")
            engine.GetTime().SetScale(1.0)
        }

        var menuButton = engine.GetGame().GetPauseMenu().backButton
        menuButton.OnPress(backToMain)

        // Game over callbacks
        __alive = true

        var menuButton2 = engine.GetGame().GetGameOverMenu().backButton
        menuButton2.OnPress(backToMain)

        var retryButton = engine.GetGame().GetGameOverMenu().retryButton

        var retryHandler = Fn.new {
            engine.TransitionToScript("game/game.wren")
            engine.GetTime().SetScale(1.0)
        }

        retryButton.OnPress(retryHandler)
    }

    static Shutdown(engine) {
        engine.ResetDecals()

        __musicPlayer.Destroy(engine.GetAudio())
        __ambientPlayer.Destroy(engine.GetAudio())

        engine.GetECS().DestroyAllEntities()
    }

    static Update(engine, dt) {

        // Check if pause key was pressed
        if(__alive && engine.GetInput().GetDigitalAction("Menu").IsPressed()) {

            __pauseEnabled = !__pauseEnabled

            if (__pauseEnabled) {
                __pauseHandler.call()
            } else {
                __unpauseHandler.call()
            }
        }

        // Skip everything if paused
        if (__pauseEnabled || !__alive) {
            return
        }

        __playerMovement.lookSensitivity = engine.GetGame().GetSettings().aimSensitivity * (2.5 - 0.2) + 0.2

        if (__enemyList.count != 0) {
            __musicPlayer.SetAttribute(engine.GetAudio(), "Intensity", 1.0)
        } else {
            __musicPlayer.SetAttribute(engine.GetAudio(), "Intensity", 0.0)
        }

        var cheats = __playerController.GetCheatsComponent()
        var deltaTime = engine.GetTime().GetDeltatime()
        __timer = __timer + dt
        __playerVariables.grenadeCharge = Math.Min(__playerVariables.grenadeCharge + __playerVariables.grenadeChargeRate * dt / 1000, __playerVariables.grenadeMaxCharge)

        // if (__playerVariables.ultActive) {
        //     __playerVariables.ultCharge = Math.Max(__playerVariables.ultCharge - __playerVariables.ultDecayRate * dt / 1000, 0)
        //     if (__playerVariables.ultCharge <= 0) {
        //         __activeWeapon = __armory[Weapons.pistol]
        //         __activeWeapon.equip(engine)
        //         __playerVariables.ultActive = false
        //         __playerVariables.wasUltReadyLastFrame = false
        //     }
        // }

        // if (!__playerVariables.wasUltReadyLastFrame && __playerVariables.ultCharge == __playerVariables.ultMaxCharge) {
        //     engine.GetAudio().PlayEventOnce("event:/SFX/UltReady")
        //     __playerVariables.wasUltReadyLastFrame = true
        // }

        __playerVariables.invincibilityTime = Math.Max(__playerVariables.invincibilityTime - dt, 0)
        __playerVariables.multiplierTimer = Math.Max(__playerVariables.multiplierTimer - dt, 0)
        __playerVariables.hitmarkTimer = Math.Max(__playerVariables.hitmarkTimer - dt, 0)

        __cameraVariables.Shake(engine, __camera, dt)
        __cameraVariables.Tilt(engine, __camera, dt)
        __cameraVariables.ProcessRecoil(engine, __camera, dt)

        if (__playerVariables.multiplierTimer == 0 ) {
            __playerVariables.multiplier = 1.0
            __playerVariables.consecutiveHits = 0
        }


        if(engine.GetInput().DebugGetKey(Keycode.eN())){
           cheats.noClip = !cheats.noClip
        }

        if (engine.GetInput().DebugIsInputEnabled()) {

            __playerMovement.Update(engine, dt, __playerController, __camera,__playerVariables.hud)

            for (weapon in __armory) {
                weapon.cooldown = Math.Max(weapon.cooldown - dt, 0)

                weapon.reloadTimer = Math.Max(weapon.reloadTimer - dt, 0)
                if (weapon != __activeWeapon) {
                    if (weapon.reloadTimer <= 0) {
                        weapon.ammo = weapon.maxAmmo
                    }
                }
            }

            // // engine.GetInput().GetDigitalAction("Ultimate").IsPressed()
            // if (engine.GetInput().DebugGetKey(Keycode.eU())) {
            //     if (__playerVariables.ultCharge >= __playerVariables.ultMaxCharge) {
            //         System.print("Activate ultimate")
            //         __activeWeapon = __armory[Weapons.shotgun]
            //         __activeWeapon.equip(engine)
            //         __playerVariables.ultActive = true

            //         engine.GetAudio().PlayEventOnce("event:/SFX/ActivateUlt")

            //         var particleEntity = engine.GetECS().NewEntity()
            //         particleEntity.AddTransformComponent().translation = __player.GetTransformComponent().translation - Vec3.new(0,3.5,0)
            //         var lifetime = particleEntity.AddLifetimeComponent()
            //         lifetime.lifetime = 400.0
            //         var emitterFlags = SpawnEmitterFlagBits.eIsActive()
            //         engine.GetParticles().SpawnEmitter(particleEntity, EmitterPresetID.eHealth(), emitterFlags, Vec3.new(0.0, 0.0, 0.0), Vec3.new(0.0, 0.0, 0.0))
            //     }
            // }

            if (engine.GetInput().DebugGetKey(Keycode.eG()) && false) {
                if (__playerVariables.grenadeCharge == __playerVariables.grenadeMaxCharge) {
                    // Throw grenade
                    __playerVariables.grenadeCharge = 0
                }
            }

            if (engine.GetInput().DebugGetKey(Keycode.e1()) && __activeWeapon.isUnequiping(engine) == false) {
                __activeWeapon.unequip(engine)
                __nextWeapon = __armory[Weapons.pistol]
            }

            if (engine.GetInput().DebugGetKey(Keycode.e2()) && __activeWeapon.isUnequiping(engine) == false) {
                __activeWeapon.unequip(engine)
                __nextWeapon = __armory[Weapons.shotgun]
            }

            if(__activeWeapon.isUnequiping(engine) == false && __nextWeapon != null){

                __activeWeapon = __nextWeapon
                __nextWeapon = null
                __activeWeapon.equip(engine)

            }
            if (engine.GetInput().GetDigitalAction("Reload").IsHeld() && __activeWeapon.isUnequiping(engine) == false) {
                __activeWeapon.reload(engine)
            }

            if (engine.GetInput().GetDigitalAction("Shoot").IsHeld()  && __activeWeapon.isUnequiping(engine) == false ) {
                __activeWeapon.attack(engine, dt, __playerVariables, __enemyList, __coinManager)
                if (__activeWeapon.ammo <= 0) {
                    __activeWeapon.reload(engine)
                }
            }            
        }

        // Check if player died
        if (__alive && __playerVariables.health <= 0) {
            __alive = false
            engine.GetTime().SetScale(0.0)

            engine.GetGame().PushUIMenu(engine.GetGame().GetGameOverMenu())
            engine.GetInput().SetActiveActionSet("UserInterface")
            engine.GetInput().SetMouseHidden(false)

            engine.GetUI().SetSelectedElement(engine.GetGame().GetGameOverMenu().retryButton)
        }
        
        
       var mousePosition = engine.GetInput().GetMousePosition()
        __playerMovement.lastMousePosition = mousePosition

        var playerPos = __playerController.GetRigidbodyComponent().GetPosition()
        for (enemy in __enemyList) {

            // We delete the entity from the ecs when it dies
            // Then we check for entity validity, and remove it from the list if it is no longer valid
            if (enemy.entity.IsValid()) {
                enemy.Update(playerPos, __playerVariables, engine, dt, __soulManager, __coinManager, __flashSystem)
            } else {
                __enemyList.removeAt(__enemyList.indexOf(enemy))
            }
        }

        __soulManager.Update(engine, __playerVariables,__flashSystem, dt)
        __coinManager.Update(engine, __playerVariables,__flashSystem, dt)
<<<<<<< HEAD
        __waveSystem.Update(dt,__playerVariables.hud)

=======
        __waveSystem.Update(engine, __player, __enemyList, dt)
>>>>>>> 7ee957d3
        __stationManager.Update(engine, __playerVariables, dt)
        __flashSystem.Update(engine, dt)
        __powerUpSystem.Update(engine,__playerVariables,__flashSystem, dt)

<<<<<<< HEAD
        __playerVariables.hud.Update(engine, dt,__playerMovement,__playerVariables,__activeWeapon.ammo, __activeWeapon.maxAmmo)

=======
>>>>>>> 7ee957d3
        if (!engine.IsDistribution()) {
            DebugUtils.Tick(engine, __enemyList, __coinManager, __flashSystem, __waveSystem, __playerVariables)
        }
    }
}<|MERGE_RESOLUTION|>--- conflicted
+++ resolved
@@ -6,13 +6,10 @@
 import "gameplay/music_player.wren" for MusicPlayer, BGMPlayer
 import "gameplay/wave_system.wren" for WaveSystem, WaveConfig, EnemyType, WaveGenerator
 import "analytics/analytics.wren" for AnalyticsManager
-<<<<<<< HEAD
 import "gameplay/enemies/berserker_enemy.wren" for BerserkerEnemy
 
 import "gameplay/hud.wren" for WrenHUD
 import "gameplay/enemies/ranged_enemy.wren" for RangedEnemy
-=======
->>>>>>> 7ee957d3
 import "gameplay/soul.wren" for Soul, SoulManager
 import "gameplay/coin.wren" for Coin, CoinManager
 import "gameplay/flash_system.wren" for FlashSystem
@@ -155,56 +152,13 @@
             }
         }
 
-        __enemyList = []
-
         var waveConfigs = []
-<<<<<<< HEAD
-        waveConfigs.add(WaveConfig.new().SetDuration(2)
-            .AddSpawn("Skeleton", SpawnLocationType.Closest, 1, 1)
-            .AddSpawn("Skeleton", SpawnLocationType.Furthest, 7, 3)
-        )
-        waveConfigs.add(WaveConfig.new().SetDuration(2)
-            .AddSpawn("Skeleton", 0, 1, 1)
-            .AddSpawn("Skeleton", 1, 1, 2)
-            .AddSpawn("Skeleton", 2, 1, 1)
-            .AddSpawn("Skeleton", 3, 1, 2)
-            .AddSpawn("Skeleton", SpawnLocationType.Furthest, 7, 3)
-            .AddSpawn("Eye", SpawnLocationType.Closest, 8, 1)
-            .AddSpawn("Skeleton", 0, 10, 1)
-            .AddSpawn("Skeleton", 1, 15, 1)
-            .AddSpawn("Skeleton", 2, 5, 1)
-            .AddSpawn("Skeleton", 3, 15, 3)
-            .AddSpawn("Berserker", 3, 15, 3)
-            .AddSpawn("Eye", SpawnLocationType.Closest, 25, 1)
-        )
-        waveConfigs.add(WaveConfig.new().SetDuration(2)
-            .AddSpawn("Skeleton", 0, 1, 2)
-            .AddSpawn("Skeleton", 1, 1, 2)
-            .AddSpawn("Skeleton", 2, 1, 1)
-            .AddSpawn("Skeleton", 3, 1, 2)
-            .AddSpawn("Eye", SpawnLocationType.Closest, 1, 1)
-            .AddSpawn("Skeleton", SpawnLocationType.Furthest, 5, 5)
-            .AddSpawn("Skeleton", 0, 15, 2)
-            .AddSpawn("Skeleton", 1, 15, 1)
-            .AddSpawn("Skeleton", 2, 15, 2)
-            .AddSpawn("Skeleton", 3, 15, 3)
-            .AddSpawn("Eye", SpawnLocationType.Closest, 5, 1)
-            .AddSpawn("Eye", SpawnLocationType.Closest, 20, 1)
-            .AddSpawn("Skeleton", SpawnLocationType.Furthest, 15, 5)
-            .AddSpawn("Skeleton", 0, 40, 3)
-            .AddSpawn("Skeleton", 1, 40, 1)
-            .AddSpawn("Skeleton", 2, 40, 2)
-            .AddSpawn("Skeleton", 3, 40, 2)
-            .AddSpawn("Skeleton", SpawnLocationType.Furthest, 7, 5)
-        )
-        __waveSystem = WaveSystem.new(engine, waveConfigs, __enemyList, spawnLocations, __player)
-=======
+
         for (v in 0...30) {
             waveConfigs.add(WaveGenerator.GenerateWave(v))
         }
         
         __waveSystem = WaveSystem.new(waveConfigs, spawnLocations)
->>>>>>> 7ee957d3
 
         // Souls
         __soulManager = SoulManager.new(engine, __player)
@@ -446,21 +400,14 @@
 
         __soulManager.Update(engine, __playerVariables,__flashSystem, dt)
         __coinManager.Update(engine, __playerVariables,__flashSystem, dt)
-<<<<<<< HEAD
-        __waveSystem.Update(dt,__playerVariables.hud)
-
-=======
         __waveSystem.Update(engine, __player, __enemyList, dt)
->>>>>>> 7ee957d3
+
         __stationManager.Update(engine, __playerVariables, dt)
         __flashSystem.Update(engine, dt)
         __powerUpSystem.Update(engine,__playerVariables,__flashSystem, dt)
 
-<<<<<<< HEAD
         __playerVariables.hud.Update(engine, dt,__playerMovement,__playerVariables,__activeWeapon.ammo, __activeWeapon.maxAmmo)
 
-=======
->>>>>>> 7ee957d3
         if (!engine.IsDistribution()) {
             DebugUtils.Tick(engine, __enemyList, __coinManager, __flashSystem, __waveSystem, __playerVariables)
         }
