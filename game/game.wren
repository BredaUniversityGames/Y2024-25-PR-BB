import "engine_api.wren" for Engine, TimeModule, ECS, ShapeFactory, PhysicsObjectLayer, Rigidbody, RigidbodyComponent, CollisionShape, Entity, Vec3, Vec2, Quat, Math, AnimationControlComponent, TransformComponent, Input, Keycode, SpawnEmitterFlagBits, EmitterPresetID, Random
import "gameplay/movement.wren" for PlayerMovement
import "gameplay/enemies/spawner.wren" for Spawner
import "gameplay/weapon.wren" for Pistol, Shotgun, Knife, Weapons
import "gameplay/camera.wren" for CameraVariables
import "gameplay/player.wren" for PlayerVariables, HitmarkerState
import "gameplay/music_player.wren" for MusicPlayer, BGMPlayer
import "gameplay/wave_system.wren" for WaveSystem, WaveConfig, SpawnLocationType
import "analytics/analytics.wren" for AnalyticsManager
import "gameplay/enemies/berserker_enemy.wren" for BerserkerEnemy

import "gameplay/enemies/ranged_enemy.wren" for RangedEnemy
import "gameplay/soul.wren" for Soul, SoulManager
import "gameplay/coin.wren" for Coin, CoinManager
import "gameplay/flash_system.wren" for FlashSystem

class Main {

    static Start(engine) {

        engine.GetTime().SetScale(1.0)
        engine.GetInput().SetActiveActionSet("Shooter")
        engine.GetGame().SetUIMenu(engine.GetGame().GetHUD())

        engine.Fog = 0.005

        // Set navigational mesh
        engine.GetPathfinding().SetNavigationMesh("assets/models/blockoutv5navmesh_04.glb")
       
        // engine.GetAudio().LoadSFX("assets/sounds/slide2.wav", true, true)
        // engine.GetAudio().LoadSFX("assets/sounds/crows.wav", true, false)
        // engine.GetAudio().LoadSFX("assets/sounds/hitmarker.wav", false, false)
        // engine.GetAudio().LoadSFX("assets/sounds/hit1.wav", false, false)
        // engine.GetAudio().LoadSFX("assets/sounds/demon_roar.wav", true, false)
        // engine.GetAudio().LoadSFX("assets/sounds/shoot.wav", false, false)

        // Directional Light
        __directionalLight = engine.GetECS().NewEntity()
        __directionalLight.AddNameComponent().name = "Directional Light"

        var comp = __directionalLight.AddDirectionalLightComponent()
        comp.color = Vec3.new(4.0, 3.2, 1.2)
        comp.planes = Vec2.new(-50.0, 500.0)
        comp.orthographicSize = 120.0

        var transform = __directionalLight.AddTransformComponent()
        transform.translation = Vec3.new(-94.000, 174.800, 156.900)
        transform.rotation = Quat.new(0.544, -0.136, -0.800,-0.214)

        // Player Setup

        __playerVariables = PlayerVariables.new()
        __counter = 0
        __frameTimer = 0
        __groundedTimer = 0
        __hasDashed = false
        __timer = 0


        // Load Map
        engine.LoadModel("assets/models/graveyard_level.glb", true)

        engine.PreloadModel("assets/models/Skeleton.glb")
        engine.PreloadModel("assets/models/eye.glb")
        engine.PreloadModel("assets/models/Berserker.glb")

        engine.PreloadModel("assets/models/Revolver.glb")
        engine.PreloadModel("assets/models/Shotgun.glb")

        // Player stuff
        engine.GetInput().SetMouseHidden(true)
        __playerController = engine.GetECS().NewEntity()
        __camera = engine.GetECS().NewEntity()
        __player = engine.GetECS().NewEntity()

<<<<<<< HEAD
        var startPos = Vec3.new(0.0, 18.0, 80.0)
=======
>>>>>>> 56206d43

        var playerTransform = __playerController.AddTransformComponent()
        playerTransform.translation = Vec3.new(25.0, 10.0, 50.0)

        var playerStart = engine.GetECS().GetEntityByName("PlayerStart")
        if(playerStart) {
            playerTransform.translation = playerStart.GetTransformComponent().translation
            playerTransform.rotation = playerStart.GetTransformComponent().rotation
        }

        __playerController.AddPlayerTag()
        __playerController.AddNameComponent().name = "PlayerController"
        __playerController.AddCheatsComponent().noClip = false

        var shape = ShapeFactory.MakeCapsuleShape(1.7, 0.5) // height, circle radius
        var rb = Rigidbody.new(engine.GetPhysics(), shape, PhysicsObjectLayer.ePLAYER(), false) // physics module, shape, layer, allowRotation
        __playerController.AddRigidbodyComponent(rb)

        __cameraVariables = CameraVariables.new()
        __playerVariables.cameraVariables = __cameraVariables
        var cameraProperties = __camera.AddCameraComponent()
        cameraProperties.fov = Math.Radians(45.0)
        cameraProperties.nearPlane = 0.1
        cameraProperties.farPlane = 600.0
        cameraProperties.reversedZ = true

        __camera.AddTransformComponent()
        __camera.AddAudioEmitterComponent()
        __camera.AddNameComponent().name = "Camera"
        __camera.AddAudioListenerTag()

        __player.AddTransformComponent().translation = playerTransform.translation
        __player.GetTransformComponent().rotation = playerTransform.rotation
        __player.AddNameComponent().name = "Player"

        // Gun Setup
        __gun = engine.LoadModel("assets/models/Revolver.glb",false)
        __gun.RenderInForeground()

        __gun.GetNameComponent().name = "Gun"

        var gunTransform = __gun.GetTransformComponent()
        gunTransform.rotation = Math.ToQuat(Vec3.new(0.0, -Math.PI()/2, 0.0))


        __player.AttachChild(__camera)
        __camera.AttachChild(__gun)

        __armory = [Pistol.new(engine), Shotgun.new(engine), Knife.new(engine)]

        __activeWeapon = __armory[Weapons.pistol]
        __activeWeapon.equip(engine)
        __nextWeapon = null
        // create the player movement
        __playerMovement = PlayerMovement.new(false,0.0,__activeWeapon)
        var mousePosition = engine.GetInput().GetMousePosition()
        __playerMovement.lastMousePosition = mousePosition

        __rayDistance = 1000.0
        __rayDistanceVector = Vec3.new(__rayDistance, __rayDistance, __rayDistance)

        //__ultimateCharge = 0
        //__ultimateActive = false

        __pauseEnabled = false

        __enemyShape = ShapeFactory.MakeCapsuleShape(70.0, 70.0)
        __eyeShape = ShapeFactory.MakeSphereShape(0.65)
        __berserkerEnemyShape = ShapeFactory.MakeCapsuleShape(140.0, 50.0)

        // Music

        __musicPlayer = BGMPlayer.new(engine.GetAudio(),
            "event:/BGM/Gameplay",
            0.12)

        __ambientPlayer = BGMPlayer.new(engine.GetAudio(),
            "event:/BGM/DarkSwampAmbience",
            0.1)

        var spawnLocations = []
        for(i in 0..8) {
            var entity = engine.GetECS().GetEntityByName("Spawner_%(i)")
            if(entity) {
                spawnLocations.add(entity)
            }
        }

        __enemyList = []
        var waveConfigs = []
        waveConfigs.add(WaveConfig.new().SetDuration(10)
            .AddSpawn("Skeleton", SpawnLocationType.Closest, 1, 1)
            .AddSpawn("Skeleton", SpawnLocationType.Furthest, 7, 3)
        )
        waveConfigs.add(WaveConfig.new().SetDuration(30)
            .AddSpawn("Skeleton", 0, 1, 1)
            .AddSpawn("Skeleton", 1, 1, 2)
            .AddSpawn("Skeleton", 2, 1, 1)
            .AddSpawn("Skeleton", 3, 1, 2)
            .AddSpawn("Skeleton", SpawnLocationType.Furthest, 7, 3)
            .AddSpawn("Eye", SpawnLocationType.Closest, 8, 1)
            .AddSpawn("Skeleton", 0, 10, 1)
            .AddSpawn("Skeleton", 1, 15, 1)
            .AddSpawn("Skeleton", 2, 5, 1)
            .AddSpawn("Skeleton", 3, 15, 3)
            .AddSpawn("Eye", SpawnLocationType.Closest, 25, 1)
        )
        waveConfigs.add(WaveConfig.new().SetDuration(60)
            .AddSpawn("Skeleton", 0, 1, 2)
            .AddSpawn("Skeleton", 1, 1, 2)
            .AddSpawn("Skeleton", 2, 1, 1)
            .AddSpawn("Skeleton", 3, 1, 2)
            .AddSpawn("Eye", SpawnLocationType.Closest, 1, 1)
            .AddSpawn("Skeleton", SpawnLocationType.Furthest, 5, 5)
            .AddSpawn("Skeleton", 0, 15, 2)
            .AddSpawn("Skeleton", 1, 15, 1)
            .AddSpawn("Skeleton", 2, 15, 2)
            .AddSpawn("Skeleton", 3, 15, 3)
            .AddSpawn("Eye", SpawnLocationType.Closest, 5, 1)
            .AddSpawn("Eye", SpawnLocationType.Closest, 20, 1)
            .AddSpawn("Skeleton", SpawnLocationType.Furthest, 15, 5)
            .AddSpawn("Skeleton", 0, 40, 3)
            .AddSpawn("Skeleton", 1, 40, 1)
            .AddSpawn("Skeleton", 2, 40, 2)
            .AddSpawn("Skeleton", 3, 40, 2)
            .AddSpawn("Skeleton", SpawnLocationType.Furthest, 7, 5)
        )
        __waveSystem = WaveSystem.new(engine, waveConfigs, __enemyList, spawnLocations, __player)

        // Souls
        __soulManager = SoulManager.new(engine, __player)
        __coinManager = CoinManager.new(engine, __player)

        // Flash System
        __flashSystem = FlashSystem.new(engine)

        // Pause Menu callbacks

        __pauseHandler = Fn.new {
            __pauseEnabled = true
            engine.GetTime().SetScale(0.0)

            engine.GetInput().SetMouseHidden(false)
            engine.GetGame().PushUIMenu(engine.GetGame().GetPauseMenu())
            engine.GetInput().SetActiveActionSet("UserInterface")
            
            engine.GetUI().SetSelectedElement(engine.GetGame().GetPauseMenu().continueButton)
            __musicPlayer.SetVolume(engine.GetAudio(), 0.05)
            System.print("Pause Menu is %(__pauseEnabled)!")
        }

        __unpauseHandler = Fn.new {
            __pauseEnabled = false
            engine.GetTime().SetScale(1.0)

            engine.GetGame().SetUIMenu(engine.GetGame().GetHUD())
            engine.GetInput().SetActiveActionSet("Shooter")
            engine.GetInput().SetMouseHidden(true)
            __musicPlayer.SetVolume(engine.GetAudio(), 0.05)
            System.print("Pause Menu is %(__pauseEnabled)!")
        }

        var continueButton = engine.GetGame().GetPauseMenu().continueButton
        continueButton.OnPress(__unpauseHandler)

        var backToMain = Fn.new {
            engine.TransitionToScript("game/main_menu.wren")
            engine.GetTime().SetScale(1.0)
        }

        var menuButton = engine.GetGame().GetPauseMenu().backButton
        menuButton.OnPress(backToMain)

        // Game over callbacks
        __alive = true

        var menuButton2 = engine.GetGame().GetGameOverMenu().backButton
        menuButton2.OnPress(backToMain)

        var retryButton = engine.GetGame().GetGameOverMenu().retryButton

        var retryHandler = Fn.new {
            engine.TransitionToScript("game/game.wren")
            engine.GetTime().SetScale(1.0)
        }

        retryButton.OnPress(retryHandler)
    }

    static Shutdown(engine) {
        engine.ResetDecals()

        __musicPlayer.Destroy(engine.GetAudio())
        __ambientPlayer.Destroy(engine.GetAudio())

        engine.GetECS().DestroyAllEntities()
    }

    static Update(engine, dt) {

        // Check if pause key was pressed
        if(__alive && engine.GetInput().GetDigitalAction("Menu").IsPressed()) {

            __pauseEnabled = !__pauseEnabled

            if (__pauseEnabled) {
                __pauseHandler.call()
            } else {
                __unpauseHandler.call()
            }
        }

        // Skip everything if paused
        if (__pauseEnabled) {
            return
        }

        __playerMovement.lookSensitivity = engine.GetGame().GetSettings().aimSensitivity * (2.5 - 0.2) + 0.2

        if (__enemyList.count != 0) {
            __musicPlayer.SetAttribute(engine.GetAudio(), "Intensity", 1.0)
        } else {
            __musicPlayer.SetAttribute(engine.GetAudio(), "Intensity", 0.0)
        }

        var cheats = __playerController.GetCheatsComponent()
        var deltaTime = engine.GetTime().GetDeltatime()
        __timer = __timer + dt
        __playerVariables.grenadeCharge = Math.Min(__playerVariables.grenadeCharge + __playerVariables.grenadeChargeRate * dt / 1000, __playerVariables.grenadeMaxCharge)

        // if (__playerVariables.ultActive) {
        //     __playerVariables.ultCharge = Math.Max(__playerVariables.ultCharge - __playerVariables.ultDecayRate * dt / 1000, 0)
        //     if (__playerVariables.ultCharge <= 0) {
        //         __activeWeapon = __armory[Weapons.pistol]
        //         __activeWeapon.equip(engine)
        //         __playerVariables.ultActive = false
        //         __playerVariables.wasUltReadyLastFrame = false
        //     }
        // }

        // if (!__playerVariables.wasUltReadyLastFrame && __playerVariables.ultCharge == __playerVariables.ultMaxCharge) {
        //     engine.GetAudio().PlayEventOnce("event:/SFX/UltReady")
        //     __playerVariables.wasUltReadyLastFrame = true
        // }

        __playerVariables.invincibilityTime = Math.Max(__playerVariables.invincibilityTime - dt, 0)

        __playerVariables.multiplierTimer = Math.Max(__playerVariables.multiplierTimer - dt, 0)
        __playerVariables.hitmarkTimer = Math.Max(__playerVariables.hitmarkTimer - dt, 0)

        __cameraVariables.Shake(engine, __camera, dt)
        __cameraVariables.Tilt(engine, __camera, dt)
        __cameraVariables.ProcessRecoil(engine, __camera, dt)

        if (__playerVariables.multiplierTimer == 0 ) {
            __playerVariables.multiplier = 1.0
            __playerVariables.consecutiveHits = 0
        }


        if(engine.GetInput().DebugGetKey(Keycode.eN())){
           cheats.noClip = !cheats.noClip
        }

        if (engine.GetInput().DebugIsInputEnabled()) {

            __playerMovement.Update(engine, dt, __playerController, __camera)

            for (weapon in __armory) {
                weapon.cooldown = Math.Max(weapon.cooldown - dt, 0)

                weapon.reloadTimer = Math.Max(weapon.reloadTimer - dt, 0)
                if (weapon != __activeWeapon) {
                    if (weapon.reloadTimer <= 0) {
                        weapon.ammo = weapon.maxAmmo
                    }
                }
            }

            // // engine.GetInput().GetDigitalAction("Ultimate").IsPressed()
            // if (engine.GetInput().DebugGetKey(Keycode.eU())) {
            //     if (__playerVariables.ultCharge >= __playerVariables.ultMaxCharge) {
            //         System.print("Activate ultimate")
            //         __activeWeapon = __armory[Weapons.shotgun]
            //         __activeWeapon.equip(engine)
            //         __playerVariables.ultActive = true

            //         engine.GetAudio().PlayEventOnce("event:/SFX/ActivateUlt")

            //         var particleEntity = engine.GetECS().NewEntity()
            //         particleEntity.AddTransformComponent().translation = __player.GetTransformComponent().translation - Vec3.new(0,3.5,0)
            //         var lifetime = particleEntity.AddLifetimeComponent()
            //         lifetime.lifetime = 400.0
            //         var emitterFlags = SpawnEmitterFlagBits.eIsActive()
            //         engine.GetParticles().SpawnEmitter(particleEntity, EmitterPresetID.eHealth(), emitterFlags, Vec3.new(0.0, 0.0, 0.0), Vec3.new(0.0, 0.0, 0.0))
            //     }
            // }

            if (engine.GetInput().DebugGetKey(Keycode.eG()) && false) {
                if (__playerVariables.grenadeCharge == __playerVariables.grenadeMaxCharge) {
                    // Throw grenade
                    __playerVariables.grenadeCharge = 0
                }
            }

            if (engine.GetInput().DebugGetKey(Keycode.e1()) && __activeWeapon.isUnequiping(engine) == false) {
                __activeWeapon.unequip(engine)
                __nextWeapon = __armory[Weapons.pistol]
            }

            if (engine.GetInput().DebugGetKey(Keycode.e2()) && __activeWeapon.isUnequiping(engine) == false) {
                __activeWeapon.unequip(engine)
                __nextWeapon = __armory[Weapons.shotgun]
            }

            if(__activeWeapon.isUnequiping(engine) == false && __nextWeapon != null){

                __activeWeapon = __nextWeapon
                __nextWeapon = null
                __activeWeapon.equip(engine)

            }
            if (engine.GetInput().GetDigitalAction("Reload").IsHeld() && __activeWeapon.isUnequiping(engine) == false) {
                __activeWeapon.reload(engine)
            }

            if (engine.GetInput().GetDigitalAction("Shoot").IsHeld()  && __activeWeapon.isUnequiping(engine) == false ) {
                __activeWeapon.attack(engine, dt, __playerVariables, __enemyList, __coinManager)
                if (__activeWeapon.ammo <= 0) {
                    __activeWeapon.reload(engine)
                }
            }

            if (engine.GetInput().DebugGetKey(Keycode.eK())) {
                __enemyList.add(BerserkerEnemy.new(engine, Vec3.new(0, 18, 80), Vec3.new(0.026, 0.026, 0.026), 4, "assets/models/Berserker.glb", __berserkerEnemyShape))
            }

            if (engine.GetInput().DebugGetKey(Keycode.eJ())) {
                __enemyList.add(RangedEnemy.new(engine, Vec3.new(0, 18, 80), Vec3.new(2.25,2.25,2.25), 5, "assets/models/eye.glb", __eyeShape))
            }
        }

        // Check if player died

        if (__alive && __playerVariables.health <= 0) {
            __alive = false
            engine.GetTime().SetScale(0.0)

            engine.GetGame().PushUIMenu(engine.GetGame().GetGameOverMenu())
            engine.GetInput().SetActiveActionSet("UserInterface")
            engine.GetInput().SetMouseHidden(false)

            engine.GetUI().SetSelectedElement(engine.GetGame().GetGameOverMenu().retryButton)
        }

        engine.GetGame().GetHUD().UpdateHealthBar(__playerVariables.health / __playerVariables.maxHealth)
        engine.GetGame().GetHUD().UpdateAmmoText(__activeWeapon.ammo, __activeWeapon.maxAmmo)
        engine.GetGame().GetHUD().UpdateScoreText(__playerVariables.score)
        engine.GetGame().GetHUD().UpdateGrenadeBar(__playerVariables.grenadeCharge / __playerVariables.grenadeMaxCharge)
        engine.GetGame().GetHUD().UpdateDashCharges(__playerMovement.currentDashCount)
        engine.GetGame().GetHUD().UpdateMultiplierText(__playerVariables.multiplier)
        engine.GetGame().GetHUD().ShowHitmarker(__playerVariables.hitmarkTimer > 0 && __playerVariables.hitmarkerState == HitmarkerState.normal)
        engine.GetGame().GetHUD().ShowHitmarkerCrit(__playerVariables.hitmarkTimer > 0 && __playerVariables.hitmarkerState == HitmarkerState.crit)
        //engine.GetGame().GetHUD().UpdateUltBar(__playerVariables.ultCharge / __playerVariables.ultMaxCharge)
        //engine.GetGame().GetHUD().UpdateUltReadyText(__playerVariables.ultCharge == __playerVariables.ultMaxCharge)

        var mousePosition = engine.GetInput().GetMousePosition()
        __playerMovement.lastMousePosition = mousePosition

        var playerPos = __playerController.GetRigidbodyComponent().GetPosition()

        if(engine.GetInput().DebugGetKey(Keycode.eB())){

            // Spawn between 1 and 5 coins
                var coinCount = Random.RandomIndex(1, 5)
                for(i in 0...coinCount) {
                              __coinManager.SpawnCoin(engine, Vec3.new(10.0,2.0,44.0))

                }
        }

        for (enemy in __enemyList) {

            // We delete the entity from the ecs when it dies
            // Then we check for entity validity, and remove it from the list if it is no longer valid
            if (enemy.entity.IsValid()) {
                enemy.Update(playerPos, __playerVariables, engine, dt, __soulManager, __coinManager, __flashSystem)
            } else {
                __enemyList.removeAt(__enemyList.indexOf(enemy))
            }
        }

        __soulManager.Update(engine, __playerVariables,__flashSystem, dt)
        __coinManager.Update(engine, __playerVariables,__flashSystem, dt)
        __waveSystem.Update(dt)

        __flashSystem.Update(engine, dt)

        if(engine.GetInput().DebugGetKey(Keycode.eB())){
           __flashSystem.Flash(Vec3.new(1.0, 0.0, 0.0),0.25)
        }

        if(engine.GetInput().DebugGetKey(Keycode.eL())){
           __flashSystem.Flash(Vec3.new(0.0, 1.0, 0.0),0.25)
        }

    }
}<|MERGE_RESOLUTION|>--- conflicted
+++ resolved
@@ -73,13 +73,8 @@
         __camera = engine.GetECS().NewEntity()
         __player = engine.GetECS().NewEntity()
 
-<<<<<<< HEAD
-        var startPos = Vec3.new(0.0, 18.0, 80.0)
-=======
->>>>>>> 56206d43
-
         var playerTransform = __playerController.AddTransformComponent()
-        playerTransform.translation = Vec3.new(25.0, 10.0, 50.0)
+        playerTransform.translation = Vec3.new(0.0, 18.0, 80.0)
 
         var playerStart = engine.GetECS().GetEntityByName("PlayerStart")
         if(playerStart) {
