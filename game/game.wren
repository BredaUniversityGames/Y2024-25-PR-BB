import "engine_api.wren" for Engine, TimeModule, ECS, ShapeFactory, Rigidbody, RigidbodyComponent, CollisionShape, Entity, Vec3, Vec2, Quat, Math, AnimationControlComponent, TransformComponent, Input, Keycode, SpawnEmitterFlagBits, EmitterPresetID, Random
import "gameplay/movement.wren" for PlayerMovement
import "gameplay/enemies/spawner.wren" for Spawner
import "gameplay/weapon.wren" for Pistol, Shotgun, Knife, Weapons
import "gameplay/camera.wren" for CameraVariables
import "gameplay/player.wren" for PlayerVariables
import "gameplay/music_player.wren" for MusicPlayer
import "analytics/analytics.wren" for AnalyticsManager

class Main {

    static Start(engine) {
        engine.GetInput().SetActiveActionSet("Shooter")
        engine.GetGame().SetHUDEnabled(true)

        // Set navigational mesh
        engine.GetPathfinding().SetNavigationMesh("assets/models/blockoutv5navmesh_04.glb")

        // Loading sounds
        engine.GetAudio().LoadBank("assets/sounds/Master.bank")
        engine.GetAudio().LoadBank("assets/sounds/Master.strings.bank")
        engine.GetAudio().LoadBank("assets/sounds/SFX.bank")
        engine.GetAudio().LoadSFX("assets/sounds/slide2.wav", true, true)


        engine.GetAudio().LoadSFX("assets/sounds/hit1.wav", false, false)
        engine.GetAudio().LoadSFX("assets/sounds/demon_roar.wav", true, false)

        // Directional Light
        __directionalLight = engine.GetECS().NewEntity()
        __directionalLight.AddNameComponent().name = "Directional Light"

        var comp = __directionalLight.AddDirectionalLightComponent()
        comp.color = Vec3.new(4.0, 3.2, 1.2)
        comp.planes = Vec2.new(-50.0, 500.0)
        comp.orthographicSize = 120.0

        var transform = __directionalLight.AddTransformComponent()
        transform.translation = Vec3.new(-94.000, 174.800, 156.900)
        transform.rotation = Quat.new(0.544, -0.136, -0.800,-0.214)

        // Player Setup

        __playerVariables = PlayerVariables.new()
        __counter = 0
        __frameTimer = 0
        __groundedTimer = 0
        __hasDashed = false
        __timer = 0

        // Player stuff
        engine.GetInput().SetMouseHidden(true)
        __playerController = engine.GetECS().NewEntity()
        __camera = engine.GetECS().NewEntity()
        __player = engine.GetECS().NewEntity()

        var startPos = Vec3.new(25.0, 10.0, 50.0)

        __playerController.AddTransformComponent().translation = startPos
        __playerController.AddPlayerTag()
        __playerController.AddNameComponent().name = "PlayerController"
        __playerController.AddCheatsComponent().noClip = false

        var shape = ShapeFactory.MakeCapsuleShape(1.7, 0.5) // height, circle radius
        var rb = Rigidbody.new(engine.GetPhysics(), shape, true, false) // physics module, shape, isDynamic, allowRotation
        __playerController.AddRigidbodyComponent(rb)

        __cameraVariables = CameraVariables.new()
        __playerVariables.cameraVariables = __cameraVariables
        var cameraProperties = __camera.AddCameraComponent()
        cameraProperties.fov = Math.Radians(45.0)
        cameraProperties.nearPlane = 0.1
        cameraProperties.farPlane = 600.0
        cameraProperties.reversedZ = true

        __camera.AddTransformComponent()
        __camera.AddAudioEmitterComponent()
        __camera.AddNameComponent().name = "Camera"
        __camera.AddAudioListenerTag()

        __player.AddTransformComponent().translation = startPos
        __player.AddNameComponent().name = "Player"

        var positions = [Vec3.new(10.0, 14.4, 11.4), Vec3.new(13.4, -0.6, 73.7), Vec3.new(24.9, -0.6, 72.3), Vec3.new(-30, 7.8, -10.2), Vec3.new(-41, 6.9, 1.2), Vec3.new(42.1, 12.4, -56.9)]

        // Load Map
        engine.LoadModel("assets/models/blockoutv5.glb")

        engine.PreloadModel("assets/models/Demon.glb")

        // Loading lights from gltf, uncomment to test
        // engine.LoadModel("assets/models/light_test.glb")

        // Gun Setup
        __gun = engine.LoadModel("assets/models/revolver.glb")

        __gun.GetNameComponent().name = "Revolver"
        var gunTransform = __gun.GetTransformComponent()
        gunTransform.rotation = Math.ToQuat(Vec3.new(0.0, -Math.PI()/2, 0.0))


        __player.AttachChild(__camera)
        __camera.AttachChild(__gun)

        __armory = [Pistol.new(engine), Shotgun.new(engine), Knife.new(engine)]

        __activeWeapon = __armory[Weapons.pistol]
        __activeWeapon.equip(engine)

        // create the player movement
        __playerMovement = PlayerMovement.new(false,0.0,__activeWeapon)

        __rayDistance = 1000.0
        __rayDistanceVector = Vec3.new(__rayDistance, __rayDistance, __rayDistance)

        __ultimateCharge = 0
        __ultimateActive = false
        
        __pauseEnabled = false

        // Enemy setup
        __enemyList = []
        __spawnerList = []

        for (position in positions) {
            __spawnerList.add(Spawner.new(position, 7000.0))
        }

        __enemyShape = ShapeFactory.MakeCapsuleShape(70.0, 70.0)

<<<<<<< HEAD
        __spawnerList[0].SpawnEnemies(engine, __enemyList, Vec3.new(0.02, 0.02, 0.02), 5, "assets/models/Skeleton.glb", __enemyShape, 1)
=======
        __spawnerList[0].SpawnEnemies(engine, __enemyList, Vec3.new(0.02, 0.02, 0.02), 12, "assets/models/Demon.glb", __enemyShape, 1)
>>>>>>> ae4d51ee

        // Music player
        var musicList = [
            "assets/music/game/Juval - Play Your Game - No Lead Vocals.wav",
            "assets/music/game/Ace - Silent Treatment.wav",
            "assets/music/game/Dono - Zero Gravity.wav",
            "assets/music/game/Ikoliks - Metal Warrior.wav",
            "assets/music/game/Tomáš Herudek - Smash Your Enemies.wav",
            "assets/music/game/Taheda - Phenomena.wav",
            ""
            ]

        var ambientList = [
            "assets/music/ambient/207841__speedenza__dark-swamp-theme-1.wav",
            "assets/music/ambient/749939__universfield__horror-background-atmosphere-10.mp3",
            "assets/music/ambient/759816__newlocknew__ambfant_a-mysterious-fairy-tale-forest-in-the-mountains.mp3",
            ""
            ]
            
        __musicPlayer = MusicPlayer.new(engine.GetAudio(), musicList, 0.2)
        __ambientPlayer = MusicPlayer.new(engine.GetAudio(), ambientList, 0.1)
    }

    static Shutdown(engine) {
        engine.ResetDecals()
        __musicPlayer.Destroy(engine.GetAudio())
        __ambientPlayer.Destroy(engine.GetAudio())
        engine.GetECS().DestroyAllEntities()
    }

    static Update(engine, dt) {
        if (engine.GetInput().DebugGetKey(Keycode.e9())) {
            System.print("Next Ambient Track")
            __ambientPlayer.CycleMusic(engine.GetAudio())
        }

        if (engine.GetInput().DebugGetKey(Keycode.e8())) {
            System.print("Next Gameplay Track")
            __musicPlayer.CycleMusic(engine.GetAudio())
        }


        var cheats = __playerController.GetCheatsComponent()
        var deltaTime = engine.GetTime().GetDeltatime()
        __timer = __timer + dt

        __playerVariables.grenadeCharge = Math.Min(__playerVariables.grenadeCharge + __playerVariables.grenadeChargeRate * dt / 1000, __playerVariables.grenadeMaxCharge)

        if (__playerVariables.ultActive) {
            __playerVariables.ultCharge = Math.Max(__playerVariables.ultCharge - __playerVariables.ultDecayRate * dt / 1000, 0)
            if (__playerVariables.ultCharge <= 0) {
                __activeWeapon = __armory[Weapons.pistol]
                __activeWeapon.equip(engine)
                __playerVariables.ultActive = false
            }
        } else {
            __playerVariables.ultCharge = Math.Min(__playerVariables.ultCharge + __playerVariables.ultChargeRate * dt / 1000, __playerVariables.ultMaxCharge)
        }

        __playerVariables.invincibilityTime = Math.Max(__playerVariables.invincibilityTime - dt, 0)

        __playerVariables.multiplierTimer = Math.Max(__playerVariables.multiplierTimer - dt, 0)

        if (__playerVariables.multiplierTimer == 0 ) {
            __playerVariables.multiplier = 1.0
            __playerVariables.consecutiveHits = 0
        }


        if(engine.GetInput().DebugGetKey(Keycode.eN())){
           cheats.noClip = !cheats.noClip
        }

        if (engine.GetInput().DebugIsInputEnabled()) {

            __playerMovement.Update(engine, dt, __playerController, __camera)

            for (weapon in __armory) {
                weapon.cooldown = Math.Max(weapon.cooldown - dt, 0)

                weapon.reloadTimer = Math.Max(weapon.reloadTimer - dt, 0)
                if (weapon != __activeWeapon) {
                    if (weapon.reloadTimer <= 0) {
                        weapon.ammo = weapon.maxAmmo
                    }
                }
            }

            if (engine.GetInput().GetDigitalAction("Reload").IsHeld()) {
                __activeWeapon.reload(engine)
            }

            if (engine.GetInput().GetDigitalAction("Shoot").IsHeld()) {
                __activeWeapon.attack(engine, dt, __playerVariables, __enemyList)
                if (__activeWeapon.ammo <= 0) {
                    __activeWeapon.reload(engine)
                }
            }

            // engine.GetInput().GetDigitalAction("Ultimate").IsPressed()
            if (engine.GetInput().DebugGetKey(Keycode.eU())) {
                if (__playerVariables.ultCharge == __playerVariables.ultMaxCharge) {
                    System.print("Activate ultimate")
                    __activeWeapon = __armory[Weapons.shotgun]
                    __activeWeapon.equip(engine)
                    __playerVariables.ultActive = true
                }
            }

            if (engine.GetInput().DebugGetKey(Keycode.eG())) {
                if (__playerVariables.grenadeCharge == __playerVariables.grenadeMaxCharge) {
                    // Throw grenade
                    __playerVariables.grenadeCharge = 0
                }
            }

            if (engine.GetInput().DebugGetKey(Keycode.eV())) {
                __armory[Weapons.knife].attack(engine, dt, __cameraVariables)
            }

            if (engine.GetInput().DebugGetKey(Keycode.e1())) {
                __activeWeapon = __armory[Weapons.pistol]
                __activeWeapon.equip(engine)
            }

            if (engine.GetInput().DebugGetKey(Keycode.e2())) {
                __activeWeapon = __armory[Weapons.shotgun]
                __activeWeapon.equip(engine)
            }

            __cameraVariables.Tilt(engine, __camera, deltaTime)
            __cameraVariables.Shake(engine, __camera, __timer)

            if (engine.GetInput().DebugGetKey(Keycode.eMINUS())) {
                __camera.GetCameraComponent().fov = __camera.GetCameraComponent().fov - Math.Radians(1)
            }
            if (engine.GetInput().DebugGetKey(Keycode.eEQUALS())) {
                __camera.GetCameraComponent().fov = __camera.GetCameraComponent().fov + Math.Radians(1)
            }

            if (engine.GetInput().DebugGetKey(Keycode.eLEFTBRACKET())) {
                __playerMovement.lookSensitivity = Math.Max(__playerMovement.lookSensitivity - 0.01, 0.01)
            }
            if (engine.GetInput().DebugGetKey(Keycode.eRIGHTBRACKET())) {
                __playerMovement.lookSensitivity = Math.Min(__playerMovement.lookSensitivity + 0.01, 10)
            }

            if (engine.GetInput().DebugGetKey(Keycode.eCOMMA())) {
                __playerVariables.DecreaseHealth(5)
            }
            if (engine.GetInput().DebugGetKey(Keycode.ePERIOD())) {
                __playerVariables.IncreaseHealth(5)
            }

            if (engine.GetInput().DebugGetKey(Keycode.eL())) {
                __spawnerList[0].SpawnEnemies(engine, __enemyList, Vec3.new(0.02, 0.02, 0.02), 5, "assets/models/Demon.glb", __enemyShape, 1)
            }
            
            // TODO: Pause Menu on ESC
            // if(engine.GetInput().DebugGetKey(Keycode.eESCAPE())) {
            //     __pauseEnabled = !__pauseEnabled

            //     if (__pauseEnabled) {
            //         engine.GetTime().SetScale(0.0)
            //     } else {
            //         engine.GetTime().SetScale(1.0)
            //     }
            // }
        }

        engine.GetGame().GetHUD().UpdateHealthBar(__playerVariables.health / __playerVariables.maxHealth)
        engine.GetGame().GetHUD().UpdateAmmoText(__activeWeapon.ammo, __activeWeapon.maxAmmo)
        engine.GetGame().GetHUD().UpdateUltBar(__playerVariables.ultCharge / __playerVariables.ultMaxCharge)
        engine.GetGame().GetHUD().UpdateScoreText(__playerVariables.score)
        engine.GetGame().GetHUD().UpdateGrenadeBar(__playerVariables.grenadeCharge / __playerVariables.grenadeMaxCharge)
        engine.GetGame().GetHUD().UpdateDashCharges(__playerMovement.currentDashCount)
        engine.GetGame().GetHUD().UpdateMultiplierText(__playerVariables.multiplier)

        var mousePosition = engine.GetInput().GetMousePosition()
        __playerMovement.lastMousePosition = mousePosition

        var playerPos = __player.GetTransformComponent().translation

        for (enemy in __enemyList) {

            // We delete the entity from the ecs when it dies
            // Then we check for entity validity, and remove it from the list if it is no longer valid
            if (enemy.entity.IsValid()) {
                enemy.Update(playerPos, __playerVariables, engine, dt)
            } else {
                __enemyList.removeAt(__enemyList.indexOf(enemy))
            }

        }
    }
}<|MERGE_RESOLUTION|>--- conflicted
+++ resolved
@@ -86,7 +86,7 @@
         // Load Map
         engine.LoadModel("assets/models/blockoutv5.glb")
 
-        engine.PreloadModel("assets/models/Demon.glb")
+        engine.PreloadModel("assets/models/Skeleton.glb")
 
         // Loading lights from gltf, uncomment to test
         // engine.LoadModel("assets/models/light_test.glb")
@@ -128,11 +128,7 @@
 
         __enemyShape = ShapeFactory.MakeCapsuleShape(70.0, 70.0)
 
-<<<<<<< HEAD
         __spawnerList[0].SpawnEnemies(engine, __enemyList, Vec3.new(0.02, 0.02, 0.02), 5, "assets/models/Skeleton.glb", __enemyShape, 1)
-=======
-        __spawnerList[0].SpawnEnemies(engine, __enemyList, Vec3.new(0.02, 0.02, 0.02), 12, "assets/models/Demon.glb", __enemyShape, 1)
->>>>>>> ae4d51ee
 
         // Music player
         var musicList = [
@@ -288,7 +284,7 @@
             }
 
             if (engine.GetInput().DebugGetKey(Keycode.eL())) {
-                __spawnerList[0].SpawnEnemies(engine, __enemyList, Vec3.new(0.02, 0.02, 0.02), 5, "assets/models/Demon.glb", __enemyShape, 1)
+                __spawnerList[0].SpawnEnemies(engine, __enemyList, Vec3.new(0.02, 0.02, 0.02), 5, "assets/models/Skeleton.glb", __enemyShape, 1)
             }
             
             // TODO: Pause Menu on ESC
