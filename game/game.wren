--- conflicted
+++ resolved
@@ -12,11 +12,8 @@
 import "gameplay/enemies/ranged_enemy.wren" for RangedEnemy
 import "gameplay/soul.wren" for Soul, SoulManager
 import "gameplay/coin.wren" for Coin, CoinManager
-<<<<<<< HEAD
+import "gameplay/flash_system.wren" for FlashSystem
 import "gameplay/station.wren" for PowerUpType, Station, StationManager
-=======
-import "gameplay/flash_system.wren" for FlashSystem
->>>>>>> 56206d43
 
 class Main {
 
@@ -212,13 +209,11 @@
         // Coins
         __coinManager = CoinManager.new(engine, __player)
 
-<<<<<<< HEAD
         // Power ups
         __stationManager = StationManager.new(engine, __player)
-=======
+
         // Flash System
         __flashSystem = FlashSystem.new(engine)
->>>>>>> 56206d43
 
         // Pause Menu callbacks
 
@@ -476,26 +471,13 @@
             }
         }
 
-<<<<<<< HEAD
-        __soulManager.Update(engine, __playerVariables, dt)
-        __coinManager.Update(engine, __playerVariables, dt)
-        __stationManager.Update(engine, __playerVariables, dt)
-        //__waveSystem.Update(dt)
-=======
         __soulManager.Update(engine, __playerVariables,__flashSystem, dt)
         __coinManager.Update(engine, __playerVariables,__flashSystem, dt)
-        __waveSystem.Update(dt)
-
+        __stationManager.Update(engine, __playerVariables, dt)
         __flashSystem.Update(engine, dt)
 
-        if(engine.GetInput().DebugGetKey(Keycode.eB())){
-           __flashSystem.Flash(Vec3.new(1.0, 0.0, 0.0),0.25)
-        }
-
-        if(engine.GetInput().DebugGetKey(Keycode.eL())){
-           __flashSystem.Flash(Vec3.new(0.0, 1.0, 0.0),0.25)
-        }
-
->>>>>>> 56206d43
+
+        //__waveSystem.Update(dt)
+
     }
 }