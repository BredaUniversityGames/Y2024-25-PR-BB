import "engine_api.wren" for Engine, TimeModule, ECS, Entity, Vec3, Quat, Math, AnimationControlComponent, TransformComponent, Input, Keycode, SpawnEmitterFlagBits, EmitterPresetID
import "movement.wren" for PlayerMovement

class Main {

    static Start(engine) {

        // Set navigational mesh
        engine.GetPathfinding().SetNavigationMesh("assets/models/NavmeshTest/LevelNavmeshTest.glb")

        engine.GetAudio().LoadBank("assets/sounds/Master.bank")
        engine.GetAudio().LoadBank("assets/sounds/Master.strings.bank")
        engine.GetAudio().LoadBank("assets/sounds/SFX.bank")

        __playerMovement = PlayerMovement.new(false,0.0)
        __counter = 0
        __frameTimer = 0
        __groundedTimer = 0
        __hasDashed = false
        __timer = 0
        __camera = engine.GetECS().GetEntityByName("Camera")
        __playerController = engine.GetGame().CreatePlayerController(engine.GetPhysics(),engine.GetECS(),Vec3.new(-18.3, 30.3, 193.8),1.7,0.5)
        __gun = engine.GetECS().GetEntityByName("AnimatedRifle")
        var gunAnimations = __gun.GetAnimationControlComponent()
        gunAnimations.Play("Armature|Armature|Reload", 1.0, false)
        gunAnimations.Stop()

        if (__camera) {
            System.print("Player is online!")

            var playerTransform = __camera.GetTransformComponent()
            playerTransform.translation = Vec3.new(4.5, 35.0, 285.0)

            __camera.AddAudioEmitterComponent()
            __playerController.AddCheatsComponent()

            var gunTransform = __gun.GetTransformComponent()
            gunTransform.translation = Vec3.new(-0.4, -3.1, -1)
            gunTransform.rotation = Math.ToQuat(Vec3.new(0.0, -Math.PI(), 0.0))
        }

        // Inside cathedral: pentagram scene
        {   // Fire emitter 1
            var emitter = engine.GetECS().NewEntity()
            var emitterFlags = SpawnEmitterFlagBits.eIsActive() | SpawnEmitterFlagBits.eSetCustomPosition() | SpawnEmitterFlagBits.eSetCustomVelocity() // |
            engine.GetParticles().SpawnEmitter(emitter, EmitterPresetID.eFlame(), emitterFlags, Vec3.new(-18.3, 30.3, 193.8), Vec3.new(0.0, 0.0, 0.0))
        }

        {   // Fire emitter 2
            var emitter = engine.GetECS().NewEntity()
            var emitterFlags = SpawnEmitterFlagBits.eIsActive() | SpawnEmitterFlagBits.eSetCustomPosition() | SpawnEmitterFlagBits.eSetCustomVelocity() // |
            engine.GetParticles().SpawnEmitter(emitter, EmitterPresetID.eFlame(), emitterFlags, Vec3.new(-18.3, 30.3, 190.4), Vec3.new(0.0, 0.0, 0.0))
        }

        {   // Fire emitter 3
            var emitter = engine.GetECS().NewEntity()
            var emitterFlags = SpawnEmitterFlagBits.eIsActive() | SpawnEmitterFlagBits.eSetCustomPosition() | SpawnEmitterFlagBits.eSetCustomVelocity() // |
            engine.GetParticles().SpawnEmitter(emitter, EmitterPresetID.eFlame(), emitterFlags, Vec3.new(-14.9, 30.3, 190.4), Vec3.new(0.0, 0.0, 0.0))
        }

        {   // Fire emitter 4
            var emitter = engine.GetECS().NewEntity()
            var emitterFlags = SpawnEmitterFlagBits.eIsActive() | SpawnEmitterFlagBits.eSetCustomPosition() | SpawnEmitterFlagBits.eSetCustomVelocity() // |
            engine.GetParticles().SpawnEmitter(emitter, EmitterPresetID.eFlame(), emitterFlags, Vec3.new(-14.9, 30.3, 193.8), Vec3.new(0.0, 0.0, 0.0))
        }

        {   // Dust emitter
            var emitter = engine.GetECS().NewEntity()
            var emitterFlags = SpawnEmitterFlagBits.eIsActive() | SpawnEmitterFlagBits.eSetCustomPosition() | SpawnEmitterFlagBits.eSetCustomVelocity() // |
            engine.GetParticles().SpawnEmitter(emitter, EmitterPresetID.eDust(), emitterFlags, Vec3.new(-17.0, 34.0, 196.0), Vec3.new(1.0, 0.0, 0.0))
        }

        __rayDistance = 1000.0
        __rayDistanceVector = Vec3.new(__rayDistance, __rayDistance, __rayDistance)
    }

    static Update(engine, dt) {
        __counter = __counter + 1
        var cheats = __playerController.GetCheatsComponent()
        var deltaTime = engine.GetTime().GetDeltatime()
        __frameTimer = __frameTimer + dt
        __timer = __timer + dt

        if (__frameTimer > 1000.0) {
            //System.print("%(__counter) Frames per second")
            __frameTimer = __frameTimer - 1000.0
            __counter = 0
        }

        if (engine.GetInput().GetDigitalAction("Shoot").IsPressed()) {
            var shootingInstance = engine.GetAudio().PlayEventOnce("event:/Weapons/Machine Gun")
            var audioEmitter = __camera.GetAudioEmitterComponent()
            audioEmitter.AddEvent(shootingInstance)

            System.print("Playing is shooting")
        }

         if (engine.GetInput().GetDigitalAction("Shoot").IsPressed()) {
            var playerTransform = __camera.GetTransformComponent()
            var direction = Math.ToVector(playerTransform.rotation)
            var start = playerTransform.translation + direction * Vec3.new(2.0, 2.0, 2.0)
            var rayHitInfo = engine.GetPhysics().ShootRay(start, direction, __rayDistance)
            var end = start + direction * __rayDistanceVector
            if(!rayHitInfo.isEmpty) {
                end = rayHitInfo[0].position
                var entity = engine.GetECS().NewEntity()
                var transform = entity.AddTransformComponent()
                transform.translation = end
                var lifetime = entity.AddLifetimeComponent()
                lifetime.lifetime = 300.0
                var emitterFlags = SpawnEmitterFlagBits.eIsActive() | SpawnEmitterFlagBits.eSetCustomVelocity()
                engine.GetParticles().SpawnEmitter(entity, EmitterPresetID.eImpact(), emitterFlags, Vec3.new(0.0, 0.0, 0.0), Vec3.new(0.0, 5.0, 0.0))
            } else {
                end = start + direction * __rayDistanceVector
            }


            var length = (end - start).length()
            var i = 5.0
            while (i < length) {
                var entity = engine.GetECS().NewEntity()
                var transform = entity.AddTransformComponent()
                transform.translation = Math.Mix(start, end, i / length)
                var lifetime = entity.AddLifetimeComponent()
                lifetime.lifetime = 200.0
                var emitterFlags = SpawnEmitterFlagBits.eIsActive() | SpawnEmitterFlagBits.eSetCustomVelocity()
                engine.GetParticles().SpawnEmitter(entity, EmitterPresetID.eRay(), emitterFlags, Vec3.new(0.0, 0.0, 0.0), direction * Vec3.new(10, 10, 10))
                i = i + 5.0
            }
        }


        var gunAnimations = __gun.GetAnimationControlComponent()
        if(engine.GetInput().GetDigitalAction("Reload").IsPressed() && gunAnimations.AnimationFinished()) {
            gunAnimations.Play("Armature|Armature|Reload", 1.0, false)
        }
        if(engine.GetInput().GetDigitalAction("Shoot").IsPressed()) {
            if(gunAnimations.AnimationFinished()) {
                gunAnimations.Play("Armature|Armature|Shoot", 2.0, false)
            }
        }


        if(engine.GetInput().DebugGetKey(Keycode.eN())){
           cheats.noClip = !cheats.noClip
        }
 
        __playerMovement.Update(engine,dt,__playerController, __camera)

<<<<<<< HEAD
        var key = Keycode.eA()
        if (engine.GetInput().DebugGetKey(key)) {
            System.print("[Debug] Player pressed A!")
        }

=======
>>>>>>> 8384309e
        var path = engine.GetPathfinding().FindPath(Vec3.new(-42.8, 19.3, 267.6), Vec3.new(-16.0, 29.0, 195.1))
    }
}<|MERGE_RESOLUTION|>--- conflicted
+++ resolved
@@ -147,14 +147,6 @@
  
         __playerMovement.Update(engine,dt,__playerController, __camera)
 
-<<<<<<< HEAD
-        var key = Keycode.eA()
-        if (engine.GetInput().DebugGetKey(key)) {
-            System.print("[Debug] Player pressed A!")
-        }
-
-=======
->>>>>>> 8384309e
         var path = engine.GetPathfinding().FindPath(Vec3.new(-42.8, 19.3, 267.6), Vec3.new(-16.0, 29.0, 195.1))
     }
 }