<<<<<<< HEAD
import "engine_api.wren" for Engine, TimeModule, ECS, Entity, Vec3, Vec2, Quat, Math, AnimationControlComponent, TransformComponent, Input, Keycode, SpawnEmitterFlagBits, EmitterPresetID
import "weapon.wren" for Pistol, Shotgun, Knife, Weapons
=======
import "engine_api.wren" for Engine, TimeModule, ECS, Entity, Vec3, Quat, Math, AnimationControlComponent, TransformComponent, Input, Keycode, SpawnEmitterFlagBits, EmitterPresetID, Random
>>>>>>> fbccfa64
import "gameplay/movement.wren" for PlayerMovement
import "weapon.wren" for Pistol, Shotgun, Knife, Weapons

class Main {

    static Start(engine) {

        // Set navigational mesh
        engine.GetPathfinding().SetNavigationMesh("assets/models/NavmeshTest/LevelNavmeshTest.glb")

        engine.GetAudio().LoadBank("assets/sounds/Master.bank")
        engine.GetAudio().LoadBank("assets/sounds/Master.strings.bank")
        engine.GetAudio().LoadBank("assets/sounds/SFX.bank")


        __playerController = engine.GetGame().CreatePlayerController(engine.GetPhysics(),engine.GetECS(),Vec3.new(-18.3, 30.3, 193.8),1.7,0.5)
        __playerMovement = PlayerMovement.new(false,0.0)
        __counter = 0
        __frameTimer = 0
        __groundedTimer = 0
        __hasDashed = false
        __timer = 0
        __camera = engine.GetECS().GetEntityByName("Camera")
<<<<<<< HEAD
        __shakeIntensity = 0
        __shakeOffset = Vec2.new(0.0, 0.0)
=======
        __playerController = engine.GetGame().CreatePlayerController(engine.GetPhysics(), engine.GetECS(), Vec3.new(-18.3, 30.3, 193.8), 1.7, 0.5)
>>>>>>> fbccfa64
        __gun = engine.GetECS().GetEntityByName("AnimatedRifle")
        var gunAnimations = __gun.GetAnimationControlComponent()
        gunAnimations.Play("Reload", 1.0, false)
        gunAnimations.Stop()

        var mutant = engine.GetECS().GetEntityByName("Clown")
        var mutantAnimations = mutant.GetAnimationControlComponent()
        mutantAnimations.Play("Walk", 1.0, true)
        mutant.GetTransformComponent().translation = Vec3.new(7.5, 35.0, 285.0)
        mutant.GetTransformComponent().scale = Vec3.new(0.01, 0.01, 0.01)

        if (__camera) {
            System.print("Player is online!")

            __camera.AddAudioEmitterComponent()
            __playerController.AddCheatsComponent()

            var gunTransform = __gun.GetTransformComponent()
            gunTransform.translation = Vec3.new(-0.4, -3.1, -1)
            gunTransform.rotation = Math.ToQuat(Vec3.new(0.0, -Math.PI(), 0.0))
        }

        __armory = [Pistol.new(engine), Shotgun.new(engine), Knife.new(engine)]

        __activeWeapon = __armory[Weapons.shotgun]
        __activeWeapon.equip(engine)
        // Inside cathedral: pentagram scene
        {   // Fire emitter 1
            var emitter = engine.GetECS().NewEntity()
            var emitterFlags = SpawnEmitterFlagBits.eIsActive() | SpawnEmitterFlagBits.eSetCustomPosition() | SpawnEmitterFlagBits.eSetCustomVelocity() // |
            engine.GetParticles().SpawnEmitter(emitter, EmitterPresetID.eFlame(), emitterFlags, Vec3.new(-18.3, 30.3, 193.8), Vec3.new(0.0, 0.0, 0.0))
        }

        {   // Fire emitter 2
            var emitter = engine.GetECS().NewEntity()
            var emitterFlags = SpawnEmitterFlagBits.eIsActive() | SpawnEmitterFlagBits.eSetCustomPosition() | SpawnEmitterFlagBits.eSetCustomVelocity() // |
            engine.GetParticles().SpawnEmitter(emitter, EmitterPresetID.eFlame(), emitterFlags, Vec3.new(-18.3, 30.3, 190.4), Vec3.new(0.0, 0.0, 0.0))
        }

        {   // Fire emitter 3
            var emitter = engine.GetECS().NewEntity()
            var emitterFlags = SpawnEmitterFlagBits.eIsActive() | SpawnEmitterFlagBits.eSetCustomPosition() | SpawnEmitterFlagBits.eSetCustomVelocity() // |
            engine.GetParticles().SpawnEmitter(emitter, EmitterPresetID.eFlame(), emitterFlags, Vec3.new(-14.9, 30.3, 190.4), Vec3.new(0.0, 0.0, 0.0))
        }

        {   // Fire emitter 4
            var emitter = engine.GetECS().NewEntity()
            var emitterFlags = SpawnEmitterFlagBits.eIsActive() | SpawnEmitterFlagBits.eSetCustomPosition() | SpawnEmitterFlagBits.eSetCustomVelocity() // |
            engine.GetParticles().SpawnEmitter(emitter, EmitterPresetID.eFlame(), emitterFlags, Vec3.new(-14.9, 30.3, 193.8), Vec3.new(0.0, 0.0, 0.0))
        }

        {   // Dust emitter
            var emitter = engine.GetECS().NewEntity()
            var emitterFlags = SpawnEmitterFlagBits.eIsActive() | SpawnEmitterFlagBits.eSetCustomPosition() | SpawnEmitterFlagBits.eSetCustomVelocity() // |
            engine.GetParticles().SpawnEmitter(emitter, EmitterPresetID.eDust(), emitterFlags, Vec3.new(-17.0, 34.0, 196.0), Vec3.new(1.0, 0.0, 0.0))
        }

        __testEmitter = engine.GetECS().NewEntity()
        {   // Test emitter
            var emitterFlags = SpawnEmitterFlagBits.eIsActive() | SpawnEmitterFlagBits.eSetCustomPosition() | SpawnEmitterFlagBits.eSetCustomVelocity() // |
            engine.GetParticles().SpawnEmitter(__testEmitter, EmitterPresetID.eDust(), emitterFlags, Vec3.new(0.0, 0.0, 0.0), Vec3.new(0.0, 1.0, 0.0))
        }

        __rayDistance = 1000.0
        __rayDistanceVector = Vec3.new(__rayDistance, __rayDistance, __rayDistance)

        __ultimateCharge = 0
        __ultimateActive = false

        var enemyEntity = engine.LoadModel("assets/models/demon.glb")[0]
        var enemyTransform = enemyEntity.GetTransformComponent()
        enemyTransform.scale = Vec3.new(0.03, 0.03, 0.03)
        enemyTransform.translation = Vec3.new(4.5, 35.0, 285.0)
    }

    static Shutdown(engine) {
        System.print("Shutdown script!")
    }

    static Update(engine, dt) {
        __counter = __counter + 1
        var cheats = __playerController.GetCheatsComponent()
        var deltaTime = engine.GetTime().GetDeltatime()
        __frameTimer = __frameTimer + dt
        __timer = __timer + dt

        if (__ultimateActive) {
            __ultimateCharge = __ultimateCharge - dt
            if (__ultimateCharge == 0) {
                __activeWeapon = __armory[Weapons.pistol]
                __activeWeapon.equip()
                __ultimateActive = false
            }
        } else {
            __ultimateCharge = __ultimateCharge + dt
        }

        if (__frameTimer > 1000.0) {
            __frameTimer = __frameTimer - 1000.0
            __counter = 0
        }

        if(engine.GetInput().DebugGetKey(Keycode.eN())){
           cheats.noClip = !cheats.noClip
        }

<<<<<<< HEAD
        if (engine.GetInput().DebugIsInputEnabled()) {
            __playerMovement.Update(engine,dt,__playerController, __camera)
=======
        __playerMovement.Update(engine, dt, __playerController, __camera)
>>>>>>> fbccfa64

            for (weapon in __armory) {
                weapon.cooldown = Math.Max(weapon.cooldown - dt, 0)

                weapon.reloadTimer = Math.Max(weapon.reloadTimer - dt, 0)
                if (weapon != __activeWeapon) {
                    if (weapon.reloadTimer <= 0) {
                        weapon.ammo = weapon.maxAmmo
                    }
                }
            }

            if (engine.GetInput().GetDigitalAction("Reload").IsHeld()) {
                __activeWeapon.reload(engine)
            }

<<<<<<< HEAD
            if (engine.GetInput().GetDigitalAction("Shoot").IsHeld()) {
                __activeWeapon.attack(engine, dt)
                __shakeIntensity = 0.3
            }

            if (engine.GetInput().GetDigitalAction("Ultimate").IsPressed()) {
                System.print("Activate ultimate")
                if (__ultimateCharge == 1000) {

                    __activeWeapon = __armory[Weapons.shotgun]
                    __activeWeapon.equip()
                }
            }

            if (engine.GetInput().DebugGetKey(Keycode.eV())) {
                __armory[Weapons.knife].attack(engine, dt)
            }

            if (engine.GetInput().DebugGetKey(Keycode.e1())) {
                __activeWeapon = __armory[Weapons.pistol]
                __activeWeapon.equip(engine)
            }

            if (engine.GetInput().DebugGetKey(Keycode.e2())) {
=======
        if (engine.GetInput().GetDigitalAction("Shoot").IsHeld()) {
            __activeWeapon.attack(engine, dt)
            //engine.GetParticles().SpawnBurst(__testEmitter, 100, 1.0, 0.0, false, 1)
        }

        if (engine.GetInput().GetDigitalAction("Ultimate").IsPressed()) {
            if (__ultimateCharge == 1000) {
>>>>>>> fbccfa64
                __activeWeapon = __armory[Weapons.shotgun]
                __activeWeapon.equip(engine)
            }

            var movement = engine.GetInput().GetAnalogAction("Move")
            var transform = __camera.GetTransformComponent()
            transform.rotation = Quat.Default().mulVec3RetQuat(Vec3.new(0.0, 0.0, Math.Radians(-1.0 * movement.x)))
        }

        
        if (__shakeIntensity > 0.001) {
            __shakeOffset = Vec2.new(Math.Sin(__timer * 200.0), Math.Cos(__timer * 200.0)).mulScalar(__shakeIntensity)
            
            __shakeIntensity = __shakeIntensity * 0.85 

        } else {
            __shakeOffset = Vec2.new(0.0, 0.0)
        }

        __camera.GetTransformComponent().translation = Vec3.new(__shakeOffset.x, 0.0, __shakeOffset.y)

        var mousePosition = engine.GetInput().GetMousePosition()
        __playerMovement.lastMousePosition = mousePosition

        var path = engine.GetPathfinding().FindPath(Vec3.new(-42.8, 19.3, 267.6), Vec3.new(-16.0, 29.0, 195.1))
    }
}<|MERGE_RESOLUTION|>--- conflicted
+++ resolved
@@ -1,11 +1,6 @@
-<<<<<<< HEAD
-import "engine_api.wren" for Engine, TimeModule, ECS, Entity, Vec3, Vec2, Quat, Math, AnimationControlComponent, TransformComponent, Input, Keycode, SpawnEmitterFlagBits, EmitterPresetID
+import "engine_api.wren" for Engine, TimeModule, ECS, Entity, Vec3, Vec2, Quat, Math, AnimationControlComponent, TransformComponent, Input, Keycode, SpawnEmitterFlagBits, EmitterPresetID, Random
 import "weapon.wren" for Pistol, Shotgun, Knife, Weapons
-=======
-import "engine_api.wren" for Engine, TimeModule, ECS, Entity, Vec3, Quat, Math, AnimationControlComponent, TransformComponent, Input, Keycode, SpawnEmitterFlagBits, EmitterPresetID, Random
->>>>>>> fbccfa64
 import "gameplay/movement.wren" for PlayerMovement
-import "weapon.wren" for Pistol, Shotgun, Knife, Weapons
 
 class Main {
 
@@ -19,7 +14,7 @@
         engine.GetAudio().LoadBank("assets/sounds/SFX.bank")
 
 
-        __playerController = engine.GetGame().CreatePlayerController(engine.GetPhysics(),engine.GetECS(),Vec3.new(-18.3, 30.3, 193.8),1.7,0.5)
+        __playerController = engine.GetGame().CreatePlayerController(engine.GetPhysics(), engine.GetECS(), Vec3.new(-18.3, 30.3, 193.8), 1.7, 0.5)
         __playerMovement = PlayerMovement.new(false,0.0)
         __counter = 0
         __frameTimer = 0
@@ -27,12 +22,8 @@
         __hasDashed = false
         __timer = 0
         __camera = engine.GetECS().GetEntityByName("Camera")
-<<<<<<< HEAD
         __shakeIntensity = 0
         __shakeOffset = Vec2.new(0.0, 0.0)
-=======
-        __playerController = engine.GetGame().CreatePlayerController(engine.GetPhysics(), engine.GetECS(), Vec3.new(-18.3, 30.3, 193.8), 1.7, 0.5)
->>>>>>> fbccfa64
         __gun = engine.GetECS().GetEntityByName("AnimatedRifle")
         var gunAnimations = __gun.GetAnimationControlComponent()
         gunAnimations.Play("Reload", 1.0, false)
@@ -139,12 +130,8 @@
            cheats.noClip = !cheats.noClip
         }
 
-<<<<<<< HEAD
         if (engine.GetInput().DebugIsInputEnabled()) {
-            __playerMovement.Update(engine,dt,__playerController, __camera)
-=======
-        __playerMovement.Update(engine, dt, __playerController, __camera)
->>>>>>> fbccfa64
+            __playerMovement.Update(engine, dt, __playerController, __camera)
 
             for (weapon in __armory) {
                 weapon.cooldown = Math.Max(weapon.cooldown - dt, 0)
@@ -161,10 +148,10 @@
                 __activeWeapon.reload(engine)
             }
 
-<<<<<<< HEAD
             if (engine.GetInput().GetDigitalAction("Shoot").IsHeld()) {
                 __activeWeapon.attack(engine, dt)
                 __shakeIntensity = 0.3
+                //engine.GetParticles().SpawnBurst(__testEmitter, 100, 1.0, 0.0, false, 1)
             }
 
             if (engine.GetInput().GetDigitalAction("Ultimate").IsPressed()) {
@@ -186,15 +173,6 @@
             }
 
             if (engine.GetInput().DebugGetKey(Keycode.e2())) {
-=======
-        if (engine.GetInput().GetDigitalAction("Shoot").IsHeld()) {
-            __activeWeapon.attack(engine, dt)
-            //engine.GetParticles().SpawnBurst(__testEmitter, 100, 1.0, 0.0, false, 1)
-        }
-
-        if (engine.GetInput().GetDigitalAction("Ultimate").IsPressed()) {
-            if (__ultimateCharge == 1000) {
->>>>>>> fbccfa64
                 __activeWeapon = __armory[Weapons.shotgun]
                 __activeWeapon.equip(engine)
             }
@@ -204,11 +182,11 @@
             transform.rotation = Quat.Default().mulVec3RetQuat(Vec3.new(0.0, 0.0, Math.Radians(-1.0 * movement.x)))
         }
 
-        
+
         if (__shakeIntensity > 0.001) {
             __shakeOffset = Vec2.new(Math.Sin(__timer * 200.0), Math.Cos(__timer * 200.0)).mulScalar(__shakeIntensity)
-            
-            __shakeIntensity = __shakeIntensity * 0.85 
+
+            __shakeIntensity = __shakeIntensity * 0.85
 
         } else {
             __shakeOffset = Vec2.new(0.0, 0.0)
