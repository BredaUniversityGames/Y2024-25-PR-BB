import "engine_api.wren" for Engine, TimeModule, ECS, Entity, Vec3, Quat, Math, AnimationControlComponent, TransformComponent, Input, Keycode, SpawnEmitterFlagBits, EmitterPresetID

class Main {

    static Start(engine) {
        engine.GetAudio().LoadBank("assets/sounds/Master.bank")
        engine.GetAudio().LoadBank("assets/sounds/Master.strings.bank")
        engine.GetAudio().LoadBank("assets/sounds/SFX.bank")

        __counter = 0
        __frameTimer = 0
        __timer = 0
        __player = engine.GetECS().GetEntityByName("Camera")
        __gun = engine.GetECS().GetEntityByName("AnimatedRifle")
        var gunAnimations = __gun.GetAnimationControlComponent()
        gunAnimations.Play("Armature|Armature|Reload", 1.0, false)
        gunAnimations.Stop()

        if (__player) {
            System.print("Player is online!")

            var playerTransform = __player.GetTransformComponent()
            playerTransform.translation = Vec3.new(4.5, 35.0, 285.0)

            __player.AddAudioEmitterComponent()

<<<<<<< HEAD
            __emitter = engine.GetECS().NewEntity()
            var emitterTransform = __emitter.AddTransformComponent()
            emitterTransform.translation = Vec3.new(4.5, 35.0, 300.0)
            // var emitterFlags = SpawnEmitterFlagBits.eIsActive() | SpawnEmitterFlagBits.eSetCustomVelocity() // |
            // engine.GetParticles().SpawnEmitter(__emitter, EmitterPresetID.eTest(), emitterFlags, Vec3.new(0.0, 0.0, 0.0), Vec3.new(5.0, 10.0, -5.0))

=======
>>>>>>> c8ba94a5
            var gunTransform = __gun.GetTransformComponent()
            gunTransform.translation = Vec3.new(-0.4, -3.1, -1)
            gunTransform.rotation = Math.ToQuat(Vec3.new(0.0, -Math.PI(), 0.0))
        }

        // Inside cathedral: pentagram scene
        {   // Fire emitter 1
            var emitter = engine.GetECS().NewEntity()
            var emitterFlags = SpawnEmitterFlagBits.eIsActive() | SpawnEmitterFlagBits.eSetCustomPosition() | SpawnEmitterFlagBits.eSetCustomVelocity() // |
            engine.GetParticles().SpawnEmitter(emitter, EmitterPresetID.eFlame(), emitterFlags, Vec3.new(-18.3, 30.3, 193.8), Vec3.new(0.0, 0.0, 0.0))
        }

        {   // Fire emitter 2
            var emitter = engine.GetECS().NewEntity()
            var emitterFlags = SpawnEmitterFlagBits.eIsActive() | SpawnEmitterFlagBits.eSetCustomPosition() | SpawnEmitterFlagBits.eSetCustomVelocity() // |
            engine.GetParticles().SpawnEmitter(emitter, EmitterPresetID.eFlame(), emitterFlags, Vec3.new(-18.3, 30.3, 190.4), Vec3.new(0.0, 0.0, 0.0))
        }

        {   // Fire emitter 3
            var emitter = engine.GetECS().NewEntity()
            var emitterFlags = SpawnEmitterFlagBits.eIsActive() | SpawnEmitterFlagBits.eSetCustomPosition() | SpawnEmitterFlagBits.eSetCustomVelocity() // |
            engine.GetParticles().SpawnEmitter(emitter, EmitterPresetID.eFlame(), emitterFlags, Vec3.new(-14.9, 30.3, 190.4), Vec3.new(0.0, 0.0, 0.0))
        }

        {   // Fire emitter 4
            var emitter = engine.GetECS().NewEntity()
            var emitterFlags = SpawnEmitterFlagBits.eIsActive() | SpawnEmitterFlagBits.eSetCustomPosition() | SpawnEmitterFlagBits.eSetCustomVelocity() // |
            engine.GetParticles().SpawnEmitter(emitter, EmitterPresetID.eFlame(), emitterFlags, Vec3.new(-14.9, 30.3, 193.8), Vec3.new(0.0, 0.0, 0.0))
        }

        {   // Dust emitter
            var emitter = engine.GetECS().NewEntity()
            var emitterFlags = SpawnEmitterFlagBits.eIsActive() | SpawnEmitterFlagBits.eSetCustomPosition() | SpawnEmitterFlagBits.eSetCustomVelocity() // |
            engine.GetParticles().SpawnEmitter(emitter, EmitterPresetID.eDust(), emitterFlags, Vec3.new(-17.0, 34.0, 196.0), Vec3.new(1.0, 0.0, 0.0))
        }

        __rayDistance = 1000.0
        __rayDistanceVector = Vec3.new(__rayDistance, __rayDistance, __rayDistance)
    }

    static Update(engine, dt) {
        __counter = __counter + 1

        var deltaTime = engine.GetTime().GetDeltatime()
        __frameTimer = __frameTimer + dt
        __timer = __timer + dt

        if (__frameTimer > 1000.0) {
            System.print("%(__counter) Frames per second")
            __frameTimer = __frameTimer - 1000.0
            __counter = 0
        }

        if (engine.GetInput().GetDigitalAction("Shoot").IsPressed()) {
            var shootingInstance = engine.GetAudio().PlayEventOnce("event:/Weapons/Machine Gun")
            var audioEmitter = __player.GetAudioEmitterComponent()
            audioEmitter.AddEvent(shootingInstance)

            System.print("Playing is shooting")
        }

        if (engine.GetInput().GetDigitalAction("Shoot").IsPressed()) {
            var playerTransform = __player.GetTransformComponent()
            var direction = Math.ToVector(playerTransform.rotation)
            var start = playerTransform.translation + direction * Vec3.new(2.0, 2.0, 2.0)
            var rayHitInfo = engine.GetPhysics().ShootRay(start, direction, __rayDistance)
            var end = rayHitInfo.position

            if (rayHitInfo.hasHit) {
                var entity = engine.GetECS().NewEntity()
                var transform = entity.AddTransformComponent()
                transform.translation = end
                var lifetime = entity.AddLifetimeComponent()
                lifetime.lifetime = 300.0
                var emitterFlags = SpawnEmitterFlagBits.eIsActive() | SpawnEmitterFlagBits.eSetCustomVelocity() 
                engine.GetParticles().SpawnEmitter(entity, EmitterPresetID.eImpact(), emitterFlags, Vec3.new(0.0, 0.0, 0.0), Vec3.new(0.0, 5.0, 0.0))
            } else {
                end = start + direction * __rayDistanceVector
            }

            var length = (end - start).length()
            var i = 5.0
            while (i < length) {
                var entity = engine.GetECS().NewEntity()
                var transform = entity.AddTransformComponent()
                transform.translation = Math.Mix(start, end, i / length)
                var lifetime = entity.AddLifetimeComponent()
                lifetime.lifetime = 200.0
                var emitterFlags = SpawnEmitterFlagBits.eIsActive() | SpawnEmitterFlagBits.eSetCustomVelocity() 
                engine.GetParticles().SpawnEmitter(entity, EmitterPresetID.eRay(), emitterFlags, Vec3.new(0.0, 0.0, 0.0), direction * Vec3.new(10, 10, 10))
                i = i + 5.0
            }
        }

        if (engine.GetInput().GetDigitalAction("Jump").IsPressed()) {
            System.print("Player Jumped!")

        }

        var gunAnimations = __gun.GetAnimationControlComponent()
        if(engine.GetInput().GetDigitalAction("Reload").IsPressed() && gunAnimations.AnimationFinished()) {
            gunAnimations.Play("Armature|Armature|Reload", 1.0, false)
        }
        if(engine.GetInput().GetDigitalAction("Shoot").IsPressed()) {
            if(gunAnimations.AnimationFinished()) {
                gunAnimations.Play("Armature|Armature|Shoot", 2.0, false)
            }
        }

        var movement = engine.GetInput().GetAnalogAction("Move")

        if (movement.length() > 0) {
            System.print("Player is moving")
        }

        var key = Keycode.eA()
        if (engine.GetInput().DebugGetKey(key)) {
            System.print("[Debug] Player pressed A!")
        }
    }
}<|MERGE_RESOLUTION|>--- conflicted
+++ resolved
@@ -24,15 +24,6 @@
 
             __player.AddAudioEmitterComponent()
 
-<<<<<<< HEAD
-            __emitter = engine.GetECS().NewEntity()
-            var emitterTransform = __emitter.AddTransformComponent()
-            emitterTransform.translation = Vec3.new(4.5, 35.0, 300.0)
-            // var emitterFlags = SpawnEmitterFlagBits.eIsActive() | SpawnEmitterFlagBits.eSetCustomVelocity() // |
-            // engine.GetParticles().SpawnEmitter(__emitter, EmitterPresetID.eTest(), emitterFlags, Vec3.new(0.0, 0.0, 0.0), Vec3.new(5.0, 10.0, -5.0))
-
-=======
->>>>>>> c8ba94a5
             var gunTransform = __gun.GetTransformComponent()
             gunTransform.translation = Vec3.new(-0.4, -3.1, -1)
             gunTransform.rotation = Math.ToQuat(Vec3.new(0.0, -Math.PI(), 0.0))
@@ -107,7 +98,7 @@
                 transform.translation = end
                 var lifetime = entity.AddLifetimeComponent()
                 lifetime.lifetime = 300.0
-                var emitterFlags = SpawnEmitterFlagBits.eIsActive() | SpawnEmitterFlagBits.eSetCustomVelocity() 
+                var emitterFlags = SpawnEmitterFlagBits.eIsActive() | SpawnEmitterFlagBits.eSetCustomVelocity()
                 engine.GetParticles().SpawnEmitter(entity, EmitterPresetID.eImpact(), emitterFlags, Vec3.new(0.0, 0.0, 0.0), Vec3.new(0.0, 5.0, 0.0))
             } else {
                 end = start + direction * __rayDistanceVector
@@ -121,7 +112,7 @@
                 transform.translation = Math.Mix(start, end, i / length)
                 var lifetime = entity.AddLifetimeComponent()
                 lifetime.lifetime = 200.0
-                var emitterFlags = SpawnEmitterFlagBits.eIsActive() | SpawnEmitterFlagBits.eSetCustomVelocity() 
+                var emitterFlags = SpawnEmitterFlagBits.eIsActive() | SpawnEmitterFlagBits.eSetCustomVelocity()
                 engine.GetParticles().SpawnEmitter(entity, EmitterPresetID.eRay(), emitterFlags, Vec3.new(0.0, 0.0, 0.0), direction * Vec3.new(10, 10, 10))
                 i = i + 5.0
             }
