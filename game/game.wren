--- conflicted
+++ resolved
@@ -417,25 +417,12 @@
                 }
             }
 
-<<<<<<< HEAD
-            if (__controlsMenuOpen) {
-                __controlsBackHandler.call()
-            } else {
-                __pauseEnabled = !__pauseEnabled
-
-                if (__pauseEnabled) {
-                    __pauseHandler.call()
-                } else {
-                    __unpauseHandler.call()
-                }
-=======
             if (engine.GetInput().DebugGetKey(Keycode.eK())) {
                 __enemyList.add(BerserkerEnemy.new(engine, Vec3.new(0, 18, 7), Vec3.new(0.026, 0.026, 0.026), 4, "assets/models/Berserker.glb", __berserkerEnemyShape))
             }
 
             if (engine.GetInput().DebugGetKey(Keycode.eJ())) {
                 __enemyList.add(RangedEnemy.new(engine, Vec3.new(-27, 18, 7), Vec3.new(2.25,2.25,2.25), 5, "assets/models/eye.glb", __eyeShape))
->>>>>>> 7c3d5e78
             }
         }
 
