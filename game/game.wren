--- conflicted
+++ resolved
@@ -150,10 +150,8 @@
                 __activeWeapon.reload(engine)
             }
 
-<<<<<<< HEAD
             if (engine.GetInput().GetDigitalAction("Shoot").IsHeld()) {
                 __activeWeapon.attack(engine, dt, __cameraVariables)
-                //engine.GetParticles().SpawnBurst(__testEmitter, 100, 1.0, 0.0, false, 1)
             }
 
             if (engine.GetInput().GetDigitalAction("Ultimate").IsPressed()) {
@@ -168,11 +166,6 @@
             if (engine.GetInput().DebugGetKey(Keycode.eV())) {
                 __armory[Weapons.knife].attack(engine, dt, __cameraVariables)
             }
-=======
-        if (engine.GetInput().GetDigitalAction("Shoot").IsHeld()) {
-            __activeWeapon.attack(engine, dt)
-        }
->>>>>>> 3755ac3c
 
             if (engine.GetInput().DebugGetKey(Keycode.e1())) {
                 __activeWeapon = __armory[Weapons.pistol]
@@ -213,15 +206,12 @@
             }
         }
 
-<<<<<<< HEAD
         engine.GetGame().GetHUD().UpdateHealthBar(__playerVariables.health / __playerVariables.maxHealth)
         engine.GetGame().GetHUD().UpdateAmmoText(__activeWeapon.ammo, __activeWeapon.maxAmmo)
 
         var mousePosition = engine.GetInput().GetMousePosition()
         __playerMovement.lastMousePosition = mousePosition
 
-=======
->>>>>>> 3755ac3c
         var path = engine.GetPathfinding().FindPath(Vec3.new(-42.8, 19.3, 267.6), Vec3.new(-16.0, 29.0, 195.1))
     }
 }