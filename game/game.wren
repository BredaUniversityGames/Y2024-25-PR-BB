--- conflicted
+++ resolved
@@ -425,11 +425,7 @@
             }
         }
 
-<<<<<<< HEAD
-        //__waveSystem.Update(dt)
-=======
         __soulManager.Update(engine, __playerVariables, dt)
         __waveSystem.Update(dt)
->>>>>>> 212a0b28
     }
 }