import "engine_api.wren" for Engine, TimeModule, ECS, Entity, Vec3, Quat, Math, AnimationControlComponent, TransformComponent, Input, Keycode, SpawnEmitterFlagBits, EmitterPresetID

class Main {

    static Start(engine) {
        engine.GetAudio().LoadBank("assets/sounds/Master.bank")
        engine.GetAudio().LoadBank("assets/sounds/Master.strings.bank")
        engine.GetAudio().LoadBank("assets/sounds/SFX.bank")

        __wasGroundedLastFrame = false


        __counter = 0
        __frameTimer = 0
        __timer = 0
        __player = engine.GetECS().GetEntityByName("Camera")
        __playerController = engine.GetGame().CreatePlayerController(engine.GetPhysics(),engine.GetECS(),Vec3.new(0.0, 30.0, 0.0),0.85,0.5)
        __gun = engine.GetECS().GetEntityByName("AnimatedRifle")
        var gunAnimations = __gun.GetAnimationControlComponent()
        gunAnimations.Play("Armature|Armature|Reload", 1.0, false)
        gunAnimations.Stop()

        if (__player) {
            System.print("Player is online!")

            var playerTransform = __player.GetTransformComponent()
            playerTransform.translation = Vec3.new(4.5, 35.0, 285.0)

            __player.AddAudioEmitterComponent()

            //var emitterFlags = SpawnEmitterFlagBits.eIsActive() | SpawnEmitterFlagBits.eSetCustomVelocity()
            //engine.GetParticles().SpawnEmitter(__player, EmitterPresetID.eTest(), emitterFlags, Vec3.new(0.0, 0.0, 0.0), Vec3.new(5.0, -1.0, -5.0))

            var gunTransform = __gun.GetTransformComponent()
            gunTransform.translation = Vec3.new(-0.4, -3.1, -1)
            gunTransform.rotation = Math.ToQuat(Vec3.new(0.0, -Math.PI(), 0.0))
        }

        __rayDistance = 1000.0
        __rayDistanceVector = Vec3.new(__rayDistance, __rayDistance, __rayDistance)
    }

    static Update(engine, dt) {
        __counter = __counter + 1

        var deltaTime = engine.GetTime().GetDeltatime()
        __frameTimer = __frameTimer + dt
        __timer = __timer + dt

        if (__frameTimer > 1000.0) {
            //System.print("%(__counter) Frames per second")
            __frameTimer = __frameTimer - 1000.0
            __counter = 0
        }

        if (engine.GetInput().GetDigitalAction("Shoot").IsPressed()) {
            var shootingInstance = engine.GetAudio().PlayEventOnce("event:/Weapons/Machine Gun")
            var audioEmitter = __player.GetAudioEmitterComponent()
            audioEmitter.AddEvent(shootingInstance)

            System.print("Playing is shooting")
        }

<<<<<<< HEAD
        if (engine.GetInput().GetDigitalAction("Shoot")) {
            // var playerTransform = __player.GetTransformComponent()
            // var direction = Math.ToVector(playerTransform.rotation)
            // var start = playerTransform.translation + direction * Vec3.new(2.0, 2.0, 2.0)
            // var rayHitInfo = engine.GetPhysics().ShootRay(start, direction, __rayDistance)
            // var end = start + direction * __rayDistanceVector
            // if(!rayHitInfo.isEmpty) {
            //     end = rayHitInfo[0].position
            //     var entity = engine.GetECS().NewEntity()
            //     var transform = entity.AddTransformComponent()
            //     transform.translation = end
            //     var lifetime = entity.AddLifetimeComponent()
            //     lifetime.lifetime = 1000.0
            //     var emitterFlags = SpawnEmitterFlagBits.eIsActive()
            //     engine.GetParticles().SpawnEmitter(entity, EmitterPresetID.eTest(), emitterFlags, Vec3.new(0.0, 0.0, 0.0), Vec3.new(0.0, 0.0, 0.0))
            // }
            

            // var length = (end - start).length()
            // var i = 5.0
            // while (i < length) {
            //     var entity = engine.GetECS().NewEntity()
            //     var transform = entity.AddTransformComponent()
            //     transform.translation = Math.Mix(start, end, i / length)
            //     var lifetime = entity.AddLifetimeComponent()
            //     lifetime.lifetime = 1000.0
            //     var emitterFlags = SpawnEmitterFlagBits.eIsActive()
            //     engine.GetParticles().SpawnEmitter(entity, EmitterPresetID.eTest(), emitterFlags, Vec3.new(0.0, 0.0, 0.0), Vec3.new(0.0, 0.0, 0.0))
            //     i = i + 5.0
            // }
        }


        var playerBody = __playerController.GetRigidbodyComponent()
        var velocity = engine.GetPhysics().GetVelocity(playerBody)

        var cameraRotation = __player.GetTransformComponent().rotation
        var forward = (Math.ToVector(cameraRotation)*Vec3.new(1.0, 0.0, 1.0)).normalize()
        forward.y = 0.0

        var right = (cameraRotation.mul( Vec3.new(1.0, 0.0, 0.0))).normalize()
        
        // lets test for ground here
        var playerControllerPos = engine.GetPhysics().GetPosition(playerBody)
        var rayDirection = Vec3.new(0.0, -1.0, 0.0)
        var rayLength = 2.0

        var groundCheckRay = engine.GetPhysics().ShootRay(playerControllerPos, rayDirection, rayLength)

        var isGrounded = false
        for(hit in groundCheckRay) {

            var curva = hit.GetEntity(engine.GetECS()).GetEnttEntity()
            // System.print("Entity hit: %(curva)")
            // System.print("PlayerController: %(__playerController.GetEnttEntity())")
            if(hit.GetEntity(engine.GetECS()).GetEnttEntity() != __playerController.GetEnttEntity()) {
                isGrounded = true
                //System.print("PULA")

                break
=======
        if (engine.GetInput().GetDigitalAction("Shoot").IsPressed()) {
            var playerTransform = __player.GetTransformComponent()
            var direction = Math.ToVector(playerTransform.rotation)
            var start = playerTransform.translation + direction * Vec3.new(2.0, 2.0, 2.0)
            var rayHitInfo = engine.GetPhysics().ShootRay(start, direction, __rayDistance)
            var end = rayHitInfo.position

            if (rayHitInfo.hasHit) {
                var entity = engine.GetECS().NewEntity()
                var transform = entity.AddTransformComponent()
                transform.translation = end
                var lifetime = entity.AddLifetimeComponent()
                lifetime.lifetime = 1000.0
                var emitterFlags = SpawnEmitterFlagBits.eIsActive()
                engine.GetParticles().SpawnEmitter(entity, EmitterPresetID.eTest(), emitterFlags, Vec3.new(0.0, 0.0, 0.0), Vec3.new(0.0, 0.0, 0.0))
            } else {
                end = start + direction * __rayDistanceVector
>>>>>>> 63b1020f
            }
        }

      

        var movement = engine.GetInput().GetAnalogAction("Move")

        //this might not be translated correctly with controller
        var moveInputDir = Vec3.new(0.0,0.0,0.0)
        if(engine.GetInput().DebugGetKeyHeld(Keycode.eW())){
            moveInputDir = moveInputDir + forward
        }
        if(engine.GetInput().DebugGetKeyHeld(Keycode.eS())){
            moveInputDir = moveInputDir - forward
        }
        if(engine.GetInput().DebugGetKeyHeld(Keycode.eA())){
            moveInputDir = moveInputDir - right
        }
        if(engine.GetInput().DebugGetKeyHeld(Keycode.eD())){
            moveInputDir = moveInputDir + right
        }
        
        moveInputDir = moveInputDir.normalize()

        var isJumpHeld = engine.GetInput().DebugGetKeyHeld(Keycode.eSPACE())

        if(isGrounded && isJumpHeld) {
            velocity.y = 0.0
            velocity = velocity + Vec3.new(0.0, 8.20, 0.0)
            __wasGroundedLastFrame = false
        }else {
            __wasGroundedLastFrame = isGrounded
        }

        __wasGroundedLastFrame = isGrounded

        var maxSpeed = 9.0
        var sv_accelerate = 10.0
        var frameTime = engine.GetTime().GetDeltatime()

        var wishVel = moveInputDir * Vec3.new(maxSpeed,maxSpeed,maxSpeed)

        engine.GetPhysics().GravityFactor(playerBody,2.2)
        if(isGrounded){
            engine.GetPhysics().SetFriction(playerBody,12.0)
            var currentSpeed = Math.Dot(velocity, moveInputDir)
            
            var addSpeed = maxSpeed - currentSpeed
            if(addSpeed>0){
                var accelSpeed = sv_accelerate * frameTime * maxSpeed
                if(accelSpeed > addSpeed){
                    accelSpeed = addSpeed
                }

                velocity = velocity + Vec3.new(accelSpeed,accelSpeed,accelSpeed) * moveInputDir
            }
        }else{
            System.print("Player is in the air")
            var wishSpeed = wishVel.length()
            wishVel = wishVel.normalize()
            if(wishSpeed > 0.3){
                wishSpeed = 0.3
            }

            var currentSpeed = Math.Dot(velocity, wishVel)
            var addSpeed = wishSpeed - currentSpeed
            if(addSpeed > 0){
                var accelSpeed = maxSpeed*sv_accelerate*frameTime
                if(accelSpeed > addSpeed){
                    accelSpeed = addSpeed
                }
                velocity = velocity + wishVel * Vec3.new(accelSpeed,accelSpeed,accelSpeed)
            }
        }

        // Wall Collision Fix - Project velocity if collision occurs
        var wallCheckRays = engine.GetPhysics().ShootMultipleRays(playerControllerPos, velocity,1.25,3,35.0)

        for(hit in wallCheckRays) {
        if(hit.GetEntity(engine.GetECS()).GetEnttEntity() != __playerController.GetEnttEntity()) {
            var wallNormal = hit.normal

            //Clip velocity
            var backoff = Math.Dot(velocity, wallNormal) * 1.0
            velocity = velocity - wallNormal *  Vec3.new(backoff,backoff,backoff)
        }
        }

<<<<<<< HEAD
        engine.GetPhysics().SetVelocity(playerBody, velocity)

        var pos = engine.GetPhysics().GetPosition(playerBody)
        pos.y = pos.y + 0.5

        __player.GetTransformComponent().translation = pos






        if (engine.GetInput().GetDigitalAction("Jump")) {
=======
        if (engine.GetInput().GetDigitalAction("Jump").IsPressed()) {
>>>>>>> 63b1020f
            System.print("Player Jumped!")

        }

        var gunAnimations = __gun.GetAnimationControlComponent()
        if(engine.GetInput().GetDigitalAction("Reload").IsPressed() && gunAnimations.AnimationFinished()) {
            gunAnimations.Play("Armature|Armature|Reload", 1.0, false)
        }
        if(engine.GetInput().GetDigitalAction("Shoot").IsPressed()) {
            if(gunAnimations.AnimationFinished()) {
                gunAnimations.Play("Armature|Armature|Shoot", 2.0, false)
            }
        }


        if (movement.length() > 0) {
            System.print("Player is moving")
        }

        var key = Keycode.eA()
        if (engine.GetInput().DebugGetKey(key)) {
            System.print("[Debug] Player pressed A!")
        }
    }
}<|MERGE_RESOLUTION|>--- conflicted
+++ resolved
@@ -61,8 +61,7 @@
             System.print("Playing is shooting")
         }
 
-<<<<<<< HEAD
-        if (engine.GetInput().GetDigitalAction("Shoot")) {
+         if (engine.GetInput().GetDigitalAction("Shoot").IsPressed()) {
             // var playerTransform = __player.GetTransformComponent()
             // var direction = Math.ToVector(playerTransform.rotation)
             // var start = playerTransform.translation + direction * Vec3.new(2.0, 2.0, 2.0)
@@ -78,7 +77,7 @@
             //     var emitterFlags = SpawnEmitterFlagBits.eIsActive()
             //     engine.GetParticles().SpawnEmitter(entity, EmitterPresetID.eTest(), emitterFlags, Vec3.new(0.0, 0.0, 0.0), Vec3.new(0.0, 0.0, 0.0))
             // }
-            
+
 
             // var length = (end - start).length()
             // var i = 5.0
@@ -103,7 +102,7 @@
         forward.y = 0.0
 
         var right = (cameraRotation.mul( Vec3.new(1.0, 0.0, 0.0))).normalize()
-        
+
         // lets test for ground here
         var playerControllerPos = engine.GetPhysics().GetPosition(playerBody)
         var rayDirection = Vec3.new(0.0, -1.0, 0.0)
@@ -122,29 +121,10 @@
                 //System.print("PULA")
 
                 break
-=======
-        if (engine.GetInput().GetDigitalAction("Shoot").IsPressed()) {
-            var playerTransform = __player.GetTransformComponent()
-            var direction = Math.ToVector(playerTransform.rotation)
-            var start = playerTransform.translation + direction * Vec3.new(2.0, 2.0, 2.0)
-            var rayHitInfo = engine.GetPhysics().ShootRay(start, direction, __rayDistance)
-            var end = rayHitInfo.position
-
-            if (rayHitInfo.hasHit) {
-                var entity = engine.GetECS().NewEntity()
-                var transform = entity.AddTransformComponent()
-                transform.translation = end
-                var lifetime = entity.AddLifetimeComponent()
-                lifetime.lifetime = 1000.0
-                var emitterFlags = SpawnEmitterFlagBits.eIsActive()
-                engine.GetParticles().SpawnEmitter(entity, EmitterPresetID.eTest(), emitterFlags, Vec3.new(0.0, 0.0, 0.0), Vec3.new(0.0, 0.0, 0.0))
-            } else {
-                end = start + direction * __rayDistanceVector
->>>>>>> 63b1020f
-            }
-        }
-
-      
+            }
+        }
+
+
 
         var movement = engine.GetInput().GetAnalogAction("Move")
 
@@ -162,7 +142,7 @@
         if(engine.GetInput().DebugGetKeyHeld(Keycode.eD())){
             moveInputDir = moveInputDir + right
         }
-        
+
         moveInputDir = moveInputDir.normalize()
 
         var isJumpHeld = engine.GetInput().DebugGetKeyHeld(Keycode.eSPACE())
@@ -187,7 +167,7 @@
         if(isGrounded){
             engine.GetPhysics().SetFriction(playerBody,12.0)
             var currentSpeed = Math.Dot(velocity, moveInputDir)
-            
+
             var addSpeed = maxSpeed - currentSpeed
             if(addSpeed>0){
                 var accelSpeed = sv_accelerate * frameTime * maxSpeed
@@ -229,7 +209,6 @@
         }
         }
 
-<<<<<<< HEAD
         engine.GetPhysics().SetVelocity(playerBody, velocity)
 
         var pos = engine.GetPhysics().GetPosition(playerBody)
@@ -242,10 +221,7 @@
 
 
 
-        if (engine.GetInput().GetDigitalAction("Jump")) {
-=======
         if (engine.GetInput().GetDigitalAction("Jump").IsPressed()) {
->>>>>>> 63b1020f
             System.print("Player Jumped!")
 
         }
