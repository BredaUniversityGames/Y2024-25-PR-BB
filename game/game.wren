--- conflicted
+++ resolved
@@ -14,14 +14,9 @@
         engine.GetAudio().LoadBank("assets/sounds/Master.bank")
         engine.GetAudio().LoadBank("assets/sounds/Master.strings.bank")
         engine.GetAudio().LoadBank("assets/sounds/SFX.bank")
-<<<<<<< HEAD
         engine.GetGame().SetHUDEnabled(true)
           
-=======
-
-
         __playerVariables = PlayerVariables.new()
->>>>>>> adbc7789
         __playerMovement = PlayerMovement.new(false,0.0)
         __counter = 0
         __frameTimer = 0
@@ -65,16 +60,13 @@
         gunAnimations.Play("Reload", 1.0, false)
         gunAnimations.Stop()
 
-<<<<<<< HEAD
-   
-=======
+
         var clown = engine.GetECS().GetEntityByName("Clown")
         var clownAnimations = clown.GetAnimationControlComponent()
         clownAnimations.Play("NarutoRun", 1.0, true)
         clown.GetTransformComponent().translation = Vec3.new(7.5, 35.0, 285.0)
         clown.GetTransformComponent().scale = Vec3.new(0.01, 0.01, 0.01)
 
->>>>>>> adbc7789
         if (__camera) {
             System.print("Player is online!")
 
@@ -128,20 +120,10 @@
         __rayDistance = 1000.0
         __rayDistanceVector = Vec3.new(__rayDistance, __rayDistance, __rayDistance)
 
-<<<<<<< HEAD
-        __ultimateCharge = 0
-        __ultimateActive = false
-
-       // var enemyEntity = engine.LoadModel("assets/models/demon.glb")[0]
-       // var enemyTransform = enemyEntity.GetTransformComponent()
-       // enemyTransform.scale = Vec3.new(0.03, 0.03, 0.03)
-       // enemyTransform.translation = Vec3.new(4.5, 35.0, 285.0)
-=======
         var enemyEntity = engine.LoadModel("assets/models/Demon.glb")[0]
         var enemyTransform = enemyEntity.GetTransformComponent()
         enemyTransform.scale = Vec3.new(0.03, 0.03, 0.03)
         enemyTransform.translation = Vec3.new(4.5, 35.0, 285.0)
->>>>>>> adbc7789
     }
 
     static Shutdown(engine) {
