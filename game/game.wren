--- conflicted
+++ resolved
@@ -408,13 +408,11 @@
                 }
             }
 
-<<<<<<< HEAD
             __activeWeapon.rotateToTarget(engine)
-=======
+			
             if (engine.GetInput().DebugGetKey(Keycode.eL())) {
                 __enemyList.add(MeleeEnemy.new(engine, Vec3.new(-10, 10, 78), Vec3.new(0.02, 0.02, 0.02), 10, "assets/models/Skeleton.glb", __enemyShape))
             }
->>>>>>> e06eaab0
 
             if (engine.GetInput().DebugGetKey(Keycode.eK())) {
                 __enemyList.add(BerserkerEnemy.new(engine, Vec3.new(0, 18, 7), Vec3.new(0.026, 0.026, 0.026), 4, "assets/models/Berserker.glb", __berserkerEnemyShape))
