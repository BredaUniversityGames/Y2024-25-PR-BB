import "engine_api.wren" for Engine, TimeModule, ECS, ShapeFactory, Rigidbody, RigidbodyComponent, CollisionShape, Entity, Vec3, Vec2, Quat, Math, AnimationControlComponent, TransformComponent, Input, Keycode, SpawnEmitterFlagBits, EmitterPresetID, Random
import "gameplay/movement.wren" for PlayerMovement
import "gameplay/enemies/spawner.wren" for Spawner
import "gameplay/weapon.wren" for Pistol, Shotgun, Knife, Weapons
import "gameplay/camera.wren" for CameraVariables
import "gameplay/player.wren" for PlayerVariables

class Main {

    static Start(engine) {

        // Set navigational mesh
        engine.GetPathfinding().SetNavigationMesh("assets/models/NavmeshTest/LevelNavmeshTest.glb")

        // Loading sounds
        engine.GetAudio().LoadBank("assets/sounds/Master.bank")
        engine.GetAudio().LoadBank("assets/sounds/Master.strings.bank")
        engine.GetAudio().LoadBank("assets/sounds/SFX.bank")

        // Directional Light
        __directionalLight = engine.GetECS().NewEntity()
        __directionalLight.AddNameComponent().name = "Directional Light"

        var comp = __directionalLight.AddDirectionalLightComponent()
        comp.color = Vec3.new(4.0, 3.2, 1.2)
        comp.planes = Vec2.new(-50.0, 500.0)
        comp.orthographicSize = 120.0

        var transform = __directionalLight.AddTransformComponent()
<<<<<<< HEAD
        transform.translation = Vec3.new(0.0, 0.0, 0.0)
        transform.rotation = Quat.new(-0.29, 0.06, -0.93, -0.19)
=======
        transform.translation = Vec3.new(-94.000, 174.800, 156.900)
        transform.rotation = Quat.new(0.544, -0.136, -0.800,-0.214)
>>>>>>> 3399ec63

        // Player Setup

        __playerVariables = PlayerVariables.new()
        __playerMovement = PlayerMovement.new(false,0.0)
        __counter = 0
        __frameTimer = 0
        __groundedTimer = 0
        __hasDashed = false
        __timer = 0

        __playerController = engine.GetECS().NewEntity()
        __camera = engine.GetECS().NewEntity()
        __player = engine.GetECS().NewEntity()

        var startPos = Vec3.new(25.0, 10.0, 50.0)

        __playerController.AddTransformComponent().translation = startPos
        __playerController.AddPlayerTag()
        __playerController.AddNameComponent().name = "PlayerController"
        __playerController.AddCheatsComponent().noClip = false

        var shape = ShapeFactory.MakeCapsuleShape(1.7, 0.5) // height, circle radius
        var rb = Rigidbody.new(engine.GetPhysics(), shape, true, false) // physics module, shape, isDynamic, allowRotation
        __playerController.AddRigidbodyComponent(rb)

        __cameraVariables = CameraVariables.new()

        var cameraProperties = __camera.AddCameraComponent()
        cameraProperties.fov = 45.0
        cameraProperties.nearPlane = 0.5
        cameraProperties.farPlane = 600.0
        cameraProperties.reversedZ = true

        __camera.AddTransformComponent()
        __camera.AddAudioEmitterComponent()
        __camera.AddNameComponent().name = "Camera"
        __camera.AddAudioListenerTag()

        __player.AddTransformComponent().translation = startPos
        __player.AddNameComponent().name = "Player"

        // Load Map
        engine.LoadModel("assets/models/blockoutv4.glb")

        // Loading lights from gltf, uncomment to test
        // engine.LoadModel("assets/models/light_test.glb")

        // Gun Setup
        __gun = engine.LoadModel("assets/models/AnimatedRifle.glb")

        var gunTransform = __gun.GetTransformComponent()
        gunTransform.translation = Vec3.new(-0.4, -3.1, -1)
        gunTransform.rotation = Math.ToQuat(Vec3.new(0.0, -Math.PI(), 0.0))

        var gunAnimations = __gun.GetAnimationControlComponent()
        gunAnimations.Play("Reload", 1.0, false)
        gunAnimations.Stop()

        __player.AttachChild(__camera)
        __camera.AttachChild(__gun)

        __armory = [Pistol.new(engine), Shotgun.new(engine), Knife.new(engine)]

        __activeWeapon = __armory[Weapons.pistol]
        __activeWeapon.equip(engine)

        __rayDistance = 1000.0
        __rayDistanceVector = Vec3.new(__rayDistance, __rayDistance, __rayDistance)

        __ultimateCharge = 0
        __ultimateActive = false

        // Enemy setup

        var enemyPos = Vec3.new(-5.0, 3.0, 60.0)

        __enemyList = []
        __spawner = Spawner.new(enemyPos, 1000.0)

        __enemyShape = ShapeFactory.MakeCapsuleShape(70.0, 70.0)
        __spawner.SpawnEnemies(engine, __enemyList, Vec3.new(0.02, 0.02, 0.02), 3.5, "assets/models/demon.glb", __enemyShape, 1)
    }

    static Shutdown(engine) {
        engine.GetECS().DestroyAllEntities()
    }

    static Update(engine, dt) {

        // __spawner.Update(engine, __enemyList, Vec3.new(0.01, 0.01, 0.01), 0.1, "assets/models/demon.glb", __enemyShape, dt)

        var cheats = __playerController.GetCheatsComponent()
        var deltaTime = engine.GetTime().GetDeltatime()
        __timer = __timer + dt

        __playerVariables.grenadeCharge = Math.Min(__playerVariables.grenadeCharge + __playerVariables.grenadeChargeRate * dt / 1000, __playerVariables.grenadeMaxCharge)

        if (__playerVariables.ultActive) {
            __playerVariables.ultCharge = Math.Max(__playerVariables.ultCharge - __playerVariables.ultDecayRate * dt / 1000, 0)
            if (__playerVariables.ultCharge <= 0) {
                __activeWeapon = __armory[Weapons.pistol]
                __activeWeapon.equip(engine)
                __playerVariables.ultActive = false
            }
        } else {
            __playerVariables.ultCharge = Math.Min(__playerVariables.ultCharge + __playerVariables.ultChargeRate * dt / 1000, __playerVariables.ultMaxCharge)
        }

        __playerVariables.grenadeCharge = Math.Min(__playerVariables.grenadeCharge + __playerVariables.grenadeChargeRate * dt / 1000, __playerVariables.grenadeMaxCharge)

        if(engine.GetInput().DebugGetKey(Keycode.eN())){
           cheats.noClip = !cheats.noClip
        }

        if (engine.GetInput().DebugIsInputEnabled()) {

            __playerMovement.Update(engine, dt, __playerController, __camera)

            for (weapon in __armory) {
                weapon.cooldown = Math.Max(weapon.cooldown - dt, 0)

                weapon.reloadTimer = Math.Max(weapon.reloadTimer - dt, 0)
                if (weapon != __activeWeapon) {
                    if (weapon.reloadTimer <= 0) {
                        weapon.ammo = weapon.maxAmmo
                    }
                }
            }

            if (engine.GetInput().GetDigitalAction("Reload").IsHeld()) {
                __activeWeapon.reload(engine)
            }

            if (engine.GetInput().GetDigitalAction("Shoot").IsHeld()) {
                __activeWeapon.attack(engine, dt, __cameraVariables)
            }

            // engine.GetInput().GetDigitalAction("Ultimate").IsPressed()
            if (engine.GetInput().DebugGetKey(Keycode.eU())) {
                if (__playerVariables.ultCharge == __playerVariables.ultMaxCharge) {
                    System.print("Activate ultimate")
                    __activeWeapon = __armory[Weapons.shotgun]
                    __activeWeapon.equip(engine)
                    __playerVariables.ultActive = true
                }
            }

            if (engine.GetInput().DebugGetKey(Keycode.eG())) {
                if (__playerVariables.grenadeCharge == __playerVariables.grenadeMaxCharge) {
                    // Throw grenade
                    __playerVariables.grenadeCharge = 0
                }
            }

            if (engine.GetInput().DebugGetKey(Keycode.eV())) {
                __armory[Weapons.knife].attack(engine, dt, __cameraVariables)
            }

            if (engine.GetInput().DebugGetKey(Keycode.e1())) {
                __activeWeapon = __armory[Weapons.pistol]
                __activeWeapon.equip(engine)
            }

            if (engine.GetInput().DebugGetKey(Keycode.e2())) {
                __activeWeapon = __armory[Weapons.shotgun]
                __activeWeapon.equip(engine)
            }

            __cameraVariables.Tilt(engine, __camera, deltaTime)
            __cameraVariables.Shake(engine, __camera, __timer)

            if (engine.GetInput().DebugGetKey(Keycode.eMINUS())) {
                __camera.GetCameraComponent().fov = __camera.GetCameraComponent().fov - Math.Radians(1)
            }
            if (engine.GetInput().DebugGetKey(Keycode.eEQUALS())) {
                __camera.GetCameraComponent().fov = __camera.GetCameraComponent().fov + Math.Radians(1)
            }

            if (engine.GetInput().DebugGetKey(Keycode.eLEFTBRACKET())) {
                __playerMovement.lookSensitivity = Math.Max(__playerMovement.lookSensitivity - 0.01, 0.01)
            }
            if (engine.GetInput().DebugGetKey(Keycode.eRIGHTBRACKET())) {
                __playerMovement.lookSensitivity = Math.Min(__playerMovement.lookSensitivity + 0.01, 10)
            }

            if (engine.GetInput().DebugGetKey(Keycode.eCOMMA())) {
                __playerVariables.DecreaseHealth(5)
            }
            if (engine.GetInput().DebugGetKey(Keycode.ePERIOD())) {
                __playerVariables.IncreaseHealth(5)
            }

            if (engine.GetInput().DebugGetKey(Keycode.eL())) {
                __playerVariables.IncreaseScore(1)
            }
        }

        engine.GetGame().GetHUD().UpdateHealthBar(__playerVariables.health / __playerVariables.maxHealth)
        engine.GetGame().GetHUD().UpdateAmmoText(__activeWeapon.ammo, __activeWeapon.maxAmmo)
        engine.GetGame().GetHUD().UpdateUltBar(__playerVariables.ultCharge / __playerVariables.ultMaxCharge)
        engine.GetGame().GetHUD().UpdateScoreText(__playerVariables.score)
        engine.GetGame().GetHUD().UpdateGrenadeBar(__playerVariables.grenadeCharge / __playerVariables.grenadeMaxCharge)

        var mousePosition = engine.GetInput().GetMousePosition()
        __playerMovement.lastMousePosition = mousePosition

        var playerPos = __player.GetTransformComponent().translation

        for (enemy in __enemyList) {
            enemy.Update(playerPos, dt)
        }
    }
}<|MERGE_RESOLUTION|>--- conflicted
+++ resolved
@@ -27,13 +27,8 @@
         comp.orthographicSize = 120.0
 
         var transform = __directionalLight.AddTransformComponent()
-<<<<<<< HEAD
-        transform.translation = Vec3.new(0.0, 0.0, 0.0)
-        transform.rotation = Quat.new(-0.29, 0.06, -0.93, -0.19)
-=======
         transform.translation = Vec3.new(-94.000, 174.800, 156.900)
         transform.rotation = Quat.new(0.544, -0.136, -0.800,-0.214)
->>>>>>> 3399ec63
 
         // Player Setup
 
