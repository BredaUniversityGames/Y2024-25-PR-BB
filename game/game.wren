import "engine_api.wren" for Engine, TimeModule, ECS, ShapeFactory, PhysicsObjectLayer, Rigidbody, RigidbodyComponent, CollisionShape, Entity, Vec3, Vec2, Quat, Math, AnimationControlComponent, TransformComponent, Input, Keycode, SpawnEmitterFlagBits, EmitterPresetID, Random
import "gameplay/movement.wren" for PlayerMovement
import "gameplay/weapon.wren" for Pistol, Shotgun, Weapons
import "gameplay/camera.wren" for CameraVariables
import "gameplay/player.wren" for PlayerVariables, HitmarkerState
import "gameplay/music_player.wren" for MusicPlayer, BGMPlayer
import "gameplay/wave_system.wren" for WaveSystem, WaveConfig, EnemyType, WaveGenerator
import "analytics/analytics.wren" for AnalyticsManager

import "gameplay/hud.wren" for WrenHUD
import "gameplay/soul.wren" for Soul, SoulManager
import "gameplay/coin.wren" for Coin, CoinManager
import "gameplay/flash_system.wren" for FlashSystem
import "gameplay/station.wren" for PowerUpType, Station, StationManager
import "gameplay/powerup_system.wren" for PowerUpSystem
import "debug_utils.wren" for DebugUtils

class Main {

    static Start(engine) {

        engine.GetTime().SetScale(1.0)
        engine.GetInput().SetActiveActionSet("Shooter")
        engine.GetGame().SetUIMenu(engine.GetGame().GetHUD())


        engine.Fog = 0.005
        engine.AmbientStrength = 0.35

        // Set navigational mesh
        engine.GetPathfinding().SetNavigationMesh("assets/models/graveyard_navmesh.glb")

        // Directional Light
        __directionalLight = engine.GetECS().NewEntity()
        __directionalLight.AddNameComponent().name = "Directional Light"

        var comp = __directionalLight.AddDirectionalLightComponent()
        comp.color = Vec3.new(4.0, 3.2, 1.2).mulScalar(0.15)
        comp.planes = Vec2.new(-50.0, 500.0)
        comp.orthographicSize = 120.0

        var transform = __directionalLight.AddTransformComponent()
        transform.translation = Vec3.new(-94.000, 174.800, 156.900)
        transform.rotation = Quat.new(0.544, -0.136, -0.800,-0.214)

        // Player Setup

        __playerVariables = PlayerVariables.new(engine.GetGame().GetHUD())
        __counter = 0
        __frameTimer = 0
        __groundedTimer = 0
        __hasDashed = false
        __timer = 0

        // Load Map
        engine.LoadModel("assets/models/graveyard_level.glb", false)
        engine.LoadCollisions("assets/models/graveyard_collisions.glb")

        engine.PreloadModel("assets/models/Skeleton.glb")
        engine.PreloadModel("assets/models/eye.glb")
        engine.PreloadModel("assets/models/Berserker.glb")

        engine.PreloadModel("assets/models/Revolver.glb")
        engine.PreloadModel("assets/models/Shotgun.glb")

        // Player stuff
        engine.GetInput().SetMouseHidden(true)
        __playerController = engine.GetECS().NewEntity()
        __camera = engine.GetECS().NewEntity()
        __player = engine.GetECS().NewEntity()

        var playerTransform = __playerController.AddTransformComponent()
        var playerStart = engine.GetECS().GetEntityByName("PlayerStart")

        if(playerStart) {
            playerTransform.translation = playerStart.GetTransformComponent().translation
            playerTransform.rotation = playerStart.GetTransformComponent().rotation
        }

        __playerController.AddPlayerTag()
        __playerController.AddNameComponent().name = "PlayerController"
        __playerController.AddCheatsComponent().noClip = false

        var shape = ShapeFactory.MakeCapsuleShape(1.7, 0.5) // height, circle radius
        var rb = Rigidbody.new(engine.GetPhysics(), shape, PhysicsObjectLayer.ePLAYER(), false)
        __playerController.AddRigidbodyComponent(rb)

        __cameraVariables = CameraVariables.new()
        __playerVariables.cameraVariables = __cameraVariables
        var cameraProperties = __camera.AddCameraComponent()
        cameraProperties.fov = Math.Radians(45.0)
        cameraProperties.nearPlane = 0.1
        cameraProperties.farPlane = 600.0
        cameraProperties.reversedZ = true

        __camera.AddTransformComponent()
        __camera.AddAudioEmitterComponent()
        __camera.AddNameComponent().name = "Camera"
        __camera.AddAudioListenerTag()

        __player.AddTransformComponent().translation = playerTransform.translation
        __player.GetTransformComponent().rotation = playerTransform.rotation
        __player.AddNameComponent().name = "Player"

        // Gun Setup
        __gun = engine.LoadModel("assets/models/Revolver.glb",false)
        __gun.RenderInForeground()

        __gun.GetNameComponent().name = "Gun"

        var gunTransform = __gun.GetTransformComponent()
        gunTransform.rotation = Math.ToQuat(Vec3.new(0.0, -Math.PI()/2, 0.0))


        __player.AttachChild(__camera)
        __camera.AttachChild(__gun)

        __armory = [Pistol.new(engine), Shotgun.new(engine)]

        __activeWeapon = __armory[Weapons.pistol]
        __activeWeapon.equip(engine)
        __nextWeapon = null
        // create the player movement
        __playerMovement = PlayerMovement.new(false,0.0,__activeWeapon)
        var mousePosition = engine.GetInput().GetMousePosition()
        __playerMovement.lastMousePosition = mousePosition

        __rayDistance = 1000.0
        __rayDistanceVector = Vec3.new(__rayDistance, __rayDistance, __rayDistance)

        //__ultimateCharge = 0
        //__ultimateActive = false

        __pauseEnabled = false

        // Music

        __musicPlayer = BGMPlayer.new(engine.GetAudio(),
            "event:/BGM/Gameplay",
            0.10)

        __ambientPlayer = BGMPlayer.new(engine.GetAudio(),
            "event:/BGM/DarkSwampAmbience",
            0.1)

        var spawnLocations = []
        for(i in 0..8) {
            var entity = engine.GetECS().GetEntityByName("Spawner_%(i)")
            if(entity) {
                spawnLocations.add(entity.GetTransformComponent().translation)
            }
        }

        __enemyList = []

        var waveConfigs = []

        for (v in 0...30) {
            waveConfigs.add(WaveGenerator.GenerateWave(v))
        }

        __waveSystem = WaveSystem.new(waveConfigs, spawnLocations)

        // Souls
        __soulManager = SoulManager.new(engine, __player)

        // Coins
        __coinManager = CoinManager.new(engine, __player)

        // Power ups
        __stationManager = StationManager.new(engine, __player)
        __powerUpSystem = PowerUpSystem.new()

        // Flash System
        __flashSystem = FlashSystem.new(engine)

        // Pause Menu callbacks

        __pauseHandler = Fn.new {
            __pauseEnabled = true
            engine.GetTime().SetScale(0.0)

            engine.GetInput().SetMouseHidden(false)
            engine.GetGame().PushUIMenu(engine.GetGame().GetPauseMenu())
            engine.GetInput().SetActiveActionSet("UserInterface")

            engine.GetUI().SetSelectedElement(engine.GetGame().GetPauseMenu().continueButton)
            __musicPlayer.SetVolume(engine.GetAudio(), 0.05)
            System.print("Pause Menu is %(__pauseEnabled)!")
        }

        __unpauseHandler = Fn.new {
            __pauseEnabled = false
            engine.GetTime().SetScale(1.0)

            engine.GetGame().SetUIMenu(engine.GetGame().GetHUD())
            engine.GetInput().SetActiveActionSet("Shooter")
            engine.GetInput().SetMouseHidden(true)
            __musicPlayer.SetVolume(engine.GetAudio(), 0.10)
            System.print("Pause Menu is %(__pauseEnabled)!")
        }

        var continueButton = engine.GetGame().GetPauseMenu().continueButton
        continueButton.OnPress(__unpauseHandler)

        var backToMain = Fn.new {
            engine.TransitionToScript("game/main_menu.wren")
            engine.GetTime().SetScale(1.0)
        }

        var menuButton = engine.GetGame().GetPauseMenu().backButton
        menuButton.OnPress(backToMain)

        // Game over callbacks
        __alive = true

        var menuButton2 = engine.GetGame().GetGameOverMenu().backButton
        menuButton2.OnPress(backToMain)

        var retryButton = engine.GetGame().GetGameOverMenu().retryButton

        var retryHandler = Fn.new {
            engine.TransitionToScript("game/game.wren")
            engine.GetTime().SetScale(1.0)
        }

        retryButton.OnPress(retryHandler)
    }

    static Shutdown(engine) {
        __musicPlayer.Destroy(engine.GetAudio())
        __ambientPlayer.Destroy(engine.GetAudio())
    }

    static Update(engine, dt) {

        // Check if pause key was pressed

        if(__alive) {
            var pausePressed = false
            if (!__pauseEnabled) {
                pausePressed = engine.GetInput().GetDigitalAction("Pause").IsReleased()
            } else {
                pausePressed = engine.GetInput().GetDigitalAction("Unpause").IsReleased()
            }

            if (pausePressed) {
                __pauseEnabled = !__pauseEnabled

                if(__pauseEnabled) {
                    __pauseHandler.call()
                } else {
                    __unpauseHandler.call()
                }
            }
        }

        // Skip everything if paused
        if (__pauseEnabled || !__alive) {
            return
        }

        __playerMovement.lookSensitivity = engine.GetGame().GetSettings().aimSensitivity * (2.5 - 0.2) + 0.2

        if (__enemyList.count != 0) {
            __musicPlayer.SetAttribute(engine.GetAudio(), "Intensity", 1.0)
        } else {
            __musicPlayer.SetAttribute(engine.GetAudio(), "Intensity", 0.0)
        }

        var cheats = __playerController.GetCheatsComponent()
        var deltaTime = engine.GetTime().GetDeltatime()
        __timer = __timer + dt
        __playerVariables.grenadeCharge = Math.Min(__playerVariables.grenadeCharge + __playerVariables.grenadeChargeRate * dt / 1000, __playerVariables.grenadeMaxCharge)

        // if (__playerVariables.ultActive) {
        //     __playerVariables.ultCharge = Math.Max(__playerVariables.ultCharge - __playerVariables.ultDecayRate * dt / 1000, 0)
        //     if (__playerVariables.ultCharge <= 0) {
        //         __activeWeapon = __armory[Weapons.pistol]
        //         __activeWeapon.equip(engine)
        //         __playerVariables.ultActive = false
        //         __playerVariables.wasUltReadyLastFrame = false
        //     }
        // }

        // if (!__playerVariables.wasUltReadyLastFrame && __playerVariables.ultCharge == __playerVariables.ultMaxCharge) {
        //     engine.GetAudio().PlayEventOnce("event:/SFX/UltReady")
        //     __playerVariables.wasUltReadyLastFrame = true
        // }

        __playerVariables.invincibilityTime = Math.Max(__playerVariables.invincibilityTime - dt, 0)
        __playerVariables.multiplierTimer = Math.Max(__playerVariables.multiplierTimer - dt, 0)
        __playerVariables.hitmarkTimer = Math.Max(__playerVariables.hitmarkTimer - dt, 0)

        __cameraVariables.Shake(engine, __camera, dt)
        __cameraVariables.Tilt(engine, __camera, dt)
        __cameraVariables.ProcessRecoil(engine, __camera, dt)

        if (__playerVariables.multiplierTimer == 0 ) {
            __playerVariables.multiplier = 1.0
            __playerVariables.consecutiveHits = 0
        }


        if(engine.GetInput().DebugGetKey(Keycode.eN())){
           cheats.noClip = !cheats.noClip
        }

        if (engine.GetInput().DebugIsInputEnabled()) {

            __playerMovement.Update(engine, dt, __playerController, __camera,__playerVariables.hud)

            for (weapon in __armory) {
                weapon.cooldown = Math.Max(weapon.cooldown - dt, 0)

                weapon.reloadTimer = Math.Max(weapon.reloadTimer - dt, 0)
                if (weapon != __activeWeapon) {
                    if (weapon.reloadTimer <= 0) {
                        weapon.ammo = weapon.maxAmmo
                    }
                }
            }

            // // engine.GetInput().GetDigitalAction("Ultimate").IsPressed()
            // if (engine.GetInput().DebugGetKey(Keycode.eU())) {
            //     if (__playerVariables.ultCharge >= __playerVariables.ultMaxCharge) {
            //         System.print("Activate ultimate")
            //         __activeWeapon = __armory[Weapons.shotgun]
            //         __activeWeapon.equip(engine)
            //         __playerVariables.ultActive = true

            //         engine.GetAudio().PlayEventOnce("event:/SFX/ActivateUlt")

            //         var particleEntity = engine.GetECS().NewEntity()
            //         particleEntity.AddTransformComponent().translation = __player.GetTransformComponent().translation - Vec3.new(0,3.5,0)
            //         var lifetime = particleEntity.AddLifetimeComponent()
            //         lifetime.lifetime = 400.0
            //         var emitterFlags = SpawnEmitterFlagBits.eIsActive()
            //         engine.GetParticles().SpawnEmitter(particleEntity, EmitterPresetID.eHealth(), emitterFlags, Vec3.new(0.0, 0.0, 0.0), Vec3.new(0.0, 0.0, 0.0))
            //     }
            // }

            if (engine.GetInput().DebugGetKey(Keycode.eG()) && false) {
                if (__playerVariables.grenadeCharge == __playerVariables.grenadeMaxCharge) {
                    // Throw grenade
                    __playerVariables.grenadeCharge = 0
                }
            }

            if (engine.GetInput().DebugGetKey(Keycode.e1()) && __activeWeapon.isUnequiping(engine) == false) {
                __activeWeapon.unequip(engine)
                __nextWeapon = __armory[Weapons.pistol]
            }

            if (engine.GetInput().DebugGetKey(Keycode.e2()) && __activeWeapon.isUnequiping(engine) == false) {
                __activeWeapon.unequip(engine)
                __nextWeapon = __armory[Weapons.shotgun]
            }

            if(__activeWeapon.isUnequiping(engine) == false && __nextWeapon != null){

                __activeWeapon = __nextWeapon
                __nextWeapon = null
                __activeWeapon.equip(engine)

            }
            if (engine.GetInput().GetDigitalAction("Reload").IsHeld() && __activeWeapon.isUnequiping(engine) == false) {
                __activeWeapon.reload(engine)
            }

            if (engine.GetInput().GetDigitalAction("Shoot").IsHeld()  && __activeWeapon.isUnequiping(engine) == false ) {
                __activeWeapon.attack(engine, dt, __playerVariables, __enemyList, __coinManager)
                if (__activeWeapon.ammo <= 0) {
                    __activeWeapon.reload(engine)
                }
            }
        }

        // Check if player died
        if (__alive && __playerVariables.health <= 0) {
            __alive = false
            engine.GetTime().SetScale(0.0)

            engine.GetGame().PushUIMenu(engine.GetGame().GetGameOverMenu())
            engine.GetInput().SetActiveActionSet("UserInterface")
            engine.GetInput().SetMouseHidden(false)

            engine.GetUI().SetSelectedElement(engine.GetGame().GetGameOverMenu().retryButton)
        }

<<<<<<< HEAD

=======
>>>>>>> 44eb14d6
       var mousePosition = engine.GetInput().GetMousePosition()
        __playerMovement.lastMousePosition = mousePosition

        var playerPos = __playerController.GetRigidbodyComponent().GetPosition()
        for (enemy in __enemyList) {

            // We delete the entity from the ecs when it dies
            // Then we check for entity validity, and remove it from the list if it is no longer valid
            if (enemy.entity.IsValid()) {
                enemy.Update(playerPos, __playerVariables, engine, dt, __soulManager, __coinManager, __flashSystem)
            } else {
                __enemyList.removeAt(__enemyList.indexOf(enemy))
            }
        }

        __soulManager.Update(engine, __playerVariables,__flashSystem, dt)
        __coinManager.Update(engine, __playerVariables,__flashSystem, dt)
        __waveSystem.Update(engine, __player, __enemyList, dt,__playerVariables)

        __stationManager.Update(engine, __playerVariables, dt)
        __flashSystem.Update(engine, dt)
        __powerUpSystem.Update(engine,__playerVariables,__flashSystem, dt)

        __playerVariables.hud.Update(engine, dt,__playerMovement,__playerVariables,__activeWeapon.ammo, __activeWeapon.maxAmmo)

        if (!engine.IsDistribution()) {
            DebugUtils.Tick(engine, __enemyList, __coinManager, __flashSystem, __waveSystem, __playerVariables)
        }
    }
}<|MERGE_RESOLUTION|>--- conflicted
+++ resolved
@@ -388,10 +388,6 @@
             engine.GetUI().SetSelectedElement(engine.GetGame().GetGameOverMenu().retryButton)
         }
 
-<<<<<<< HEAD
-
-=======
->>>>>>> 44eb14d6
        var mousePosition = engine.GetInput().GetMousePosition()
         __playerMovement.lastMousePosition = mousePosition
 
