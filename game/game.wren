import "engine_api.wren" for Engine, TimeModule, ECS, ShapeFactory, Rigidbody, RigidbodyComponent, CollisionShape, Entity, Vec3, Vec2, Quat, Math, AnimationControlComponent, TransformComponent, Input, Keycode, SpawnEmitterFlagBits, EmitterPresetID, Random
import "gameplay/movement.wren" for PlayerMovement
import "gameplay/enemies/spawner.wren" for Spawner
import "gameplay/weapon.wren" for Pistol, Shotgun, Knife, Weapons
import "gameplay/camera.wren" for CameraVariables
import "gameplay/player.wren" for PlayerVariables
import "gameplay/music_player.wren" for MusicPlayer
import "analytics/analytics.wren" for AnalyticsManager

class Main {

    static Start(engine) {
        engine.GetGame().SetHUDEnabled(true)

        // Set navigational mesh
        engine.GetPathfinding().SetNavigationMesh("assets/models/blockoutv5navmesh.glb")

        // Loading sounds
        engine.GetAudio().LoadBank("assets/sounds/Master.bank")
        engine.GetAudio().LoadBank("assets/sounds/Master.strings.bank")
        engine.GetAudio().LoadBank("assets/sounds/SFX.bank")

        // Directional Light
        __directionalLight = engine.GetECS().NewEntity()
        __directionalLight.AddNameComponent().name = "Directional Light"

        var comp = __directionalLight.AddDirectionalLightComponent()
        comp.color = Vec3.new(4.0, 3.2, 1.2)
        comp.planes = Vec2.new(-50.0, 500.0)
        comp.orthographicSize = 120.0

        var transform = __directionalLight.AddTransformComponent()
        transform.translation = Vec3.new(-94.000, 174.800, 156.900)
        transform.rotation = Quat.new(0.544, -0.136, -0.800,-0.214)

        // Player Setup

        __playerVariables = PlayerVariables.new()
        __playerMovement = PlayerMovement.new(false,0.0)
        __counter = 0
        __frameTimer = 0
        __groundedTimer = 0
        __hasDashed = false
        __timer = 0

        // Player stuff
        engine.GetInput().SetMouseHidden(true)
        __playerController = engine.GetECS().NewEntity()
        __camera = engine.GetECS().NewEntity()
        __player = engine.GetECS().NewEntity()

        var startPos = Vec3.new(25.0, 10.0, 50.0)

        __playerController.AddTransformComponent().translation = startPos
        __playerController.AddPlayerTag()
        __playerController.AddNameComponent().name = "PlayerController"
        __playerController.AddCheatsComponent().noClip = false

        var shape = ShapeFactory.MakeCapsuleShape(1.7, 0.5) // height, circle radius
        var rb = Rigidbody.new(engine.GetPhysics(), shape, true, false) // physics module, shape, isDynamic, allowRotation
        __playerController.AddRigidbodyComponent(rb)

        __cameraVariables = CameraVariables.new()

        var cameraProperties = __camera.AddCameraComponent()
        cameraProperties.fov = 45.0
        cameraProperties.nearPlane = 0.5
        cameraProperties.farPlane = 600.0
        cameraProperties.reversedZ = true

        __camera.AddTransformComponent()
        __camera.AddAudioEmitterComponent()
        __camera.AddNameComponent().name = "Camera"
        __camera.AddAudioListenerTag()

        __player.AddTransformComponent().translation = startPos
        __player.AddNameComponent().name = "Player"

        var positions = [Vec3.new(10.0, 8.4, 11.4), Vec3.new(13.4, -0.6, 73.7), Vec3.new(24.9, -0.6, 72.3), Vec3.new(-30, 7.8, -10.2), Vec3.new(-41, 6.9, 1.2), Vec3.new(42.1, 12.4, -56.9)]

        // Load Map
        engine.LoadModel("assets/models/blockoutv5.glb")

        engine.PreloadModel("assets/models/Demon.glb")

        // Loading lights from gltf, uncomment to test
        // engine.LoadModel("assets/models/light_test.glb")

        // Gun Setup
        __gun = engine.LoadModel("assets/models/AnimatedRifle.glb")

        __gunAnchor = engine.GetECS().NewEntity()
        __gunAnchor.AddTransformComponent().translation = Vec3.new(-0.4, -3.1, -1)
        __gunAnchor.AddNameComponent().name = "GunAnchor"

        __gun.GetNameComponent().name = "Gun"
        var gunTransform = __gun.GetTransformComponent()
        gunTransform.rotation = Math.ToQuat(Vec3.new(0.0, -Math.PI(), 0.0))

        var gunAnimations = __gun.GetAnimationControlComponent()
        gunAnimations.Play("Reload", 1.0, false, 0.0, false)
        gunAnimations.Stop()

        __player.AttachChild(__camera)
        __camera.AttachChild(__gunAnchor)
        __gunAnchor.AttachChild(__gun)

        __armory = [Pistol.new(engine), Shotgun.new(engine), Knife.new(engine)]

        __activeWeapon = __armory[Weapons.pistol]
        __activeWeapon.equip(engine)

        __rayDistance = 1000.0
        __rayDistanceVector = Vec3.new(__rayDistance, __rayDistance, __rayDistance)

        __ultimateCharge = 0
        __ultimateActive = false
<<<<<<< HEAD

        // Enemy setup
        __enemyList = []
        __spawnerList = []

        for (position in positions) {
            __spawnerList.add(Spawner.new(position, 7000.0))
        }

        __enemyShape = ShapeFactory.MakeCapsuleShape(70.0, 70.0)

        __spawnerList[0].SpawnEnemies(engine, __enemyList, Vec3.new(0.02, 0.02, 0.02), 5, "assets/models/demon.glb", __enemyShape, 1)
=======
        
        __pauseEnabled = false

        // Music player
        var musicList = [
            "assets/music/game/Juval - Play Your Game - No Lead Vocals.wav",
            "assets/music/game/Ace - Silent Treatment.wav",
            "assets/music/game/Dono - Zero Gravity.wav",
            "assets/music/game/Ikoliks - Metal Warrior.wav",
            "assets/music/game/Tomáš Herudek - Smash Your Enemies.wav",
            "assets/music/game/Taheda - Phenomena.wav",
            ""
            ]

        var ambientList = [
            "assets/music/ambient/207841__speedenza__dark-swamp-theme-1.wav",
            "assets/music/ambient/749939__universfield__horror-background-atmosphere-10.mp3",
            "assets/music/ambient/759816__newlocknew__ambfant_a-mysterious-fairy-tale-forest-in-the-mountains.mp3",
            ""
            ]
            
        __musicPlayer = MusicPlayer.new(engine.GetAudio(), musicList, 0.2)
        __ambientPlayer = MusicPlayer.new(engine.GetAudio(), ambientList, 0.1)
>>>>>>> 433452b6
    }

    static Shutdown(engine) {
        __musicPlayer.Destroy(engine.GetAudio())
        __ambientPlayer.Destroy(engine.GetAudio())
        engine.GetECS().DestroyAllEntities()
    }

    static Update(engine, dt) {

<<<<<<< HEAD
        // for (spawner in __spawnerList) {
        //     spawner.Update(engine, __enemyList, Vec3.new(0.02, 0.02, 0.02), 5, "assets/models/demon.glb", __enemyShape, dt)
        // }
=======
        if (engine.GetInput().DebugGetKey(Keycode.e9())) {
            System.print("Next Ambient Track")
            __ambientPlayer.CycleMusic(engine.GetAudio())
        }

        if (engine.GetInput().DebugGetKey(Keycode.e8())) {
            System.print("Next Gameplay Track")
            __musicPlayer.CycleMusic(engine.GetAudio())
        }
>>>>>>> 433452b6

        var cheats = __playerController.GetCheatsComponent()
        var deltaTime = engine.GetTime().GetDeltatime()
        __timer = __timer + dt

        __playerVariables.grenadeCharge = Math.Min(__playerVariables.grenadeCharge + __playerVariables.grenadeChargeRate * dt / 1000, __playerVariables.grenadeMaxCharge)

        if (__playerVariables.ultActive) {
            __playerVariables.ultCharge = Math.Max(__playerVariables.ultCharge - __playerVariables.ultDecayRate * dt / 1000, 0)
            if (__playerVariables.ultCharge <= 0) {
                __activeWeapon = __armory[Weapons.pistol]
                __activeWeapon.equip(engine)
                __playerVariables.ultActive = false
            }
        } else {
            __playerVariables.ultCharge = Math.Min(__playerVariables.ultCharge + __playerVariables.ultChargeRate * dt / 1000, __playerVariables.ultMaxCharge)
        }

        if(engine.GetInput().DebugGetKey(Keycode.eN())){
           cheats.noClip = !cheats.noClip
        }

        if (engine.GetInput().DebugIsInputEnabled()) {

            __playerMovement.Update(engine, dt, __playerController, __camera)

            for (weapon in __armory) {
                weapon.cooldown = Math.Max(weapon.cooldown - dt, 0)

                weapon.reloadTimer = Math.Max(weapon.reloadTimer - dt, 0)
                if (weapon != __activeWeapon) {
                    if (weapon.reloadTimer <= 0) {
                        weapon.ammo = weapon.maxAmmo
                    }
                }
            }

            if (engine.GetInput().GetDigitalAction("Reload").IsHeld()) {
                __activeWeapon.reload(engine)
            }

            if (engine.GetInput().GetDigitalAction("Shoot").IsHeld()) {
                __activeWeapon.attack(engine, dt, __cameraVariables)
            }

            // engine.GetInput().GetDigitalAction("Ultimate").IsPressed()
            if (engine.GetInput().DebugGetKey(Keycode.eU())) {
                if (__playerVariables.ultCharge == __playerVariables.ultMaxCharge) {
                    System.print("Activate ultimate")
                    __activeWeapon = __armory[Weapons.shotgun]
                    __activeWeapon.equip(engine)
                    __playerVariables.ultActive = true
                }
            }

            if (engine.GetInput().DebugGetKey(Keycode.eG())) {
                if (__playerVariables.grenadeCharge == __playerVariables.grenadeMaxCharge) {
                    // Throw grenade
                    __playerVariables.grenadeCharge = 0
                }
            }

            if (engine.GetInput().DebugGetKey(Keycode.eV())) {
                __armory[Weapons.knife].attack(engine, dt, __cameraVariables)
            }

            if (engine.GetInput().DebugGetKey(Keycode.e1())) {
                __activeWeapon = __armory[Weapons.pistol]
                __activeWeapon.equip(engine)
            }

            if (engine.GetInput().DebugGetKey(Keycode.e2())) {
                __activeWeapon = __armory[Weapons.shotgun]
                __activeWeapon.equip(engine)
            }

            __cameraVariables.Tilt(engine, __camera, deltaTime)
            __cameraVariables.Shake(engine, __camera, __timer)

            if (engine.GetInput().DebugGetKey(Keycode.eMINUS())) {
                __camera.GetCameraComponent().fov = __camera.GetCameraComponent().fov - Math.Radians(1)
            }
            if (engine.GetInput().DebugGetKey(Keycode.eEQUALS())) {
                __camera.GetCameraComponent().fov = __camera.GetCameraComponent().fov + Math.Radians(1)
            }

            if (engine.GetInput().DebugGetKey(Keycode.eLEFTBRACKET())) {
                __playerMovement.lookSensitivity = Math.Max(__playerMovement.lookSensitivity - 0.01, 0.01)
            }
            if (engine.GetInput().DebugGetKey(Keycode.eRIGHTBRACKET())) {
                __playerMovement.lookSensitivity = Math.Min(__playerMovement.lookSensitivity + 0.01, 10)
            }

            if (engine.GetInput().DebugGetKey(Keycode.eCOMMA())) {
                __playerVariables.DecreaseHealth(5)
            }
            if (engine.GetInput().DebugGetKey(Keycode.ePERIOD())) {
                __playerVariables.IncreaseHealth(5)
            }

            if (engine.GetInput().DebugGetKey(Keycode.eL())) {
                __playerVariables.IncreaseScore(1)
            }
            
            // TODO: Pause Menu on ESC
            // if(engine.GetInput().DebugGetKey(Keycode.eESCAPE())) {
            //     __pauseEnabled = !__pauseEnabled

            //     if (__pauseEnabled) {
            //         engine.GetTime().SetScale(0.0)
            //     } else {
            //         engine.GetTime().SetScale(1.0)
            //     }
            // }
        }

        engine.GetGame().GetHUD().UpdateHealthBar(__playerVariables.health / __playerVariables.maxHealth)
        engine.GetGame().GetHUD().UpdateAmmoText(__activeWeapon.ammo, __activeWeapon.maxAmmo)
        engine.GetGame().GetHUD().UpdateUltBar(__playerVariables.ultCharge / __playerVariables.ultMaxCharge)
        engine.GetGame().GetHUD().UpdateScoreText(__playerVariables.score)
        engine.GetGame().GetHUD().UpdateGrenadeBar(__playerVariables.grenadeCharge / __playerVariables.grenadeMaxCharge)
        engine.GetGame().GetHUD().UpdateDashCharges(__playerMovement.currentDashCount)

        var mousePosition = engine.GetInput().GetMousePosition()
        __playerMovement.lastMousePosition = mousePosition

        var playerPos = __player.GetTransformComponent().translation

        for (enemy in __enemyList) {

            // We delete the entity from the ecs when it dies
            // Then we check for entity validity, and remove it from the list if it is no longer valid
            if (enemy.entity.IsValid()) {
                enemy.Update(playerPos, engine, dt)
            } else {
                __enemyList.removeAt(__enemyList.indexOf(enemy))
            }

        }
    }
}<|MERGE_RESOLUTION|>--- conflicted
+++ resolved
@@ -115,7 +115,8 @@
 
         __ultimateCharge = 0
         __ultimateActive = false
-<<<<<<< HEAD
+        
+        __pauseEnabled = false
 
         // Enemy setup
         __enemyList = []
@@ -128,9 +129,6 @@
         __enemyShape = ShapeFactory.MakeCapsuleShape(70.0, 70.0)
 
         __spawnerList[0].SpawnEnemies(engine, __enemyList, Vec3.new(0.02, 0.02, 0.02), 5, "assets/models/demon.glb", __enemyShape, 1)
-=======
-        
-        __pauseEnabled = false
 
         // Music player
         var musicList = [
@@ -152,7 +150,6 @@
             
         __musicPlayer = MusicPlayer.new(engine.GetAudio(), musicList, 0.2)
         __ambientPlayer = MusicPlayer.new(engine.GetAudio(), ambientList, 0.1)
->>>>>>> 433452b6
     }
 
     static Shutdown(engine) {
@@ -163,11 +160,11 @@
 
     static Update(engine, dt) {
 
-<<<<<<< HEAD
+
         // for (spawner in __spawnerList) {
         //     spawner.Update(engine, __enemyList, Vec3.new(0.02, 0.02, 0.02), 5, "assets/models/demon.glb", __enemyShape, dt)
         // }
-=======
+
         if (engine.GetInput().DebugGetKey(Keycode.e9())) {
             System.print("Next Ambient Track")
             __ambientPlayer.CycleMusic(engine.GetAudio())
@@ -177,7 +174,7 @@
             System.print("Next Gameplay Track")
             __musicPlayer.CycleMusic(engine.GetAudio())
         }
->>>>>>> 433452b6
+
 
         var cheats = __playerController.GetCheatsComponent()
         var deltaTime = engine.GetTime().GetDeltatime()
