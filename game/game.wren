import "engine_api.wren" for Engine, TimeModule, ECS, ShapeFactory, PhysicsObjectLayer, Rigidbody, RigidbodyComponent, CollisionShape, Entity, Vec3, Vec2, Quat, Math, AnimationControlComponent, TransformComponent, Input, Keycode, SpawnEmitterFlagBits, EmitterPresetID, Random
import "gameplay/movement.wren" for PlayerMovement
import "gameplay/enemies/spawner.wren" for Spawner
import "gameplay/weapon.wren" for Pistol, Shotgun, Knife, Weapons
import "gameplay/camera.wren" for CameraVariables
import "gameplay/player.wren" for PlayerVariables, HitmarkerState
import "gameplay/music_player.wren" for MusicPlayer, BGMPlayer
import "gameplay/wave_system.wren" for WaveSystem, WaveConfig, SpawnLocationType
import "analytics/analytics.wren" for AnalyticsManager
import "gameplay/enemies/berserker_enemy.wren" for BerserkerEnemy

import "gameplay/enemies/ranged_enemy.wren" for RangedEnemy
import "gameplay/soul.wren" for Soul, SoulManager
import "gameplay/coin.wren" for Coin, CoinManager

class Main {

    static Start(engine) {

        engine.GetTime().SetScale(1.0)
        engine.GetInput().SetActiveActionSet("Shooter")
        engine.GetGame().SetUIMenu(engine.GetGame().GetHUD())

        engine.Fog = 0.005

        // Set navigational mesh
        engine.GetPathfinding().SetNavigationMesh("assets/models/blockoutv5navmesh_04.glb")

        // Loading sounds
        engine.GetAudio().LoadBank("assets/music/Master.bank")
        engine.GetAudio().LoadBank("assets/music/Master.strings.bank")
        engine.GetAudio().LoadSFX("assets/sounds/slide2.wav", true, true)
        engine.GetAudio().LoadSFX("assets/sounds/crows.wav", true, false)

        engine.GetAudio().LoadSFX("assets/sounds/hitmarker.wav", false, false)
        engine.GetAudio().LoadSFX("assets/sounds/hit1.wav", false, false)
        engine.GetAudio().LoadSFX("assets/sounds/demon_roar.wav", true, false)
        engine.GetAudio().LoadSFX("assets/sounds/shoot.wav", false, false)

        // Directional Light
        __directionalLight = engine.GetECS().NewEntity()
        __directionalLight.AddNameComponent().name = "Directional Light"

        var comp = __directionalLight.AddDirectionalLightComponent()
        comp.color = Vec3.new(4.0, 3.2, 1.2)
        comp.planes = Vec2.new(-50.0, 500.0)
        comp.orthographicSize = 120.0

        var transform = __directionalLight.AddTransformComponent()
        transform.translation = Vec3.new(-94.000, 174.800, 156.900)
        transform.rotation = Quat.new(0.544, -0.136, -0.800,-0.214)

        // Player Setup

        __playerVariables = PlayerVariables.new()
        __counter = 0
        __frameTimer = 0
        __groundedTimer = 0
        __hasDashed = false
        __timer = 0

        // Player stuff
        engine.GetInput().SetMouseHidden(true)
        __playerController = engine.GetECS().NewEntity()
        __camera = engine.GetECS().NewEntity()
        __player = engine.GetECS().NewEntity()

        var startPos = Vec3.new(25.0, 10.0, 50.0)

        __playerController.AddTransformComponent().translation = startPos
        __playerController.AddPlayerTag()
        __playerController.AddNameComponent().name = "PlayerController"
        __playerController.AddCheatsComponent().noClip = false

        var shape = ShapeFactory.MakeCapsuleShape(1.7, 0.5) // height, circle radius
        var rb = Rigidbody.new(engine.GetPhysics(), shape, PhysicsObjectLayer.ePLAYER(), false) // physics module, shape, layer, allowRotation
        __playerController.AddRigidbodyComponent(rb)

        __cameraVariables = CameraVariables.new()
        __playerVariables.cameraVariables = __cameraVariables
        var cameraProperties = __camera.AddCameraComponent()
        cameraProperties.fov = Math.Radians(45.0)
        cameraProperties.nearPlane = 0.1
        cameraProperties.farPlane = 600.0
        cameraProperties.reversedZ = true

        __camera.AddTransformComponent()
        __camera.AddAudioEmitterComponent()
        __camera.AddNameComponent().name = "Camera"
        __camera.AddAudioListenerTag()

        __player.AddTransformComponent().translation = startPos
        __player.AddNameComponent().name = "Player"

        // Load Map
<<<<<<< HEAD
        engine.LoadModel("assets/models/blockoutv6_0.glb",true)
=======
        engine.LoadModel("assets/models/graveyard_level.glb")
>>>>>>> 7b0835c6

        engine.PreloadModel("assets/models/Skeleton.glb")
        engine.PreloadModel("assets/models/eye.glb")
        engine.PreloadModel("assets/models/Berserker.glb")

        engine.PreloadModel("assets/models/Revolver.glb")
        engine.PreloadModel("assets/models/Shotgun.glb")

        // Loading lights from gltf, uncomment to test
        // engine.LoadModel("assets/models/light_test.glb")

        // Gun Setup
        __gun = engine.LoadModel("assets/models/Revolver.glb",false)
        __gun.RenderInForeground()

        __gun.GetNameComponent().name = "Gun"

        var gunTransform = __gun.GetTransformComponent()
        gunTransform.rotation = Math.ToQuat(Vec3.new(0.0, -Math.PI()/2, 0.0))


        __player.AttachChild(__camera)
        __camera.AttachChild(__gun)

        __armory = [Pistol.new(engine), Shotgun.new(engine), Knife.new(engine)]

        __activeWeapon = __armory[Weapons.pistol]
        __activeWeapon.equip(engine)
        __nextWeapon = null
        // create the player movement
        __playerMovement = PlayerMovement.new(false,0.0,__activeWeapon)

        __rayDistance = 1000.0
        __rayDistanceVector = Vec3.new(__rayDistance, __rayDistance, __rayDistance)

        __ultimateCharge = 0
        __ultimateActive = false

        __pauseEnabled = false

        __enemyShape = ShapeFactory.MakeCapsuleShape(70.0, 70.0)
        __eyeShape = ShapeFactory.MakeSphereShape(0.65)
        __berserkerEnemyShape = ShapeFactory.MakeCapsuleShape(140.0, 50.0)

        // Music

        var ambientList = [
            "assets/music/ambient/207841__speedenza__dark-swamp-theme-1.wav",
            ""
            ]

        __musicPlayer = BGMPlayer.new(engine.GetAudio(),
            "event:/BGM/Gameplay",
            0.12)

        __ambientPlayer = MusicPlayer.new(engine.GetAudio(), ambientList, 0.1)

        var spawnLocations = []
        for(i in 0..8) {
            var entity = engine.GetECS().GetEntityByName("Spawner_%(i)")
            if(entity) {
                spawnLocations.add(entity)
            }
        }

        __enemyList = []
        var waveConfigs = []
        waveConfigs.add(WaveConfig.new().SetDuration(10)
            .AddSpawn("Skeleton", SpawnLocationType.Closest, 1, 1)
            .AddSpawn("Skeleton", SpawnLocationType.Furthest, 7, 3)
        )
        waveConfigs.add(WaveConfig.new().SetDuration(30)
            .AddSpawn("Skeleton", 0, 1, 1)
            .AddSpawn("Skeleton", 1, 1, 2)
            .AddSpawn("Skeleton", 2, 1, 1)
            .AddSpawn("Skeleton", 3, 1, 2)
            .AddSpawn("Skeleton", SpawnLocationType.Furthest, 7, 3)
            .AddSpawn("Eye", SpawnLocationType.Closest, 8, 1)
            .AddSpawn("Skeleton", 0, 10, 1)
            .AddSpawn("Skeleton", 1, 15, 1)
            .AddSpawn("Skeleton", 2, 5, 1)
            .AddSpawn("Skeleton", 3, 15, 3)
            .AddSpawn("Eye", SpawnLocationType.Closest, 25, 1)
        )
        waveConfigs.add(WaveConfig.new().SetDuration(60)
            .AddSpawn("Skeleton", 0, 1, 2)
            .AddSpawn("Skeleton", 1, 1, 2)
            .AddSpawn("Skeleton", 2, 1, 1)
            .AddSpawn("Skeleton", 3, 1, 2)
            .AddSpawn("Eye", SpawnLocationType.Closest, 1, 1)
            .AddSpawn("Skeleton", SpawnLocationType.Furthest, 5, 5)
            .AddSpawn("Skeleton", 0, 15, 2)
            .AddSpawn("Skeleton", 1, 15, 1)
            .AddSpawn("Skeleton", 2, 15, 2)
            .AddSpawn("Skeleton", 3, 15, 3)
            .AddSpawn("Eye", SpawnLocationType.Closest, 5, 1)
            .AddSpawn("Eye", SpawnLocationType.Closest, 20, 1)
            .AddSpawn("Skeleton", SpawnLocationType.Furthest, 15, 5)
            .AddSpawn("Skeleton", 0, 40, 3)
            .AddSpawn("Skeleton", 1, 40, 1)
            .AddSpawn("Skeleton", 2, 40, 2)
            .AddSpawn("Skeleton", 3, 40, 2)
            .AddSpawn("Skeleton", SpawnLocationType.Furthest, 7, 5)
        )
        __waveSystem = WaveSystem.new(engine, waveConfigs, __enemyList, spawnLocations, __player)

        // Souls
        __soulManager = SoulManager.new(engine, __player)
        __coinManager = CoinManager.new(engine, __player)

        // Pause Menu callbacks

        __pauseHandler = Fn.new {
            __pauseEnabled = true
            engine.GetTime().SetScale(0.0)

            engine.GetInput().SetMouseHidden(false)
            engine.GetGame().PushUIMenu(engine.GetGame().GetPauseMenu())
            engine.GetInput().SetActiveActionSet("UserInterface")
            
            engine.GetUI().SetSelectedElement(engine.GetGame().GetPauseMenu().continueButton)
            __musicPlayer.SetVolume(engine.GetAudio(), 0.05)
            System.print("Pause Menu is %(__pauseEnabled)!")
        }

        __unpauseHandler = Fn.new {
            __pauseEnabled = false
            engine.GetTime().SetScale(1.0)

            engine.GetGame().SetUIMenu(engine.GetGame().GetHUD())
            engine.GetInput().SetActiveActionSet("Shooter")
            engine.GetInput().SetMouseHidden(true)
            __musicPlayer.SetVolume(engine.GetAudio(), 0.05)
            System.print("Pause Menu is %(__pauseEnabled)!")
        }

        var continueButton = engine.GetGame().GetPauseMenu().continueButton
        continueButton.OnPress(__unpauseHandler)

        var backToMain = Fn.new {
            engine.TransitionToScript("game/main_menu.wren")
            engine.GetTime().SetScale(1.0)
        }

        var menuButton = engine.GetGame().GetPauseMenu().backButton
        menuButton.OnPress(backToMain)

        // Game over callbacks
        __alive = true

        var menuButton2 = engine.GetGame().GetGameOverMenu().backButton
        menuButton2.OnPress(backToMain)

        var retryButton = engine.GetGame().GetGameOverMenu().retryButton
        
        var retryHandler = Fn.new {
            engine.TransitionToScript("game/game.wren")
            engine.GetTime().SetScale(1.0)
        }

        retryButton.OnPress(retryHandler)
    }

    static Shutdown(engine) {
        engine.ResetDecals()

        __musicPlayer.Destroy(engine.GetAudio())
        __ambientPlayer.Destroy(engine.GetAudio())

        engine.GetECS().DestroyAllEntities()
    }

    static Update(engine, dt) {

        // Check if pause key was pressed
        if(__alive && engine.GetInput().GetDigitalAction("Menu").IsPressed()) {

            __pauseEnabled = !__pauseEnabled

            if (__pauseEnabled) {
                __pauseHandler.call()
            } else {
                __unpauseHandler.call()
            }
        }

        // Skip everything if paused
        if (__pauseEnabled) {
            return
        }

        __playerMovement.lookSensitivity = engine.GetGame().GetSettings().aimSensitivity * (2.5 - 0.2) + 0.2

        if (__enemyList.count != 0) {
            __musicPlayer.SetAttribute(engine.GetAudio(), "Intensity", 1.0)
        } else {
            __musicPlayer.SetAttribute(engine.GetAudio(), "Intensity", 0.0)
        }

        var cheats = __playerController.GetCheatsComponent()
        var deltaTime = engine.GetTime().GetDeltatime()
        __timer = __timer + dt
        __playerVariables.grenadeCharge = Math.Min(__playerVariables.grenadeCharge + __playerVariables.grenadeChargeRate * dt / 1000, __playerVariables.grenadeMaxCharge)

        if (__playerVariables.ultActive) {
            __playerVariables.ultCharge = Math.Max(__playerVariables.ultCharge - __playerVariables.ultDecayRate * dt / 1000, 0)
            if (__playerVariables.ultCharge <= 0) {
                __activeWeapon = __armory[Weapons.pistol]
                __activeWeapon.equip(engine)
                __playerVariables.ultActive = false
                __playerVariables.wasUltReadyLastFrame = false
            }
        }

        if (!__playerVariables.wasUltReadyLastFrame && __playerVariables.ultCharge == __playerVariables.ultMaxCharge) {
            engine.GetAudio().PlayEventOnce("event:/SFX/UltReady")
            __playerVariables.wasUltReadyLastFrame = true
        }

        __playerVariables.invincibilityTime = Math.Max(__playerVariables.invincibilityTime - dt, 0)

        __playerVariables.multiplierTimer = Math.Max(__playerVariables.multiplierTimer - dt, 0)
        __playerVariables.hitmarkTimer = Math.Max(__playerVariables.hitmarkTimer - dt, 0)

        __cameraVariables.Shake(engine, __camera, dt)
        __cameraVariables.Tilt(engine, __camera, dt)
        __cameraVariables.ProcessRecoil(engine, __camera, dt)

        if (__playerVariables.multiplierTimer == 0 ) {
            __playerVariables.multiplier = 1.0
            __playerVariables.consecutiveHits = 0
        }


        if(engine.GetInput().DebugGetKey(Keycode.eN())){
           cheats.noClip = !cheats.noClip
        }

        if (engine.GetInput().DebugIsInputEnabled()) {

            __playerMovement.Update(engine, dt, __playerController, __camera)

            for (weapon in __armory) {
                weapon.cooldown = Math.Max(weapon.cooldown - dt, 0)

                weapon.reloadTimer = Math.Max(weapon.reloadTimer - dt, 0)
                if (weapon != __activeWeapon) {
                    if (weapon.reloadTimer <= 0) {
                        weapon.ammo = weapon.maxAmmo
                    }
                }
            }

            // engine.GetInput().GetDigitalAction("Ultimate").IsPressed()
            if (engine.GetInput().DebugGetKey(Keycode.eU())) {
                if (__playerVariables.ultCharge >= __playerVariables.ultMaxCharge) {
                    System.print("Activate ultimate")
                    __activeWeapon = __armory[Weapons.shotgun]
                    __activeWeapon.equip(engine)
                    __playerVariables.ultActive = true

                    engine.GetAudio().PlayEventOnce("event:/SFX/ActivateUlt")

                    var particleEntity = engine.GetECS().NewEntity()
                    particleEntity.AddTransformComponent().translation = __player.GetTransformComponent().translation - Vec3.new(0,3.5,0)
                    var lifetime = particleEntity.AddLifetimeComponent()
                    lifetime.lifetime = 400.0
                    var emitterFlags = SpawnEmitterFlagBits.eIsActive()
                    engine.GetParticles().SpawnEmitter(particleEntity, EmitterPresetID.eHealth(), emitterFlags, Vec3.new(0.0, 0.0, 0.0), Vec3.new(0.0, 0.0, 0.0))
                }
            }

            if (engine.GetInput().DebugGetKey(Keycode.eG()) && false) {
                if (__playerVariables.grenadeCharge == __playerVariables.grenadeMaxCharge) {
                    // Throw grenade
                    __playerVariables.grenadeCharge = 0
                }
            }

            if (engine.GetInput().DebugGetKey(Keycode.e1()) && __activeWeapon.isUnequiping(engine) == false) {
                __activeWeapon.unequip(engine)
                __nextWeapon = __armory[Weapons.pistol]
            }

            if (engine.GetInput().DebugGetKey(Keycode.e2()) && __activeWeapon.isUnequiping(engine) == false) {
                __activeWeapon.unequip(engine)
                __nextWeapon = __armory[Weapons.shotgun]
            }

            if(__activeWeapon.isUnequiping(engine) == false && __nextWeapon != null){

                __activeWeapon = __nextWeapon
                __nextWeapon = null
                __activeWeapon.equip(engine)

            }
            if (engine.GetInput().GetDigitalAction("Reload").IsHeld() && __activeWeapon.isUnequiping(engine) == false) {
                __activeWeapon.reload(engine)
            }

            if (engine.GetInput().GetDigitalAction("Shoot").IsHeld()  && __activeWeapon.isUnequiping(engine) == false ) {
                __activeWeapon.attack(engine, dt, __playerVariables, __enemyList, __coinManager)
                if (__activeWeapon.ammo <= 0) {
                    __activeWeapon.reload(engine)
                }
            }

            if (engine.GetInput().DebugGetKey(Keycode.eK())) {
                __enemyList.add(BerserkerEnemy.new(engine, Vec3.new(0, 18, 7), Vec3.new(0.026, 0.026, 0.026), 4, "assets/models/Berserker.glb", __berserkerEnemyShape))
            }

            if (engine.GetInput().DebugGetKey(Keycode.eJ())) {
                __enemyList.add(RangedEnemy.new(engine, Vec3.new(-27, 18, 7), Vec3.new(2.25,2.25,2.25), 5, "assets/models/eye.glb", __eyeShape))
            }
        }

        // Check if player died

        if (__alive && __playerVariables.health <= 0) {
            __alive = false
            engine.GetTime().SetScale(0.0)

            engine.GetGame().PushUIMenu(engine.GetGame().GetGameOverMenu())
            engine.GetInput().SetActiveActionSet("UserInterface")
            engine.GetInput().SetMouseHidden(false)

            engine.GetUI().SetSelectedElement(engine.GetGame().GetGameOverMenu().retryButton)
        }

        engine.GetGame().GetHUD().UpdateHealthBar(__playerVariables.health / __playerVariables.maxHealth)
        engine.GetGame().GetHUD().UpdateAmmoText(__activeWeapon.ammo, __activeWeapon.maxAmmo)
        engine.GetGame().GetHUD().UpdateUltBar(__playerVariables.ultCharge / __playerVariables.ultMaxCharge)
        engine.GetGame().GetHUD().UpdateScoreText(__playerVariables.score)
        engine.GetGame().GetHUD().UpdateGrenadeBar(__playerVariables.grenadeCharge / __playerVariables.grenadeMaxCharge)
        engine.GetGame().GetHUD().UpdateDashCharges(__playerMovement.currentDashCount)
        engine.GetGame().GetHUD().UpdateMultiplierText(__playerVariables.multiplier)
        engine.GetGame().GetHUD().ShowHitmarker(__playerVariables.hitmarkTimer > 0 && __playerVariables.hitmarkerState == HitmarkerState.normal)
        engine.GetGame().GetHUD().ShowHitmarkerCrit(__playerVariables.hitmarkTimer > 0 && __playerVariables.hitmarkerState == HitmarkerState.crit)
        engine.GetGame().GetHUD().UpdateUltReadyText(__playerVariables.ultCharge == __playerVariables.ultMaxCharge)

        var mousePosition = engine.GetInput().GetMousePosition()
        __playerMovement.lastMousePosition = mousePosition

        var playerPos = __playerController.GetRigidbodyComponent().GetPosition()

        if(engine.GetInput().DebugGetKey(Keycode.eB())){

            // Spawn between 1 and 5 coins
                var coinCount = Random.RandomIndex(1, 5)
                for(i in 0...coinCount) {
                              __coinManager.SpawnCoin(engine, Vec3.new(10.0,2.0,44.0))

                }
        }

        for (enemy in __enemyList) {

            // We delete the entity from the ecs when it dies
            // Then we check for entity validity, and remove it from the list if it is no longer valid
            if (enemy.entity.IsValid()) {
                enemy.Update(playerPos, __playerVariables, engine, dt, __soulManager, __coinManager)
            } else {
                __enemyList.removeAt(__enemyList.indexOf(enemy))
            }
        }

        __soulManager.Update(engine, __playerVariables, dt)
        __coinManager.Update(engine, __playerVariables, dt)
        __waveSystem.Update(dt)
    }
}<|MERGE_RESOLUTION|>--- conflicted
+++ resolved
@@ -93,11 +93,7 @@
         __player.AddNameComponent().name = "Player"
 
         // Load Map
-<<<<<<< HEAD
-        engine.LoadModel("assets/models/blockoutv6_0.glb",true)
-=======
-        engine.LoadModel("assets/models/graveyard_level.glb")
->>>>>>> 7b0835c6
+        engine.LoadModel("assets/models/graveyard_level.glb", true)
 
         engine.PreloadModel("assets/models/Skeleton.glb")
         engine.PreloadModel("assets/models/eye.glb")
