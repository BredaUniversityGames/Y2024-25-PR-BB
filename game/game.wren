--- conflicted
+++ resolved
@@ -124,6 +124,9 @@
 
         __pauseEnabled = false
 
+        __enemyShape = ShapeFactory.MakeCapsuleShape(70.0, 70.0)
+        __eyeShape = ShapeFactory.MakeSphereShape(0.65)
+
         // Music
 
         var ambientList = [
@@ -133,7 +136,7 @@
 
         __musicPlayer = BGMPlayer.new(engine.GetAudio(),
             "event:/Gameplay",
-            0.15)
+            0.0)
 
         __ambientPlayer = MusicPlayer.new(engine.GetAudio(), ambientList, 0.1)
 
@@ -201,13 +204,8 @@
             System.print("Pause Menu is %(__pauseEnabled)!")
         }
 
-<<<<<<< HEAD
-        __enemyShape = ShapeFactory.MakeCapsuleShape(70.0, 70.0)
-        __eyeShape = ShapeFactory.MakeSphereShape(0.65)
-=======
         var continueButton = engine.GetGame().GetPauseMenu().continueButton
         continueButton.OnPress(__unpauseHandler)
->>>>>>> be80cb91
 
         var backToMain = Fn.new {
             engine.TransitionToScript("game/main_menu.wren")
@@ -217,23 +215,8 @@
             engine.GetTime().SetScale(1.0)
         }
 
-<<<<<<< HEAD
-        
-
-        // Music player
-        var musicList = [
-            "assets/music/game/Juval - Play Your Game - No Lead Vocals.wav",
-            "assets/music/game/Ace - Silent Treatment.wav",
-            "assets/music/game/Dono - Zero Gravity.wav",
-            "assets/music/game/Ikoliks - Metal Warrior.wav",
-            "assets/music/game/Tomáš Herudek - Smash Your Enemies.wav",
-            "assets/music/game/Taheda - Phenomena.wav",
-            ""
-            ]
-=======
         var menuButton = engine.GetGame().GetPauseMenu().backButton
         menuButton.OnPress(backToMain)
->>>>>>> be80cb91
 
         // Game over callbacks
         __alive = true
@@ -406,7 +389,6 @@
             }
         }
 
-<<<<<<< HEAD
             if (engine.GetInput().DebugGetKey(Keycode.eJ())) {
                 // shit
                 __enemyList.add(RangedEnemy.new(engine, Vec3.new(-27, 18, 7), Vec3.new(2.25,2.25,2.25), 5, "assets/models/eye.glb", __eyeShape))
@@ -415,10 +397,8 @@
             // TODO: Pause Menu on ESC
             // if(engine.GetInput().DebugGetKey(Keycode.eESCAPE())) {
             //     __pauseEnabled = !__pauseEnabled
-=======
         // Check if pause key was pressed
         if(__alive && engine.GetInput().GetDigitalAction("Menu").IsPressed()) {
->>>>>>> be80cb91
 
             __pauseEnabled = !__pauseEnabled
 
