--- conflicted
+++ resolved
@@ -83,12 +83,6 @@
         __player.AddTransformComponent().translation = startPos
         __player.AddNameComponent().name = "Player"
 
-<<<<<<< HEAD
-=======
-
-        var positions = [Vec3.new(10.0, 14.4, 11.4), Vec3.new(13.4, -0.6, 73.7), Vec3.new(24.9, -0.6, 72.3), Vec3.new(-30, 7.8, -10.2), Vec3.new(-41, 6.9, 1.2), Vec3.new(42.1, 12.4, -56.9)]
-
->>>>>>> 61d403c1
         // Load Map
         engine.LoadModel("assets/models/blockoutv5_1.glb")
 
