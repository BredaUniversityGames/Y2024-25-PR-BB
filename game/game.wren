--- conflicted
+++ resolved
@@ -408,10 +408,6 @@
         __soulManager.Update(engine, __playerVariables,__flashSystem, dt)
         __coinManager.Update(engine, __playerVariables,__flashSystem, dt)
         __waveSystem.Update(engine, __player, __enemyList, dt)
-<<<<<<< HEAD
-
-=======
->>>>>>> 3c128d4f
         __stationManager.Update(engine, __playerVariables, dt)
         __flashSystem.Update(engine, dt)
         __powerUpSystem.Update(engine,__playerVariables,__flashSystem, dt)
