import "engine_api.wren" for Engine, TimeModule, ECS, ShapeFactory, PhysicsObjectLayer, Achievements, Rigidbody, RigidbodyComponent, CollisionShape, Entity, Vec3, Vec2, Quat, Math, AnimationControlComponent, TransformComponent, Input, Keycode, SpawnEmitterFlagBits, Random, Stat, Stats
import "gameplay/movement.wren" for PlayerMovement
import "gameplay/weapon.wren" for Pistol, Shotgun, Weapons
import "gameplay/camera.wren" for CameraVariables
import "gameplay/player.wren" for PlayerVariables, HitmarkerState
import "gameplay/music_player.wren" for MusicPlayer, BGMPlayer
import "gameplay/wave_system.wren" for WaveSystem, Wave, EnemyType, WaveGenerator
import "analytics/analytics.wren" for AnalyticsManager

import "gameplay/hud.wren" for WrenHUD
import "gameplay/soul.wren" for Soul, SoulManager, SoulType
import "gameplay/coin.wren" for Coin, CoinManager
import "gameplay/flash_system.wren" for FlashSystem
import "gameplay/station.wren" for PowerUpType, Station, StationManager
import "gameplay/powerup_system.wren" for PowerUpSystem
import "debug_utils.wren" for DebugUtils

class Main {

    static Start(engine) {

        engine.GetTime().SetScale(1.0)
        engine.GetInput().SetActiveActionSet("Shooter")
        engine.GetGame().SetUIMenu(engine.GetGame().GetHUD())

        engine.Fog = 0.005
        engine.AmbientStrength = 0.35

        // Set navigational mesh
        engine.GetPathfinding().SetNavigationMesh("assets/models/graveyard_navmesh_001.glb")

        // Directional Light
        __directionalLight = engine.GetECS().NewEntity()
        __directionalLight.AddNameComponent().name = "Directional Light"

        var comp = __directionalLight.AddDirectionalLightComponent()
        comp.color = Vec3.new(4.0, 3.2, 1.2).mulScalar(0.15)
        comp.planes = Vec2.new(-50.0, 1000.0)
        comp.orthographicSize = 120.0

        var transform = __directionalLight.AddTransformComponent()
        transform.translation = Vec3.new(-74.000, 134.800, 156.900)
        transform.rotation = Quat.new(0.559, -0.060, -0.821,-0.101)

        // Player Setup

        __playerVariables = PlayerVariables.new(engine.GetGame().GetHUD(), engine)
        __counter = 0
        __frameTimer = 0
        __groundedTimer = 0
        __hasDashed = false
        __timer = 0

        // Load Map
        engine.LoadModel("assets/models/graveyard_level.glb", false)
        engine.LoadCollisions("assets/models/graveyard_collisions.glb")

        engine.PreloadModel("assets/models/Skeleton.glb")
        engine.PreloadModel("assets/models/eye.glb")
        engine.PreloadModel("assets/models/Berserker.glb")

        engine.PreloadModel("assets/models/Revolver.glb")
        engine.PreloadModel("assets/models/Shotgun.glb")

        // Player stuff
        engine.GetInput().SetMouseHidden(true)
        __playerController = engine.GetECS().NewEntity()
        __camera = engine.GetECS().NewEntity()
        __player = engine.GetECS().NewEntity()

        var playerTransform = __playerController.AddTransformComponent()
        var playerStart = engine.GetECS().GetEntityByName("PlayerStart")
        var playerStartPos = Vec3.new(0.0, 0.0, 0.0)

        if(playerStart) {
            playerTransform.translation = playerStart.GetTransformComponent().translation
            playerTransform.rotation = playerStart.GetTransformComponent().rotation
            playerStartPos = playerStart.GetTransformComponent().translation
        }

        __playerController.AddPlayerTag()
        __playerController.AddNameComponent().name = "PlayerController"
        __playerController.AddCheatsComponent().noClip = false

        var shape = ShapeFactory.MakeCapsuleShape(1.7, 0.5) // height, circle radius
        var rb = Rigidbody.new(engine.GetPhysics(), shape, PhysicsObjectLayer.ePLAYER(), false)
        __playerController.AddRigidbodyComponent(rb)

        __cameraVariables = CameraVariables.new()
        __playerVariables.cameraVariables = __cameraVariables
        var cameraProperties = __camera.AddCameraComponent()
        cameraProperties.fov = engine.GetGame().GetSettings().fov // Get from where we manage fov

        cameraProperties.nearPlane = 0.1
        cameraProperties.farPlane = 600.0
        cameraProperties.reversedZ = true

        __camera.AddTransformComponent()
        __camera.AddAudioEmitterComponent()
        __camera.AddNameComponent().name = "Camera"
        __camera.AddAudioListenerTag()

        __player.AddTransformComponent().translation = playerTransform.translation
        __player.GetTransformComponent().rotation = playerTransform.rotation
        __player.AddNameComponent().name = "Player"

        // Gun Setup
        __gunParentPivot = engine.GetECS().NewEntity()
        __gunParentPivot.AddNameComponent().name = "GunParentPivot"
        __gunParentPivot.AddTransformComponent().translation = Vec3.new(3.0, 0.0 , 0.0)

        __gunParentPivot2 = engine.GetECS().NewEntity()
        __gunParentPivot2.AddNameComponent().name = "GunParentPivot2"
        __gunParentPivot2.AddTransformComponent().translation = Vec3.new(3.0, 0.0 , 0.0)

        __gunPivot = engine.GetECS().NewEntity()
        __gunPivot.AddNameComponent().name = "GunPivot"

        __gunPivot2 = engine.GetECS().NewEntity()
        __gunPivot2.AddNameComponent().name = "GunPivot2"

        var gunPivotTransform = __gunPivot.AddTransformComponent()
        gunPivotTransform.translation = Vec3.new(-3.0, 0.0 , 0.0)

        var gunPivotTransform2 = __gunPivot2.AddTransformComponent()
        gunPivotTransform2.translation = Vec3.new(-3.0, 0.0 , 0.0)

        __gun = engine.LoadModel("assets/models/Revolver.glb",false)
        __gun.RenderInForeground()

        __gun.GetNameComponent().name = "Gun"

        var gunTransform = __gun.GetTransformComponent()
        gunTransform.rotation = Math.ToQuat(Vec3.new(0.0, -Math.PI()/2, 0.0))

        // second gun
        __gun2 = engine.LoadModel("assets/models/revolver_left.glb",false)
        __gun2.RenderInForeground()

        __gun2.GetNameComponent().name = "Gun2"

        var gunTransform2 = __gun2.GetTransformComponent()
        gunTransform2.rotation = Math.ToQuat(Vec3.new(0.0, -Math.PI()/2, 0.0))
        //gunTransform2.translation = gunTransform2.translation * Vec3.new(1, 1, 1)
        gunTransform2.scale = Vec3.new(0,0,0) // scale to 0 to hide

        __player.AttachChild(__camera)
        __camera.AttachChild(__gunParentPivot)
        __gunParentPivot.AttachChild(__gunPivot)
        __gunPivot.AttachChild(__gun)

        __camera.AttachChild(__gunParentPivot2)
        __gunParentPivot2.AttachChild(__gunPivot2)
        __gunPivot2.AttachChild(__gun2)

        __armory = [Pistol.new(engine, "Gun",Vec3.new(-2.5,-0.35,-0.85)), Shotgun.new(engine), Pistol.new(engine, "Gun2",Vec3.new(-2.5,-0.35,-0.85))]

        __armory[2].playWalkAnim(engine)

        __activeWeapon = __armory[Weapons.pistol]
        __activeWeapon.equip(engine)
        __nextWeapon = null

        __secondaryWeapon = __armory[Weapons.pistol2]

        // create the player movement
        __playerMovement = PlayerMovement.new(false,0.0,__activeWeapon,__player, playerStartPos, __playerVariables)
        var mousePosition = engine.GetInput().GetMousePosition()
        __playerMovement.lastMousePosition = mousePosition

        __rayDistance = 1000.0
        __rayDistanceVector = Vec3.new(__rayDistance, __rayDistance, __rayDistance)

        //__ultimateCharge = 0
        //__ultimateActive = false

        __pauseEnabled = false

        // Music

        __musicPlayer = BGMPlayer.new(engine.GetAudio(),
            "event:/BGM/Gameplay",
            0.10)

        __ambientPlayer = BGMPlayer.new(engine.GetAudio(),
            "event:/BGM/DarkSwampAmbience",
            0.1)

        __heartBeatSFX = "event:/SFX/HeartBeat"
        __heartBeatEvent = engine.GetAudio().PlayEventLoop(__heartBeatSFX)

        __camera.GetAudioEmitterComponent().AddEvent(__heartBeatEvent)

        var spawnLocations = []
        for(i in 0..8) {
            var entity = engine.GetECS().GetEntityByName("Spawner_%(i)")
            if(entity) {
                spawnLocations.add(entity.GetTransformComponent().translation)
            }
        }

        __enemyList = []

        var waveConfigs = []

        for (v in 0...10) {
            waveConfigs.add(WaveGenerator.GenerateWave(v))
        }

        waveConfigs[0].spawns[EnemyType.Skeleton] = 2
        waveConfigs[1].spawns[EnemyType.Skeleton] = 4
        waveConfigs[2].spawns[EnemyType.Skeleton] = 5
        waveConfigs[3].spawns[EnemyType.Skeleton] = 7
        waveConfigs[4].spawns[EnemyType.Skeleton] = 4

        //waveConfigs[1] = wave2
        //waveConfigs[3] = wave4

        __waveSystem = WaveSystem.new(engine, waveConfigs, spawnLocations)

        // Souls
        __soulManager = SoulManager.new(engine, __player)

        // Coins
        __coinManager = CoinManager.new(engine, __player)

        // Power ups
        __stationManager = StationManager.new(engine, __player)
        __powerUpSystem = PowerUpSystem.new(engine)

        // Flash System
        __flashSystem = FlashSystem.new(engine)

        // Pause Menu callbacks

        __pauseHandler = Fn.new {
            __pauseEnabled = true
            engine.GetTime().SetScale(0.0)

            engine.GetInput().SetMouseHidden(false)
            engine.GetGame().PushUIMenu(engine.GetGame().GetPauseMenu())
            engine.GetInput().SetActiveActionSet("UserInterface")

            engine.GetUI().SetSelectedElement(engine.GetGame().GetPauseMenu().continueButton)
            __musicPlayer.SetVolume(engine.GetAudio(), 0.05)
            System.print("Pause Menu is %(__pauseEnabled)!")
        }

        __unpauseHandler = Fn.new {
            __pauseEnabled = false
            engine.GetTime().SetScale(1.0)

            engine.GetGame().SetUIMenu(engine.GetGame().GetHUD())
            engine.GetInput().SetActiveActionSet("Shooter")
            engine.GetInput().SetMouseHidden(true)
            __musicPlayer.SetVolume(engine.GetAudio(), 0.10)
            System.print("Pause Menu is %(__pauseEnabled)!")
        }

        var continueButton = engine.GetGame().GetPauseMenu().continueButton
        continueButton.OnPress(__unpauseHandler)

        var backToMain = Fn.new {
            engine.TransitionToScript("game/main_menu.wren")
            engine.GetTime().SetScale(1.0)
            engine.GetAudio().SetPlaybackSpeed(1.0)
        }

        var menuButton = engine.GetGame().GetPauseMenu().backButton
        menuButton.OnPress(backToMain)

        // Game over callbacks
        __alive = true

        var menuButton2 = engine.GetGame().GetGameOverMenu().backButton
        menuButton2.OnPress(backToMain)

        var retryButton = engine.GetGame().GetGameOverMenu().retryButton

        var retryHandler = Fn.new {
            engine.TransitionToScript("game/game.wren")
            engine.GetTime().SetScale(1.0)
        }

        retryButton.OnPress(retryHandler)

        __gamepadConnectedPrevFrame = engine.GetInput().IsGamepadConnected()
    }

    static Shutdown(engine) {
        __musicPlayer.Destroy(engine.GetAudio())
        __ambientPlayer.Destroy(engine.GetAudio())
    }

    static Update(engine, dt) {

        // Pausing functionality
        if(__alive) {
            // Pause the game if the controller disconnects
            var hasGamepadDisconnected = __gamepadConnectedPrevFrame && !engine.GetInput().IsGamepadConnected()
            __gamepadConnectedPrevFrame = engine.GetInput().IsGamepadConnected()

            if (!__pauseEnabled && hasGamepadDisconnected) {
                __pauseHandler.call()
            }

            // Check if pause key was pressed
            var pausePressed = false
            if (!__pauseEnabled) {
                pausePressed = engine.GetInput().GetDigitalAction("Pause").IsReleased()
            } else {
                pausePressed = engine.GetInput().GetDigitalAction("Unpause").IsReleased()
            }

            if (pausePressed) {
                __pauseEnabled = !__pauseEnabled

                if(__pauseEnabled) {
                    __pauseHandler.call()
                } else {
                    __unpauseHandler.call()
                }
            }
        }


        // Update fov
        __playerMovement.UpdateFOV(50 + 100 * engine.GetGame().GetSettings().fov)
        __camera.GetCameraComponent().fov = Math.Radians(__playerMovement.cameraFovCurrent)

        // Skip everything if paused
        if (__pauseEnabled || !__alive) {
            __camera.GetCameraComponent().fov = Math.Radians(50 + 100 * engine.GetGame().GetSettings().fov)

            var mousePosition = engine.GetInput().GetMousePosition()
            __playerMovement.lastMousePosition = mousePosition

            return
        }

        __playerMovement.lookSensitivity = engine.GetGame().GetSettings().aimSensitivity * (2.5 - 0.2) + 0.2

        if (__enemyList.count != 0) {
            __musicPlayer.SetAttribute(engine.GetAudio(), "Intensity", 1.0)
        } else {
            __musicPlayer.SetAttribute(engine.GetAudio(), "Intensity", 0.0)
        }

        var healthFraction = __playerVariables.health / __playerVariables.maxHealth
        engine.GetAudio().SetEventFloatAttribute(__heartBeatEvent, "Health", healthFraction)
        if (healthFraction < 0.3) {
            __flashSystem.SetBaseColor(Vec3.new(105 / 255, 13 / 255, 1 / 255),1 - healthFraction*4)
            engine.GetAudio().EnableLowPass()
        } else {
            engine.GetAudio().DisableLowPass()
        }



        var cheats = __playerController.GetCheatsComponent()
        var deltaTime = engine.GetTime().GetDeltatime()
        __timer = __timer + dt
        __playerVariables.grenadeCharge = Math.Min(__playerVariables.grenadeCharge + __playerVariables.grenadeChargeRate * dt / 1000, __playerVariables.grenadeMaxCharge)

        // if (__playerVariables.ultActive) {
        //     __playerVariables.ultCharge = Math.Max(__playerVariables.ultCharge - __playerVariables.ultDecayRate * dt / 1000, 0)
        //     if (__playerVariables.ultCharge <= 0) {
        //         __activeWeapon = __armory[Weapons.pistol]
        //         __activeWeapon.equip(engine)
        //         __playerVariables.ultActive = false
        //         __playerVariables.wasUltReadyLastFrame = false
        //     }
        // }

        // if (!__playerVariables.wasUltReadyLastFrame && __playerVariables.ultCharge == __playerVariables.ultMaxCharge) {
        //     engine.GetAudio().PlayEventOnce("event:/SFX/UltReady")
        //     __playerVariables.wasUltReadyLastFrame = true
        // }

        __playerVariables.invincibilityTime = Math.Max(__playerVariables.invincibilityTime - dt, 0)
        __playerVariables.multiplierTimer = Math.Max(__playerVariables.multiplierTimer - dt, 0)
        __playerVariables.hitmarkTimer = Math.Max(__playerVariables.hitmarkTimer - dt, 0)

        __cameraVariables.Shake(engine, __camera, dt)
        __cameraVariables.Tilt(engine, __camera, dt)
        __cameraVariables.ProcessRecoil(engine, __camera, dt)

        if (__playerVariables.multiplierTimer == 0 ) {
            __playerVariables.multiplier = 1.0
            __playerVariables.consecutiveHits = 0
        }

        if (engine.GetInput().DebugIsInputEnabled()) {
            __playerMovement.Update(engine, dt, __playerController, __camera,__playerVariables.hud, __flashSystem)
        }
        var mousePosition = engine.GetInput().GetMousePosition()
        __playerMovement.lastMousePosition = mousePosition


        for (weapon in __armory) {
            weapon.cooldown = Math.Max(weapon.cooldown - dt, 0)

            weapon.reloadTimer = Math.Max(weapon.reloadTimer - dt, 0)
            if (weapon != __activeWeapon && __playerVariables.GetCurrentPowerUp() != PowerUpType.DOUBLE_GUNS) {
                if (weapon.reloadTimer <= 0) {
                    weapon.ammo = weapon.maxAmmo
                }
            }
        }

        if (engine.GetInput().DebugIsInputEnabled()) {

            if(engine.GetInput().DebugGetKey(Keycode.eN())){
               cheats.noClip = !cheats.noClip
            }

            // // engine.GetInput().GetDigitalAction("Ultimate").IsPressed()
            // if (engine.GetInput().DebugGetKey(Keycode.eU())) {
            //     if (__playerVariables.ultCharge >= __playerVariables.ultMaxCharge) {
            //         System.print("Activate ultimate")
            //         __activeWeapon = __armory[Weapons.shotgun]
            //         __activeWeapon.equip(engine)
            //         __playerVariables.ultActive = true

            //         engine.GetAudio().PlayEventOnce("event:/SFX/ActivateUlt")

            //         var particleEntity = engine.GetECS().NewEntity()
            //         particleEntity.AddTransformComponent().translation = __player.GetTransformComponent().translation - Vec3.new(0,3.5,0)
            //         var lifetime = particleEntity.AddLifetimeComponent()
            //         lifetime.lifetime = 400.0
            //         var emitterFlags = SpawnEmitterFlagBits.eIsActive()
            //         engine.GetParticles().SpawnEmitter(particleEntity, "Health", emitterFlags, Vec3.new(0.0, 0.0, 0.0), Vec3.new(0.0, 0.0, 0.0))
            //     }
            // }

            if (engine.GetInput().DebugGetKey(Keycode.eG()) && false) {
                if (__playerVariables.grenadeCharge == __playerVariables.grenadeMaxCharge) {
                    // Throw grenade
                    __playerVariables.grenadeCharge = 0
                }
            }

            // if (engine.GetInput().DebugGetKey(Keycode.e1()) && __activeWeapon.isUnequiping(engine) == false) {
            //     __activeWeapon.unequip(engine)
            //     __nextWeapon = __armory[Weapons.pistol]
            // }

            // if (engine.GetInput().DebugGetKey(Keycode.e2()) && __activeWeapon.isUnequiping(engine) == false) {
            //     __activeWeapon.unequip(engine)
            //     __nextWeapon = __armory[Weapons.shotgun]
            // }
        }

        if(__activeWeapon.isUnequiping(engine) == false && __nextWeapon != null){
            __activeWeapon = __nextWeapon
            __nextWeapon = null
            __activeWeapon.equip(engine)
        }

        if (engine.GetInput().GetDigitalAction("Reload").IsHeld() && __activeWeapon.isUnequiping(engine) == false) {
            __activeWeapon.reload(engine)

            if (__playerVariables.GetCurrentPowerUp() == PowerUpType.DOUBLE_GUNS){
                __secondaryWeapon.reload(engine)
            }
        }

        if (engine.GetInput().GetDigitalAction("Shoot").IsHeld()  && __activeWeapon.isUnequiping(engine) == false ) {
            __activeWeapon.attack(engine, dt, __playerVariables, __enemyList, __coinManager, __soulManager, __playerMovement.cameraFovCurrent, __waveSystem)
            if (__activeWeapon.ammo <= 0) {
                __activeWeapon.reload(engine)
            }

            if(__secondaryWeapon.ammo <= 0 && __playerVariables.GetCurrentPowerUp() == PowerUpType.DOUBLE_GUNS){
                __secondaryWeapon.reload(engine)
            }
        }

        if (engine.GetInput().GetDigitalAction("ShootSecondary").IsHeld()  && __activeWeapon.isUnequiping(engine) == false ) {

            if (__playerVariables.GetCurrentPowerUp() == PowerUpType.DOUBLE_GUNS){
                __secondaryWeapon.attack(engine, dt, __playerVariables, __enemyList, __coinManager, __soulManager, __playerMovement.cameraFovCurrent, __waveSystem)
                if (__secondaryWeapon.ammo <= 0) {
                    __secondaryWeapon.reload(engine)
                }
            }
        }

        if (engine.GetGame().GetSettings().aimAssist) {
            __activeWeapon.rotateToTarget(engine)
            if (__playerVariables.GetCurrentPowerUp() == PowerUpType.DOUBLE_GUNS){
                __secondaryWeapon.rotateToTarget(engine)
            }

        }

        // Check if player died
        if (__alive && __playerVariables.health <= 0) {
            __alive = false
            engine.GetTime().SetScale(0.0)

            engine.GetGame().PushUIMenu(engine.GetGame().GetGameOverMenu())
            engine.GetInput().SetActiveActionSet("UserInterface")
            engine.GetInput().SetMouseHidden(false)

            engine.GetUI().SetSelectedElement(engine.GetGame().GetGameOverMenu().retryButton)

            var stat = engine.GetSteam().GetStat(Stats.TIMES_DIED())
            if(stat != null) {
                stat.intValue = stat.intValue + 1
            }
            engine.GetSteam().Unlock(Achievements.DIE_1())
        }


        var playerPos = __playerController.GetRigidbodyComponent().GetPosition()
        for (enemy in __enemyList) {

            // We delete the entity from the ecs when it dies
            // Then we check for entity validity, and remove it from the list if it is no longer valid
            if (enemy.entity.IsValid()) {
                enemy.Update(playerPos, __playerVariables, engine, dt, __soulManager, __coinManager, __flashSystem)
            } else {
                __enemyList.removeAt(__enemyList.indexOf(enemy))
            }
        }

        __soulManager.Update(engine, __playerVariables,__flashSystem, dt)
        __coinManager.Update(engine, __playerVariables,__flashSystem, dt)
<<<<<<< HEAD
        //__waveSystem.Update(engine, __player, __enemyList, dt,__playerVariables)
=======
        __waveSystem.Update(engine, __player, __enemyList, dt,__playerVariables, __stationManager)
>>>>>>> 9f9dd288

        __stationManager.Update(engine, __playerVariables, dt)
        __flashSystem.Update(engine, dt)
        __powerUpSystem.Update(engine,__playerVariables,__flashSystem, dt)

        __playerVariables.hud.Update(engine, dt,__playerMovement,__playerVariables,__activeWeapon.ammo, __activeWeapon.maxAmmo)

        if (!engine.IsDistribution()) {
            DebugUtils.Tick(engine, __enemyList,__soulManager, __coinManager, __flashSystem, __waveSystem, __playerVariables)
        }
    }
}<|MERGE_RESOLUTION|>--- conflicted
+++ resolved
@@ -527,11 +527,7 @@
 
         __soulManager.Update(engine, __playerVariables,__flashSystem, dt)
         __coinManager.Update(engine, __playerVariables,__flashSystem, dt)
-<<<<<<< HEAD
-        //__waveSystem.Update(engine, __player, __enemyList, dt,__playerVariables)
-=======
-        __waveSystem.Update(engine, __player, __enemyList, dt,__playerVariables, __stationManager)
->>>>>>> 9f9dd288
+        //__waveSystem.Update(engine, __player, __enemyList, dt,__playerVariables, __stationManager)
 
         __stationManager.Update(engine, __playerVariables, dt)
         __flashSystem.Update(engine, dt)
