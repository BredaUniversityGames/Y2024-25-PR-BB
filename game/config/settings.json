{
    "data": {
        "cereal_class_version": 1,
        "fog": {
            "cereal_class_version": 1,
            "color": {
                "x": 0.16190475225448609,
                "y": 0.060576602816581729,
                "z": 0.02004534937441349
            },
<<<<<<< HEAD
            "density": 0.004999999888241291
=======
            "density": -0.019999999552965165
>>>>>>> ec425ebd
        },
        "ssao": {
            "cereal_class_version": 0,
            "strength": 16.0,
            "bias": 0.009999999776482582,
            "radius": 0.20000000298023225,
            "minDistance": 1.0,
            "maxDistance": 3.0
        },
        "fxaa": {
            "cereal_class_version": 0,
            "enableFXAA": false,
            "edgeThresholdMin": 0.031199999153614045,
            "edgeThresholdMax": 0.125,
            "subPixelQuality": 1.2000000476837159,
            "iterations": 12
        },
        "bloom": {
            "cereal_class_version": 1,
            "colorWeights": {
                "x": 0.2125999927520752,
                "y": 0.7152000069618225,
                "z": 0.0722000002861023
            },
            "strength": 0.5,
            "gradientStrength": 0.05000000074505806,
            "maxBrightnessExtraction": 5.0,
            "filterRadius": 0.004999999888241291
        },
        "tonemapping": {
<<<<<<< HEAD
            "cereal_class_version": 8,
=======
            "cereal_class_version": 9,
>>>>>>> ec425ebd
            "tonemappingFunction": 2,
            "exposure": 1.0470000505447388,
            "enableVignette": true,
            "vignetteIntensity": 0.04100000113248825,
            "enableLensDistortion": false,
            "lensDistortionIntensity": -0.03999999910593033,
            "lensDistortionCubicIntensity": -0.23399999737739564,
            "screenScale": 0.9879999756813049,
            "enableToneAdjustments": true,
            "brightness": 0.0,
            "contrast": 1.6950000524520875,
            "saturation": 1.0950000286102296,
            "vibrance": 0.9049999713897705,
            "hue": 0.0,
            "enablePixelization": true,
            "minPixelSize": 2.0,
            "maxPixelSize": 4.0,
            "pixelizationLevels": 20.0,
            "pixelizationDepthBias": 400.0,
            "enablePalette": true,
            "ditherAmount": 0.15000000596046449,
            "paletteAmount": 0.800000011920929,
            "palette": [
                {
                    "x": 0.10880827903747559,
                    "y": 0.06588554382324219,
                    "z": 0.00394641375169158,
                    "w": 1.0
                },
                {
                    "x": 0.0,
                    "y": 0.04663211107254028,
                    "z": 0.02271200530230999,
                    "w": 1.0
                },
                {
                    "x": 0.2227979302406311,
                    "y": 0.048311058431863788,
                    "z": 0.04271255061030388,
                    "w": 1.0
                },
                {
                    "x": 0.1709844470024109,
                    "y": 0.07353217154741287,
                    "z": 0.07353217154741287,
                    "w": 1.0
                },
                {
                    "x": 0.07772022485733032,
                    "y": 0.021342860534787179,
                    "z": 0.021342860534787179,
                    "w": 1.0
                },
                {
                    "x": 0.3834196925163269,
                    "y": 0.25937363505363467,
                    "z": 0.15098391473293305,
                    "w": 1.0
                },
                {
                    "x": 0.1502590775489807,
                    "y": 0.030363237485289575,
                    "z": 0.030363237485289575,
                    "w": 1.0
                }
            ],
            "skyColor": {
                "x": 0.19170981645584107,
                "y": 0.05264570191502571,
                "z": 0.05264570191502571,
                "w": 1.0
            },
            "sunColor": {
                "x": 0.14013804495334626,
                "y": 0.6739493012428284,
                "z": 0.9326424598693848,
                "w": 1.0
            },
            "cloudsColor": {
                "x": 0.07253885269165039,
                "y": 0.03645734861493111,
                "z": 0.03645734861493111,
                "w": 1.0
            },
            "voidColor": {
                "x": 0.10880827903747559,
                "y": 0.0418127104640007,
                "z": 0.01578565500676632,
                "w": 1.0
            },
<<<<<<< HEAD
            "cloudsSpeed": -0.10000000149011612
        },
        "lighting": {
            "cereal_class_version": 0,
            "ambientStrength": 0.3499999940395355,
=======
            "cloudsSpeed": -0.10000000149011612,
            "waterColor": {
                "x": 0.2436995506286621,
                "y": 0.2849740982055664,
                "z": 0.16242046654224397,
                "w": 6.550000190734863
            }
        },
        "lighting": {
            "cereal_class_version": 0,
            "ambientStrength": 1.25,
>>>>>>> ec425ebd
            "ambientShadowStrength": 0.4399999976158142,
            "decalNormalThreshold": 55.0
        }
    }
}<|MERGE_RESOLUTION|>--- conflicted
+++ resolved
@@ -8,11 +8,7 @@
                 "y": 0.060576602816581729,
                 "z": 0.02004534937441349
             },
-<<<<<<< HEAD
             "density": 0.004999999888241291
-=======
-            "density": -0.019999999552965165
->>>>>>> ec425ebd
         },
         "ssao": {
             "cereal_class_version": 0,
@@ -43,11 +39,7 @@
             "filterRadius": 0.004999999888241291
         },
         "tonemapping": {
-<<<<<<< HEAD
-            "cereal_class_version": 8,
-=======
             "cereal_class_version": 9,
->>>>>>> ec425ebd
             "tonemappingFunction": 2,
             "exposure": 1.0470000505447388,
             "enableVignette": true,
@@ -138,13 +130,6 @@
                 "z": 0.01578565500676632,
                 "w": 1.0
             },
-<<<<<<< HEAD
-            "cloudsSpeed": -0.10000000149011612
-        },
-        "lighting": {
-            "cereal_class_version": 0,
-            "ambientStrength": 0.3499999940395355,
-=======
             "cloudsSpeed": -0.10000000149011612,
             "waterColor": {
                 "x": 0.2436995506286621,
@@ -155,8 +140,7 @@
         },
         "lighting": {
             "cereal_class_version": 0,
-            "ambientStrength": 1.25,
->>>>>>> ec425ebd
+            "ambientStrength": 0.3499999940395355,
             "ambientShadowStrength": 0.4399999976158142,
             "decalNormalThreshold": 55.0
         }
