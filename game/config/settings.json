--- conflicted
+++ resolved
@@ -39,11 +39,7 @@
             "filterRadius": 0.004999999888241291
         },
         "tonemapping": {
-<<<<<<< HEAD
-            "cereal_class_version": 8,
-=======
             "cereal_class_version": 9,
->>>>>>> ec425ebd
             "tonemappingFunction": 2,
             "exposure": 1.0470000505447388,
             "enableVignette": true,
@@ -134,9 +130,6 @@
                 "z": 0.01578565500676632,
                 "w": 1.0
             },
-<<<<<<< HEAD
-            "cloudsSpeed": -0.10000000149011612
-=======
             "cloudsSpeed": -0.10000000149011612,
             "waterColor": {
                 "x": 0.2436995506286621,
@@ -144,7 +137,6 @@
                 "z": 0.16242046654224397,
                 "w": 6.550000190734863
             }
->>>>>>> ec425ebd
         },
         "lighting": {
             "cereal_class_version": 0,
