import "engine_api.wren" for Engine, TimeModule, ECS, Entity, Vec3, Vec2, Quat, Math, AnimationControlComponent, TransformComponent, Input, Keycode, SpawnEmitterFlagBits, EmitterPresetID

class PlayerMovement{

    construct new(newHasDashed, newDashTimer){
        hasDashed = newHasDashed
        hasDoubleJumped = false
        dashTimer = newDashTimer

        maxSpeed = 7.0
        sv_accelerate = 5.5
        jumpForce = 8.20
        gravityFactor = 2.2
        playerHeight = 1.7
        isGrounded = false
        isSliding = false
        slideForce = 3.5
        dashForce = 22.0
<<<<<<< HEAD
        slideWishDirection = Vec3.new(0.0,0.0,0.0)    
=======
        slideWishDirection = Vec3.new(0.0,0.0,0.0)
        
        _lookSensitivity = 1.0
        _freeCamSpeedMultiplier = 1.0

        _lastMousePosition = Vec2.new(0.0 ,0.0)
>>>>>>> e52a3881
    }


//getters
    //Extra movement
    hasDashed {_hasDashed}
    hasDoubleJumped {_hasDoubleJumped}
    dashTimer {_dashTimer}
    isSliding {_isSliding}
    slideWishDirection {_slideWishDirection}
    slideForce {_slideForce}
    dashForce {_dashForce}

    //Base movement
    maxSpeed {_maxSpeed}
    sv_accelerate {_sv_accelerate}
    jumpForce {_jumpForce}
    gravityFactor {_gravityFactor} // A multiplier for the regular 9.8 gravity of the physics simulation
    playerHeight {_playerHeight}
    isGrounded {_isGrounded}

    // Input
    lastMousePosition {_lastMousePosition}
    lookSensitivity {_lookSensitivity}




//setters
    //Extra movement
    hasDashed=(value) { _hasDashed  = value}
    hasDoubleJumped=(value) { _hasDoubleJumped = value}
    dashTimer=(value) { _dashTimer = value}
    isSliding=(value) { _isSliding = value}
    slideWishDirection=(value) { _slideWishDirection = value}   
    slideForce=(value) { _slideForce = value}
    dashForce=(value) { _dashForce = value}

    //Base movement
    maxSpeed=(value) { _maxSpeed = value}
    sv_accelerate=(value) { _sv_accelerate = value}
    jumpForce=(value) { _jumpForce = value}
    gravityFactor=(value) { _gravityFactor = value}
    playerHeight=(value) { _playerHeight = value}
    isGrounded=(value) { _isGrounded = value}

    // Input
    lastMousePosition=(value) {_lastMousePosition = value}
    lookSensitivity=(value) {_lookSensitivity = value}

    Rotation(engine, player) {

        var FORWARD = Vec3.new(0.0, 0.0, -1.0)

        var MOUSE_SENSITIVITY = 0.003 * _lookSensitivity
        var GAMEPAD_LOOK_SENSITIVITY = 0.025 * _lookSensitivity

        var mousePosition = engine.GetInput().GetMousePosition()
        var mouseDelta = _lastMousePosition - mousePosition
        var rotationDelta = Vec2.new(-mouseDelta.x * MOUSE_SENSITIVITY, mouseDelta.y * MOUSE_SENSITIVITY)

        var lookAnalogAction = engine.GetInput().GetAnalogAction("Look")
        rotationDelta.x = rotationDelta.x + lookAnalogAction.x * GAMEPAD_LOOK_SENSITIVITY
        rotationDelta.y = rotationDelta.y + lookAnalogAction.y * GAMEPAD_LOOK_SENSITIVITY

        var rotation = player.GetTransformComponent().rotation

        var euler = Math.ToEuler(rotation)
        euler.x = euler.x + rotationDelta.y

        var cameraForward = FORWARD.mulQuat(rotation).normalize()

        if (cameraForward.z > 0.0) {
            euler.y = euler.y + rotationDelta.x
        } else {
            euler.y = euler.y - rotationDelta.x
        }

        rotation = Math.ToQuat(euler)

        player.GetTransformComponent().rotation = rotation
    }

    FlyCamMovement(engine, player) {

        var rotation = player.GetTransformComponent().GetWorldRotation()

        var forward = Math.ToVector(rotation)
        var up = rotation.mulVec3(Vec3.new(0, 1, 0))
        var right = Math.Cross(forward, up)

        var CAM_SPEED = 0.03 * _freeCamSpeedMultiplier

        var movementDir = Vec3.new(0.0, 0.0, 0.0)
        var analogMovement = engine.GetInput().GetAnalogAction("Move")

        movementDir = movementDir + right.mulScalar(analogMovement.x)
        movementDir = movementDir + forward.mulScalar(analogMovement.y)

        if (movementDir.length() != 0) {
            movementDir = movementDir.normalize()
        }

        var position = player.GetTransformComponent().translation
        var scaled = engine.GetTime().GetDeltatime() * CAM_SPEED

        position = position + movementDir.mulScalar(scaled)

        player.GetTransformComponent().translation = position
    }

    Movement(engine, playerController, camera) {

        this.Rotation(engine, engine.GetECS().GetEntityByName("Player"))

        var cheats = playerController.GetCheatsComponent()
        if(cheats.noClip == true){
            this.FlyCamMovement(engine, engine.GetECS().GetEntityByName("Player"))
            return
        }

        var playerBody = playerController.GetRigidbodyComponent()
        var velocity = playerBody.GetVelocity()

        var cameraRotation = camera.GetTransformComponent().GetWorldRotation()
        var forward = (Math.ToVector(cameraRotation)*Vec3.new(1.0, 0.0, 1.0)).normalize()
        forward.y = 0.0

        var right = (cameraRotation.mulVec3( Vec3.new(1.0, 0.0, 0.0))).normalize()

        // lets test for ground here
        var playerControllerPos = playerBody.GetPosition()
        var rayDirection = Vec3.new(0.0, -1.0, 0.0)
        var rayLength = 2.0

        var groundCheckRay = engine.GetPhysics().ShootRay(playerControllerPos, rayDirection, rayLength)

        isGrounded = false
        for(hit in groundCheckRay) {


            if(hit.GetEntity(engine.GetECS()).GetEnttEntity() != playerController.GetEnttEntity()) {
                isGrounded = true
                break
            }
        }

        var movement = engine.GetInput().GetAnalogAction("Move")

        var moveInputDir = Vec3.new(0.0,0.0,0.0)
        moveInputDir = forward.mulScalar(movement.y) + right.mulScalar(movement.x)
        moveInputDir = moveInputDir.normalize()

        if(movement.length() > 0.1){
            playerBody.SetFriction(0.0)
        }else{
            playerBody.SetFriction(12.0)
        }

        playerBody.SetGravityFactor(gravityFactor)

        var isJumpHeld = engine.GetInput().GetDigitalAction("Jump").IsHeld()
        var doubleJump = engine.GetInput().GetDigitalAction("Jump").IsPressed()

        if(isGrounded && isJumpHeld) {
            velocity.y = 0.0
            velocity = velocity + Vec3.new(0.0, jumpForce, 0.0)
            hasDoubleJumped = false
        }else {
            if(doubleJump && hasDoubleJumped == false){
                velocity.y = 0.0
                velocity = velocity + Vec3.new(0.0, jumpForce, 0.0)
                hasDoubleJumped = true
            }
        }

        var frameTime = engine.GetTime().GetDeltatime()
        var wishVel = moveInputDir.mulScalar(maxSpeed)

        if(isGrounded && !hasDashed){

            var currentSpeed = Math.Dot(velocity, moveInputDir)

            var addSpeed = maxSpeed - currentSpeed
            if (addSpeed > 0) {
                var accelSpeed = sv_accelerate * frameTime * maxSpeed
                if (accelSpeed > addSpeed) {
                    accelSpeed = addSpeed
                }

                velocity = velocity + moveInputDir.mulScalar(accelSpeed)
            }

            var speed = velocity.length()
            if (speed > maxSpeed) {
                var factor = maxSpeed / speed
                velocity.x = velocity.x * factor

                velocity.z = velocity.z * factor
            }
                
        }else{
            
            var wishSpeed = wishVel.length()
            wishVel = wishVel.normalize()
            if(wishSpeed > 0.3){
                wishSpeed = 0.3
            }

            var currentSpeed = Math.Dot(velocity, wishVel)
            var addSpeed = wishSpeed - currentSpeed
            if(addSpeed > 0){
                var accelSpeed = maxSpeed * sv_accelerate*frameTime
                if(accelSpeed > addSpeed){
                    accelSpeed = addSpeed
                }
                velocity = velocity + wishVel.mulScalar(accelSpeed)
            }
        }

        // Wall Collision Fix - Project velocity if collision occurs
        // Somehow it works without it currently, leave it here we might need it later

        // // Wall Collision Fix - Project velocity if collision occurs
        // var wallCheckRays = engine.GetPhysics().ShootMultipleRays(playerControllerPos, velocity,1.25,3,35.0)

        // for(hit in wallCheckRays) {
        // if(hit.GetEntity(engine.GetECS()).GetEnttEntity() != playerController.GetEnttEntity()) {
        //     var wallNormal = hit.normal

        //     //Clip velocity
        //     var backoff = Math.Dot(velocity, wallNormal) * 1.0
        //     velocity = velocity - wallNormal *  Vec3.new(backoff,backoff,backoff)
        // }
        // }

        playerBody.SetVelocity(velocity)

        var pos = playerBody.GetPosition()

        if(isSliding == true){
            pos.y = pos.y + (playerHeight/4.0)/2.0
        }else{
            pos.y = pos.y + playerHeight/2.0
        }
        engine.GetECS().GetEntityByName("Player").GetTransformComponent().translation = pos
    }

    Dash(engine, dt, playerController, camera){

        var playerBody = playerController.GetRigidbodyComponent()
        var velocity = playerBody.GetVelocity()

        var dashAmount = dashForce
        if(isGrounded==false){
            dashAmount = dashForce/1.6
        }else{
            dashAmount = dashForce
        }
        if(engine.GetInput().GetDigitalAction("Dash").IsPressed()){

            hasDashed = true
            var cameraRotation = camera.GetTransformComponent().GetWorldRotation()
            var forward = (Math.ToVector(cameraRotation)*Vec3.new(1.0, 0.0, 1.0)).normalize()
            forward.y = 0.0
            var right = (cameraRotation.mulVec3(Vec3.new(1.0, 0.0, 0.0))).normalize()
            var movement = engine.GetInput().GetAnalogAction("Move")

            var moveInputDir = Vec3.new(0.0,0.0,0.0)
            moveInputDir = forward.mulScalar(movement.y) + right.mulScalar(movement.x)
            moveInputDir = moveInputDir.normalize()

            if(moveInputDir.length() > 0.01){
                velocity = velocity + moveInputDir.mulScalar(dashAmount)
                playerBody.SetVelocity(velocity)
            }else{
                velocity = velocity + forward.mulScalar(2.0 * dashAmount)
                playerBody.SetVelocity(velocity)
            }
        }

        if(hasDashed){
            dashTimer = dashTimer + dt
            if(dashTimer > 200.0){
                hasDashed = false
                dashTimer = 0.0
            }
        }

    }

    Slide(engine, dt, playerController, camera){
        var slideAmount = slideForce * dt
        if(engine.GetInput().GetDigitalAction("Slide").IsHeld() && isGrounded && !hasDashed){
            isSliding = true
            //crouch first
            engine.GetGame().AlterPlayerHeight(engine.GetPhysics(),engine.GetECS(),playerHeight/4.0)

            var playerBody = playerController.GetRigidbodyComponent()
            var velocity = playerBody.GetVelocity()

            var cameraRotation = camera.GetTransformComponent().GetWorldRotation()
            var forward = (Math.ToVector(cameraRotation)*Vec3.new(1.0, 0.0, 1.0)).normalize()
            forward.y = 0.0

            var right = cameraRotation.mulVec3(Vec3.new(1.0, 0.0, 0.0)).normalize()
            var movement = engine.GetInput().GetAnalogAction("Move")
            var moveInputDir = Vec3.new(0.0,0.0,0.0)
            moveInputDir = forward.mulScalar(movement.y) + right.mulScalar(movement.x)
            moveInputDir = moveInputDir.normalize()

            if(moveInputDir.length() > 0.01){
                slideWishDirection = moveInputDir
            }

            if(slideWishDirection.length() > 0.01){
                velocity = velocity + slideWishDirection.mulScalar(slideAmount)
            }

            playerBody.SetVelocity(velocity)

        }else{
            isSliding = false
            engine.GetGame().AlterPlayerHeight(engine.GetPhysics(),engine.GetECS(),playerHeight)
            slideWishDirection = Vec3.new(0.0,0.0,0.0)
        }
    }


    
    Update(engine, dt, playerController, camera){
        this.Movement(engine, playerController, camera)
        this.Dash(engine, dt, playerController, camera)
        this.Slide(engine, dt, playerController, camera)
    }
}<|MERGE_RESOLUTION|>--- conflicted
+++ resolved
@@ -16,16 +16,12 @@
         isSliding = false
         slideForce = 3.5
         dashForce = 22.0
-<<<<<<< HEAD
-        slideWishDirection = Vec3.new(0.0,0.0,0.0)    
-=======
         slideWishDirection = Vec3.new(0.0,0.0,0.0)
         
         _lookSensitivity = 1.0
         _freeCamSpeedMultiplier = 1.0
 
         _lastMousePosition = Vec2.new(0.0 ,0.0)
->>>>>>> e52a3881
     }
 
 
