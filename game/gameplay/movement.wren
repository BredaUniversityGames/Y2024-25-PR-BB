--- conflicted
+++ resolved
@@ -2,14 +2,10 @@
 
 class PlayerMovement{
 
-<<<<<<< HEAD
-    construct new(newHasDashed, newDashTimer, gun, playerController, playerStartPos) {
+    construct new(newHasDashed, newDashTimer, gun, playerController, playerStartPos, playerVariables) {
 
         _playerStartPos = playerStartPos
 
-=======
-    construct new(newHasDashed, newDashTimer, gun, playerController, playerVariables){
->>>>>>> ec425ebd
         hasDashed = newHasDashed
         hasDoubleJumped = false
         dashTimer = newDashTimer
@@ -582,7 +578,6 @@
     CheckBounds(engine, playerController, camera){
         var currentPos = playerController.GetRigidbodyComponent().GetPosition()
         if(currentPos.y < -10.0){
-            
             var playerBody = playerController.GetRigidbodyComponent()
             playerBody.SetVelocity(Vec3.new(0.0, 0.0, 0.0))
             playerBody.SetTranslation(_playerStartPos)
