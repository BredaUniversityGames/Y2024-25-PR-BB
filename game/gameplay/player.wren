--- conflicted
+++ resolved
@@ -40,15 +40,12 @@
         _consecutiveHits = 0
         _consecutiveMaxHits = 5    
 
-<<<<<<< HEAD
+        _godMode = false    
 
         _damageMultiplier = 1.0
         _currentPowerUp = PowerUpType.NONE  
         // Let's change this based on which PowerUp we have
         _gunSmokeRay = EmitterPresetID.eRay()  
-=======
-        _godMode = false    
->>>>>>> d2626af0
     }
 
     godMode=(v) { _godMode = v }
