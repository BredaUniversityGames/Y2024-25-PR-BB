--- conflicted
+++ resolved
@@ -13,10 +13,7 @@
         _grenadeMaxCharge = 100
         _grenadeChargeRate = 20
         _grenadeCharge = 0
-<<<<<<< HEAD
-    
-=======
-
+        
         _invincibilityMaxTime = 500
         _invincibilityTime = 0
         
@@ -30,7 +27,6 @@
 
         _consecutiveHits = 0
         _consecutiveMaxHits = 5        
->>>>>>> 1c3e2f0d
     }
     health {_health}
     maxHealth {_maxHealth}
