<<<<<<< HEAD
import "engine_api.wren" for Math
import "gameplay/hud.wren" for WrenHUD, HitmarkerState
=======
import "engine_api.wren" for Math, EmitterPresetID
import "gameplay/station.wren" for PowerUpType


class HitmarkerState {
    static normal {0}
    static crit {1}    
}
>>>>>>> 9d297b02


class PlayerVariables {
    construct new(cppHud) {
        _maxHealth = 100.0
        _health = _maxHealth
        _score = 0
        _ultDecayRate = 10
        _ultMaxCharge = 100
        _ultCharge = 0
        _ultActive = false
        _ultMaxChargeMultiplier = 4.0
        _wasUltReadyLastFrame = false
        _grenadeMaxCharge = 100
        _grenadeChargeRate = 20
        _grenadeCharge = 0
        _hud =  WrenHUD.new(cppHud)

        _invincibilityMaxTime = 500
        _invincibilityTime = 0
        
        _cameraVariablesRef = null

        _hitmarkerState = HitmarkerState.normal
        _hitmarkTimer = 0
        
        _soulsIndicatorTimerCurrent = 0
        _soulsIndicatorTimerMax = 300
        _soulsIndicatorFadeIn = true
        
        _multiplier = 1.0
        _multiplierIncrement = 0.2

        _multiplierTimer = 0
        _multiplierMaxTime = 5000

        _consecutiveHits = 0
        _consecutiveMaxHits = 5    

        _godMode = false    

        _damageMultiplier = 1.0
        _currentPowerUp = PowerUpType.NONE  
        // Let's change this based on which PowerUp we have
        _gunSmokeRay = EmitterPresetID.eRay()  
    }

    godMode=(v) { _godMode = v }
    godMode { _godMode }
    hud { _hud }
    hitmarkerState{_hitmarkerState}
    hitmarkTimer{_hitmarkTimer}
    health {_health}
    maxHealth {_maxHealth}
    score {_score}
    ultCharge {_ultCharge}
    ultMaxCharge {_ultMaxCharge}
    ultChargeRate {_ultChargeRate}
    ultDecayRate {_ultDecayRate}
    ultActive {_ultActive}
    grenadeCharge {_grenadeCharge}
    grenadeChargeRate {_grenadeChargeRate}
    grenadeMaxCharge {_grenadeMaxCharge}
    invincibilityTime {_invincibilityTime}
    invincibilityMaxTime {_invincibilityMaxTime}
    multiplier {_multiplier}
    multiplierIncrement {_multiplierIncrement}
    multiplierTimer {_multiplierTimer}
    multiplierMaxTime {_multiplierMaxTime}
    consecutiveHits {_consecutiveHits}
    consecutiveMaxHits {_consecutiveMaxHits}
    wasUltReadyLastFrame {_wasUltReadyLastFrame}
    
    cameraVariables {_cameraVariablesRef}
    cameraVariables=(value) {_cameraVariablesRef = value}

    hitmarkerState=(value) {_hitmarkerState = value}
    hitmarkTimer=(value){_hitmarkTimer = value}
    health=(value) {_health = value}
    score=(value) {_score = value}
    ultCharge=(value) {_ultCharge = value}
    ultActive=(value) {_ultActive = value}
    grenadeCharge=(value) {_grenadeCharge = value}
    invincibilityTime=(value) {_invincibilityTime = value}
    multiplier=(value) {_multiplier = value}
    multiplierIncrement=(value) {_multiplierIncrement = value}
    multiplierTimer=(value) {_multiplierTimer = value}
    multiplierMaxTime=(value) {_multiplierMaxTime = value}
    consecutiveHits=(value) {_consecutiveHits = value}
    consecutiveMaxHits=(value) {_consecutiveMaxHits = value}
    wasUltReadyLastFrame=(value) {_wasUltReadyLastFrame = value}

    IsInvincible() {
        return _invincibilityTime > 0 || _godMode
    }

    DecreaseHealth(value) {
        if (!this.IsInvincible()) {
            _health = Math.Max(_health - value, 0)
        }
    }

    IncreaseHealth(value) {
        _health = Math.Min(_health + value, _maxHealth)
    }

    IncreaseScore(value) {
        _score = _score + value
    }

    GetScore() {
        return _score
    }

    DecreaseScore(value) {
        _score = Math.Max(_score - value, 0)
    }

    SetCurrentPowerUp(powerUp) {
        _currentPowerUp = powerUp
    }

    GetCurrentPowerUp() {
        return _currentPowerUp
    }    

    SetGunSmokeRay(gunSmokeRay) {
        _gunSmokeRay = gunSmokeRay
    }
    GetGunSmokeRay() {
        return _gunSmokeRay
    }

    SetDamageMultiplier(damageMultiplier) {
        _damageMultiplier = damageMultiplier
    }
    GetDamageMultiplier() {
        return _damageMultiplier
    }

    UpdateMultiplier() {
        _consecutiveHits = _consecutiveHits + 1
        _multiplierTimer = _multiplierMaxTime
        if (_consecutiveHits == 5) {
            _consecutiveHits = 0
            _multiplier = _multiplier + _multiplierIncrement
        }
    }
       
    UpdateUltCharge(multiplier) {
        _ultCharge =  Math.Min(_ultCharge + multiplier * Math.Min(2 * _multiplier, _ultMaxChargeMultiplier), _ultMaxCharge)
    }
}<|MERGE_RESOLUTION|>--- conflicted
+++ resolved
@@ -1,17 +1,11 @@
-<<<<<<< HEAD
-import "engine_api.wren" for Math
 import "gameplay/hud.wren" for WrenHUD, HitmarkerState
-=======
 import "engine_api.wren" for Math, EmitterPresetID
 import "gameplay/station.wren" for PowerUpType
-
 
 class HitmarkerState {
     static normal {0}
     static crit {1}    
 }
->>>>>>> 9d297b02
-
 
 class PlayerVariables {
     construct new(cppHud) {
