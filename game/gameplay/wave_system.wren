--- conflicted
+++ resolved
@@ -190,13 +190,9 @@
         _audioEmitter.AddEvent(eventInstance)
 
         var stat = engine.GetSteam().GetStat(Stats.WAVES_REACHED())
-<<<<<<< HEAD
-        if(_currentWave > stat.intValue) {
-            stat.intValue = _currentWave
-        }
-=======
-        stat.intValue = _waveIndex
->>>>>>> e50d35aa
+        if(_waveIndex > stat.intValue) {
+            stat.intValue = _waveIndex
+        }
 
         _currentWave = _waveConfigs[_waveIndex]
         System.print("Starting wave %(_waveIndex + 1)")
