import "engine_api.wren" for Engine, ECS, Entity, Vec3, Vec2, Quat, Math, TransformComponent, Input, Random, ShapeFactory, Stat, Stats
import "enemies/melee.wren" for MeleeEnemy
import "enemies/ranged.wren" for RangedEnemy
import "enemies/berserker.wren" for BerserkerEnemy

class EnemyType {
    static Skeleton { 0 }
    static Eye { 1 }
    static Berserker { 2 }
    static SIZE { 3 }
}

class Wave {
    construct new() {

        _spawns = {
            EnemyType.Skeleton: 0,
            EnemyType.Eye: 0,
            EnemyType.Berserker: 0
        }
    }

    isOver() {
        return _spawns[EnemyType.Eye] == 0 && _spawns[EnemyType.Skeleton] == 0 && _spawns[EnemyType.Berserker] == 0
    }

    spawns { _spawns }
}

class WaveGenerator {

    static GenerateWave(waveNumber) {

        var wave = Wave.new()

        var skeletonFormula = (0.8 * waveNumber * waveNumber + 25) * (0.08 + (1 - waveNumber / 30) * 0.1) 
        var eyeFormula = Math.Pow(waveNumber, 1.25) * 0.2
        var berserkerFormula = (0.7 * waveNumber * waveNumber + 50) * (0.005 + (waveNumber / 20) * 0.03)   
     
        wave.spawns[EnemyType.Skeleton] = Math.Floor(skeletonFormula)
        wave.spawns[EnemyType.Eye] = Math.Floor(eyeFormula)
        wave.spawns[EnemyType.Berserker] =  Math.Floor(berserkerFormula)

        System.print("Wave %(waveNumber + 1) - Skeletons: %(wave.spawns[EnemyType.Skeleton]), Eyes: %(wave.spawns[EnemyType.Eye]), Berserkers: %(wave.spawns[EnemyType.Berserker])")
        return wave
    }
}

class WaveSystem {

    construct new(waveConfigs, spawnLocations) {
    
        _waveIndex = -1
        _waveConfigs = waveConfigs
        _spawnLocations = spawnLocations

        _ongoingWave = false

        _currentWave = Wave.new()
        _waveTimer = 0.0
        _waveDelay = 4.0

        _waveSpawnTimer = 0.0
        _waveSpawnInterval = 0.1

        if(_spawnLocations.count == 0) {
            System.print("Should pass at least one spawn location to the wave system!")
        }
    }

    Update(engine, player, enemyList, dt, playerVariables) {

        _waveTimer = _waveTimer + dt / 1000.0
        _waveSpawnTimer = _waveSpawnTimer + dt / 1000.0

        // Waiting period
        if (_waveTimer < _waveDelay) {
            return
        }

        // Inside a wave
        if (_ongoingWave) {

            if (_waveSpawnTimer > _waveSpawnInterval) {
                this.SpawnEnemy(engine, enemyList)
                _waveSpawnTimer = 0.0
            }

            if (enemyList.count == 0 && _currentWave.isOver()) {

                _ongoingWave = false
                _waveTimer = 0.0

                System.print("Completed wave %(_waveIndex)")
            }

        } else {
          
            this.NextWave(engine, playerVariables)
        }
    }

    SpawnEnemy(engine, enemyList) {

        var enemyType = Random.RandomIndex(0, EnemyType.SIZE)

        if (enemyType == EnemyType.Skeleton) {

            if (_currentWave.spawns[enemyType] > 0) {
                var enemy = enemyList.add(MeleeEnemy.new(engine, this.GetSpawnLocation() + Vec3.new(0, 1, 0), _waveIndex))
                _currentWave.spawns[enemyType] = _currentWave.spawns[enemyType] - 1
                enemy.FindNewPath(engine)
                return
            } else {
                enemyType = EnemyType.Eye
            }

        } else if (enemyType == EnemyType.Eye) {

            if (_currentWave.spawns[enemyType] > 0) {
                var enemy = enemyList.add(RangedEnemy.new(engine, this.GetSpawnLocation() + Vec3.new(0, 6, 0)))
                _currentWave.spawns[enemyType] = _currentWave.spawns[enemyType] - 1
                enemy.FindNewPath(engine)
                return
            } else {
                enemyType = EnemyType.Berserker
            }

        } else if (enemyType == EnemyType.Berserker) {

            if (_currentWave.spawns[enemyType] > 0) {
                var enemy = enemyList.add(BerserkerEnemy.new(engine, this.GetSpawnLocation() + Vec3.new(0, 3, 0), _waveIndex))
                _currentWave.spawns[enemyType] = _currentWave.spawns[enemyType] - 1
                enemy.FindNewPath(engine)
                return
            }
        }
    }

    NextWave(engine, playerVariables) {

        // Start the next wave
        _waveIndex = _waveIndex + 1

<<<<<<< HEAD
        if (_waveIndex == _waveConfigs.count) {
            _waveConfigs.add(WaveGenerator.GenerateWave(_waveIndex))
=======
        var stat = engine.GetSteam().GetStat(Stats.WAVES_REACHED())
        stat.intValue = _currentWave

        if (_currentWave < _waveConfigs.count) {

            var activeWave = _waveConfigs[_currentWave]
            this.SpawnWave(engine, enemyList, activeWave)

            System.print("Starting wave %(_currentWave + 1)")
>>>>>>> 56db972b
        }

        _currentWave = _waveConfigs[_waveIndex]
        System.print("Starting wave %(_waveIndex + 1)")

        _ongoingWave = true
        playerVariables.hud.IncrementWaveCounter(_waveIndex)
    }

    GetSpawnLocation() {
        return _spawnLocations[Random.RandomIndex(0, _spawnLocations.count - 1)]
    }
}<|MERGE_RESOLUTION|>--- conflicted
+++ resolved
@@ -142,21 +142,11 @@
         // Start the next wave
         _waveIndex = _waveIndex + 1
 
-<<<<<<< HEAD
         if (_waveIndex == _waveConfigs.count) {
             _waveConfigs.add(WaveGenerator.GenerateWave(_waveIndex))
-=======
+
         var stat = engine.GetSteam().GetStat(Stats.WAVES_REACHED())
         stat.intValue = _currentWave
-
-        if (_currentWave < _waveConfigs.count) {
-
-            var activeWave = _waveConfigs[_currentWave]
-            this.SpawnWave(engine, enemyList, activeWave)
-
-            System.print("Starting wave %(_currentWave + 1)")
->>>>>>> 56db972b
-        }
 
         _currentWave = _waveConfigs[_waveIndex]
         System.print("Starting wave %(_waveIndex + 1)")
