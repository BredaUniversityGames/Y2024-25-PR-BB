import "engine_api.wren" for Engine, ECS, Entity, Vec3, Vec2, Quat, Math, TransformComponent, Input, Random, ShapeFactory
import "enemies/melee.wren" for MeleeEnemy
import "enemies/ranged.wren" for RangedEnemy
import "enemies/berserker.wren" for BerserkerEnemy

class EnemyType {
    static Skeleton { "Skeleton" }
    static Eye { "Eye" }
    static Berserker { "Berserker" }
}

class WaveConfig {
    construct new() {

        _spawns = {
            EnemyType.Skeleton: 0,
            EnemyType.Eye: 0,
            EnemyType.Berserker: 0
        }
    }

    Spawns{ _spawns }

    SetEnemySpawnCount(enemyType, count) {
        _spawns[enemyType] = count
        return this
    }
}

class WaveGenerator {

    static GenerateWave(waveNumber) {

        var wave = WaveConfig.new()
        
        var difficultyScore = (waveNumber + 2) * (waveNumber + 2) + 20
        var heavyEnemyBias = Math.Clamp(waveNumber / 30, 0.0, 1.0)

        var skeletonPoints = Math.Floor(difficultyScore * (0.20 + (1.0 - heavyEnemyBias) * 0.55))
        var eyePoints = Math.Floor(difficultyScore * (0.15 + heavyEnemyBias * 0.05))
        var berserkerPoints = Math.Floor(difficultyScore * (0.10 + heavyEnemyBias * 0.40))

        var skeletonCount = Math.Floor(skeletonPoints / 3)
        var eyeCount = Math.Floor(eyePoints / 4)
        var berserkerCount = Math.Floor(berserkerPoints / 7)

        wave.SetEnemySpawnCount(EnemyType.Skeleton, skeletonCount)
            .SetEnemySpawnCount(EnemyType.Eye, eyeCount)
            .SetEnemySpawnCount(EnemyType.Berserker, berserkerCount)

        //System.print("Points %(difficultyScore) / %(heavyEnemyBias) - Skeletons: %(skeletonPoints), Eyes: %(eyePoints), Berserkers: %(berserkerPoints)")
        System.print("Wave %(waveNumber) - Skeletons: %(skeletonCount), Eyes: %(eyeCount), Berserkers: %(berserkerCount)")
        return wave
    }
}

class WaveSystem {

    construct new(waveConfigs, spawnLocations) {
    
        _waveConfigs = waveConfigs
        _spawnLocations = spawnLocations
<<<<<<< HEAD
        _player = player
    
=======

        _ongoingWave = false
>>>>>>> 7ee957d3
        _currentWave = -1
        _waveTimer = 0.0
        _waveDelay = 4.0

        if(_spawnLocations.count == 0) {
            System.print("Should pass at least one spawn location to the wave system!")
        }
    }

<<<<<<< HEAD
    WaveDelay { 7.0 }
    
    CurrentWave { _currentWave }
    
    ActiveWaveConfig() { 
        if(_currentWave >= 0 && _currentWave < _waveConfigs.count) {
            return _waveConfigs[_currentWave]
        }

        return null
    }

    Update(dt,hud) {
        _waveTimer = _waveTimer + dt / 1000.0
=======

>>>>>>> 7ee957d3

    Update(engine, player, enemyList, dt) {

        _waveTimer = _waveTimer + dt / 1000.0

        // Finished all waves
        if (_currentWave >= _waveConfigs.count) {

            if (_currentWave == _waveConfigs.count) {
                _currentWave = _currentWave + 1
                System.print("Completed all waves!")
            }
            return
        }

        // Waiting period
        if (_waveTimer < _waveDelay) {
            return
        }

        // Inside a wave
        if (_ongoingWave) {

            if (enemyList.count == 0) {
            
                _ongoingWave = false
                _waveTimer = 0.0

                System.print("Completed wave %(_currentWave)")
            }

        } else {
            this.NextWave(engine, enemyList)
        }
    }

    SpawnWave(engine, enemyList, wave) {

<<<<<<< HEAD
                if(_currentWave + 1 < _waveConfigs.count) {
                    this.StartNextWave()
                    hud.IncrementWaveCounter(_currentWave)
                } else if (_status != WaveStatusType.Finished) {
                    _status = WaveStatusType.Finished
                    System.print("Completed all waves")
                }
            
            }
=======
        // Spawn skeletons
        for (v in 0...wave.Spawns[EnemyType.Skeleton]) {
            var enemy = enemyList.add(MeleeEnemy.new(engine, this.GetSpawnLocation() + Vec3.new(0, 1, 0)))
            enemy.FindNewPath(engine)
>>>>>>> 7ee957d3
        }

        // Spawn eyes
        for (v in 0...wave.Spawns[EnemyType.Eye]) {
            var enemy = enemyList.add(RangedEnemy.new(engine, this.GetSpawnLocation() + Vec3.new(0, 6, 0)))
            enemy.FindNewPath(engine)
        }

        // Spawn berserkers
        for (v in 0...wave.Spawns[EnemyType.Berserker]) {
            var enemy = enemyList.add(BerserkerEnemy.new(engine, this.GetSpawnLocation() + Vec3.new(0, 3, 0)))
            enemy.FindNewPath(engine)
        }
    }

    NextWave(engine, enemyList) {

        // Start the next wave
        _currentWave = _currentWave + 1

        if (_currentWave < _waveConfigs.count) {

            var activeWave = _waveConfigs[_currentWave]
            this.SpawnWave(engine, enemyList, activeWave)

            System.print("Starting wave %(_currentWave + 1)")
        }

        _ongoingWave = true
    }

    GetSpawnLocation() {
        return _spawnLocations[Random.RandomIndex(0, _spawnLocations.count - 1)]
    }
}<|MERGE_RESOLUTION|>--- conflicted
+++ resolved
@@ -60,13 +60,7 @@
     
         _waveConfigs = waveConfigs
         _spawnLocations = spawnLocations
-<<<<<<< HEAD
-        _player = player
-    
-=======
-
         _ongoingWave = false
->>>>>>> 7ee957d3
         _currentWave = -1
         _waveTimer = 0.0
         _waveDelay = 4.0
@@ -76,24 +70,7 @@
         }
     }
 
-<<<<<<< HEAD
-    WaveDelay { 7.0 }
-    
-    CurrentWave { _currentWave }
-    
-    ActiveWaveConfig() { 
-        if(_currentWave >= 0 && _currentWave < _waveConfigs.count) {
-            return _waveConfigs[_currentWave]
-        }
 
-        return null
-    }
-
-    Update(dt,hud) {
-        _waveTimer = _waveTimer + dt / 1000.0
-=======
-
->>>>>>> 7ee957d3
 
     Update(engine, player, enemyList, dt) {
 
@@ -121,7 +98,7 @@
             
                 _ongoingWave = false
                 _waveTimer = 0.0
-
+                player.hud.IncrementWaveCounter(_currentWave)
                 System.print("Completed wave %(_currentWave)")
             }
 
@@ -132,22 +109,10 @@
 
     SpawnWave(engine, enemyList, wave) {
 
-<<<<<<< HEAD
-                if(_currentWave + 1 < _waveConfigs.count) {
-                    this.StartNextWave()
-                    hud.IncrementWaveCounter(_currentWave)
-                } else if (_status != WaveStatusType.Finished) {
-                    _status = WaveStatusType.Finished
-                    System.print("Completed all waves")
-                }
-            
-            }
-=======
         // Spawn skeletons
         for (v in 0...wave.Spawns[EnemyType.Skeleton]) {
             var enemy = enemyList.add(MeleeEnemy.new(engine, this.GetSpawnLocation() + Vec3.new(0, 1, 0)))
             enemy.FindNewPath(engine)
->>>>>>> 7ee957d3
         }
 
         // Spawn eyes
