--- conflicted
+++ resolved
@@ -62,13 +62,9 @@
                 audioEmitter.AddEvent(eventInstance)
 
                 // Play flash effect
-<<<<<<< HEAD
-                flashSystem.Flash(Vec3.new(0.23, 0.71, 0.36),0.75)
+
                 playerVariables.hud.TriggerSoulIndicatorAnimation()
-=======
                 flashSystem.Flash(Vec3.new(0.23, 0.71, 0.36),0.55)
-
->>>>>>> 9d297b02
 
                 this.Destroy() // Destroy the soul after it is collected
                
