import "engine_api.wren" for Engine, ECS, Entity, Vec3, Vec2, Math, AnimationControlComponent, TransformComponent, Input, SpawnEmitterFlagBits, EmitterPresetID,ShapeFactory, Rigidbody, PhysicsObjectLayer, RigidbodyComponent, CollisionShape, Random
import "gameplay/player.wren" for PlayerVariables
import "gameplay/flash_system.wren" for FlashSystem


class Coin {
    construct new(engine, spawnPosition) {

<<<<<<< HEAD
        _minRange = 2.0 // Range for the coin to be picked up by the player
        _maxRange = 4.0 // Range for the coin to start following the player
        _lightOffset = Vec3.new(0.0, 0.22, 0.0) // Offset for the light position
=======
        _minRange = 0.5 // Range for the coin to be picked up by the player
        _mediumRange = 3.0
        _maxRange = 5.0 // Range for the coin to start following the player
>>>>>>> 39a471c2

        _rootEntity = engine.LoadModel("assets/models/nug.glb", false)
        _rootEntity.AddNameComponent().name = "Coin"
        _rootEntity.AddAudioEmitterComponent()

        var transform = _rootEntity.GetTransformComponent()
        transform.translation = spawnPosition
        transform.scale = Vec3.new(0.95, 0.95, 0.95)

        // Coin light
        _lightEntity = engine.GetECS().NewEntity()
        _lightEntity.AddNameComponent().name = "CoinLight"

        var lightTransform = _lightEntity.AddTransformComponent()
<<<<<<< HEAD

        _pointLight = _lightEntity.AddPointLightComponent()
        _pointLight.intensity = 10.0
        _pointLight.range = 0.5
        _pointLight.color = Vec3.new(0.9, 0.9, 0.08)
=======
        lightTransform.translation = Vec3.new(0.001, 0.22, 0.001)
        var pointLight = _lightEntity.AddPointLightComponent()
        pointLight.intensity = 10
        pointLight.range = 0.5
        pointLight.color = Vec3.new(0.9, 0.9, 0.08)
        _rootEntity.AttachChild(_lightEntity)
        var transparencyComponent = _meshEntity.AddTransparencyComponent()
        transparencyComponent.transparency = 1.0
>>>>>>> 39a471c2
        
        // Coin collision
        // Physics callback with the two wren entities as parameters
        var onEnterCoinSound = Fn.new { |self, other|

            if (other.GetRigidbodyComponent().GetLayer() == PhysicsObjectLayer.eSTATIC()) {
                if(_collisionSoundTimer > 400.0){
                    this.PlaySound(engine,0.45)
                    this.collisionSoundTimer = 0.0
                }
            }
            return
        }

        var colliderShape = ShapeFactory.MakeBoxShape(Vec3.new(0.45,0.45,0.45))
        var rb = Rigidbody.new(engine.GetPhysics(), colliderShape, PhysicsObjectLayer.eCOINS(), true)
        var body = _rootEntity.AddRigidbodyComponent(rb)

        body.OnCollisionEnter(onEnterCoinSound)
        body.SetGravityFactor(2.5)
        body.SetFriction(9.0)

        var newVelocity = Vec3.new(0.0, 0.0, 0.0)
        newVelocity.x = Random.RandomFloatRange(-7.0, 7.0)
        newVelocity.y =  Random.RandomFloatRange(8.0, 15.0)
        newVelocity.z = Random.RandomFloatRange(-7.0, 7.0)
        body.SetVelocity(newVelocity)

        // var newAngularVelocity = Vec3.new(0.0, 0.0, 0.0)
        // newAngularVelocity.x = Random.RandomFloatRange(-10.0, 10.0)
        // newAngularVelocity.y =  Random.RandomFloatRange(8.0, 15.0)
        // newAngularVelocity.z = Random.RandomFloatRange(-10.0, 10.0)
        // body.SetAngularVelocity(newAngularVelocity)

        body.SetAngularVelocity(Random.RandomVec3Range(-50.0, 50.0))

        _time = 0.0 // Time since the coin was spawned
        _collisionSoundTimer = 0.0 // Timer for the collision sound
        
        // New velocity-based arc system variables
        _hasStartedFollowing = false
        _velocity = Vec3.new(0.0,0.0,0.0)
        _gravity = Vec3.new(0, -0.098, 0) // gravity for arc
        _coinSpeed = 0.005

        _collectSoundEvent = "event:/SFX/Coin"
        this.PlaySound(engine,0.65)


    }

<<<<<<< HEAD
    CheckRange(engine, playerPos, playerVariables, flashSystem, dt){

=======
    CheckRange(engine, playerPos, playerVariables, flashSystem, coinManager, dt){
>>>>>>> 39a471c2
        var coinTransform = _rootEntity.GetTransformComponent()
        var coinRigidbody = _rootEntity.GetRigidbodyComponent()

        var coinPos = coinRigidbody.GetPosition()
        _lightEntity.GetTransformComponent().translation = coinPos + _lightOffset // Update light position

        var distance = Math.Distance(coinPos, playerPos)

        if(distance < _maxRange){
           coinManager.SetIsNearGold(true) // Set the player is near gold flag
            coinManager.ResetPurseTimer() // Reset the purse timer
            _velocity = (playerPos - coinPos).normalize()

            var arcHeight = distance * 2.0
            _velocity = _velocity.mulScalar(8.0) + Vec3.new(0.0, arcHeight, 0.0)


            var progress = 1.0 - (distance / _maxRange)
            var easing = progress * progress // ease-out

            coinRigidbody.SetVelocity(_velocity.mulScalar(dt * _coinSpeed* easing)) // Move the coin towards the player

            if(distance <= _minRange){

                playerVariables.IncreaseScore(100) // Increase player health

                // Play audio
                var player = engine.GetECS().GetEntityByName("Camera")
                var eventInstance = engine.GetAudio().PlayEventOnce(_collectSoundEvent)
                engine.GetAudio().SetEventVolume(eventInstance, 1.0)
                var audioEmitter = player.GetAudioEmitterComponent()
                audioEmitter.AddEvent(eventInstance)

                // Play flash effect
<<<<<<< HEAD
                flashSystem.Flash(Vec3.new(0.89, 0.77, 0.06), 0.1)
=======
                //flashSystem.Flash(Vec3.new(0.89, 0.77, 0.06),0.1)
                coinManager.SetPurseLightTarget(50.0) // Set the purse light target intensity
                coinManager.BoostPurseLightIntensity(2.0 * dt)
>>>>>>> 39a471c2

                this.Destroy() // Destroy the coin after it is collected
               
            }
        }
    }

    PlaySound(engine, volume){
        var player = engine.GetECS().GetEntityByName("Camera")
        var eventInstance = engine.GetAudio().PlayEventOnce(_collectSoundEvent)
        engine.GetAudio().SetEventVolume(eventInstance, volume)
        var audioEmitter = _rootEntity.GetAudioEmitterComponent()
        audioEmitter.AddEvent(eventInstance)
    }

    SetTransparency(value){
        _meshEntity.GetTransparencyComponent().transparency = value // Set the transparency of the coin mesh
        //_transparencyComponent.transparency = value // Set the transparency of the coin mesh
    }

    GetTransparency(){
        return _meshEntity.GetTransparencyComponent().transparency // Get the transparency of the coin mesh
    }

    SetLightIntensity(value){
        _lightEntity.GetPointLightComponent().intensity = value // Set the intensity of the coin light
    }

    GetLightIntensity(){
        return _lightEntity.GetPointLightComponent().intensity // Get the intensity of the coin light
    }


    Destroy(){
        
        var rb = _rootEntity.GetRigidbodyComponent()
        rb.SetTranslation(Vec3.new(0.0, -1000.0, 0.0)) // Move the coin out of the way
        
        // Add a lifetime component to the coin entity so it will get destroyed eventually
        
        var lifetime = _rootEntity.AddLifetimeComponent()
        lifetime.lifetime = 0.0

        var lifeTimeLight = _lightEntity.AddLifetimeComponent()
        lifeTimeLight.lifetime = 0.0
    }

    entity {
        return _rootEntity
    }

    time {_time}
    time=(value) { _time  = value}

    collisionSoundTimer {_collisionSoundTimer} 
    collisionSoundTimer=(value) { _collisionSoundTimer  = value}


}

class CoinManager {
    construct new(engine, player){
        _coinList = [] // List of coins
        _playerEntity = player // Reference to the player entity
        _maxLifeTimeOfCoin = 15000.0 // Maximum lifetime of a coin





        _purseLightEntity = engine.GetECS().NewEntity()
        _purseLightEntity.AddNameComponent().name = "Purse Light"
        var purseLightTransform = _purseLightEntity.AddTransformComponent()
        purseLightTransform.translation = Vec3.new(-0.1,-0.3,-0.8)
        _pursePointLight = _purseLightEntity.AddPointLightComponent()
        _purseLightTarget = 100.25
        _pursePointLight.intensity = 0.0
        _pursePointLight.range = 1.0
        _pursePointLight.color = Vec3.new(0.9, 0.9, 0.08)

        player.AttachChild(_purseLightEntity)


        _playerIsNearGold = false
        _purseTimer = 0.0 
        _maxPurseTime = 200.0

    }

    SpawnCoin(engine, spawnPosition){
        _coinList.add(Coin.new(engine, spawnPosition)) // Add the coin to the list
    }

    SetIsNearGold(value){
        _playerIsNearGold = value // Set the player is near gold flag
    }

    SetPurseLightTarget(value){
        _purseLightTarget = value // Set the purse light target intensity
    }

    BoostPurseLightIntensity(value){
        _pursePointLight.intensity = _pursePointLight.intensity + value // Increase the purse light target intensity
    }

    ResetPurseTimer(){
        _purseTimer = 0.0 
    }

    Update(engine, playerVariables, flashSystem, dt){

        var purseLight = _purseLightEntity.GetPointLightComponent()

        purseLight.intensity =  purseLight.intensity - 0.15 * dt
        purseLight.intensity = Math.Max(purseLight.intensity, 0.0) // Clamp the intensity to 0
            
        var playerTransform = _playerEntity.GetTransformComponent()
        var playerPos = playerTransform.translation
        playerPos.y = playerPos.y - 2.0

        for(coin in _coinList){
            if(coin.entity.IsValid()){
                coin.CheckRange(engine, playerPos, playerVariables,flashSystem,this, dt) // Check if the coin is within range of the player
                coin.time = coin.time + dt
                coin.collisionSoundTimer = coin.collisionSoundTimer + dt
                var body  = coin.entity.GetRigidbodyComponent()

                // fade out the coins
                var fadeStart = _maxLifeTimeOfCoin * (2.0 / 3.0)
                var fadeDuration = _maxLifeTimeOfCoin * (1.0 / 3.0)
                if(coin.time > fadeStart){
                    var t = (coin.time - fadeStart) / fadeDuration
                    t = Math.Min(Math.Max(t, 0), 1) // Clamp between 0 and 1

                    var transparency = 1.0 - t
                    var lightIntensity = (1.0 - t) * 10.0

                    coin.SetTransparency(transparency) // Set the transparency of the coin mesh
                    coin.SetLightIntensity(lightIntensity) // Set the intensity of the coin light
                }

                if(coin.time > _maxLifeTimeOfCoin && !coin.entity.GetLifetimeComponent()){
                    coin.Destroy() // Destroy the coin if it has been around for too long
                }
            } else {
                _coinList.removeAt(_coinList.indexOf(coin)) // Remove the coin from the list if it is no longer valid
            }
        }

        if(_playerIsNearGold){
            purseLight.intensity = purseLight.intensity + 0.05 * dt
            purseLight.intensity = Math.Min(purseLight.intensity, _purseLightTarget) // Clamp the intensity to the target value
        }else{
            
        }
        

        _purseTimer = _purseTimer + dt
        if(_purseTimer > _maxPurseTime){
           _playerIsNearGold = false
            _purseTimer = 0.0 // Reset the purse timer
        }
        
    }
}<|MERGE_RESOLUTION|>--- conflicted
+++ resolved
@@ -6,15 +6,9 @@
 class Coin {
     construct new(engine, spawnPosition) {
 
-<<<<<<< HEAD
-        _minRange = 2.0 // Range for the coin to be picked up by the player
-        _maxRange = 4.0 // Range for the coin to start following the player
-        _lightOffset = Vec3.new(0.0, 0.22, 0.0) // Offset for the light position
-=======
         _minRange = 0.5 // Range for the coin to be picked up by the player
         _mediumRange = 3.0
         _maxRange = 5.0 // Range for the coin to start following the player
->>>>>>> 39a471c2
 
         _rootEntity = engine.LoadModel("assets/models/nug.glb", false)
         _rootEntity.AddNameComponent().name = "Coin"
@@ -29,13 +23,6 @@
         _lightEntity.AddNameComponent().name = "CoinLight"
 
         var lightTransform = _lightEntity.AddTransformComponent()
-<<<<<<< HEAD
-
-        _pointLight = _lightEntity.AddPointLightComponent()
-        _pointLight.intensity = 10.0
-        _pointLight.range = 0.5
-        _pointLight.color = Vec3.new(0.9, 0.9, 0.08)
-=======
         lightTransform.translation = Vec3.new(0.001, 0.22, 0.001)
         var pointLight = _lightEntity.AddPointLightComponent()
         pointLight.intensity = 10
@@ -44,7 +31,6 @@
         _rootEntity.AttachChild(_lightEntity)
         var transparencyComponent = _meshEntity.AddTransparencyComponent()
         transparencyComponent.transparency = 1.0
->>>>>>> 39a471c2
         
         // Coin collision
         // Physics callback with the two wren entities as parameters
@@ -96,12 +82,11 @@
 
     }
 
-<<<<<<< HEAD
-    CheckRange(engine, playerPos, playerVariables, flashSystem, dt){
-
-=======
     CheckRange(engine, playerPos, playerVariables, flashSystem, coinManager, dt){
->>>>>>> 39a471c2
+        var coinTransform = _rootEntity.GetTransformComponent()
+        var coinPos = coinTransform.translation
+        var distance = Math.Distance(coinPos, playerPos)
+
         var coinTransform = _rootEntity.GetTransformComponent()
         var coinRigidbody = _rootEntity.GetRigidbodyComponent()
 
@@ -136,13 +121,9 @@
                 audioEmitter.AddEvent(eventInstance)
 
                 // Play flash effect
-<<<<<<< HEAD
-                flashSystem.Flash(Vec3.new(0.89, 0.77, 0.06), 0.1)
-=======
                 //flashSystem.Flash(Vec3.new(0.89, 0.77, 0.06),0.1)
                 coinManager.SetPurseLightTarget(50.0) // Set the purse light target intensity
                 coinManager.BoostPurseLightIntensity(2.0 * dt)
->>>>>>> 39a471c2
 
                 this.Destroy() // Destroy the coin after it is collected
                
