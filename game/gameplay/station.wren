--- conflicted
+++ resolved
@@ -212,16 +212,7 @@
         _dualGunEmitter.AddNameComponent().name = "Dual Gun Emitter"
         var transformDualGunEmitter = _dualGunEmitter.AddTransformComponent()
         transformDualGunEmitter.translation = Vec3.new(0.0, -200.0, 0.0)
-<<<<<<< HEAD
-        engine.GetParticles().SpawnEmitter(_dualGunEmitter, EmitterPresetID.eDualGunStation(),emitterFlags,Vec3.new(0.0, 0.0, 0.0),Vec3.new(0.0, 0.0, 0.0))
-
-=======
         engine.GetParticles().SpawnEmitter(_dualGunEmitter, "DualGunStation",emitterFlags,Vec3.new(0.0, 0.0, 0.0),Vec3.new(0.0, 0.0, 0.0))
-        
->>>>>>> 68bdea19
-        //
-
-
 
         // Load the stations
         for(i in 0..3) {
