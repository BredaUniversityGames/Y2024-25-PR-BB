--- conflicted
+++ resolved
@@ -83,6 +83,7 @@
                             engine.GetECS().DestroyEntity(hitEntity.GetEntity(engine.GetECS()))
                             break
                         }
+                        engine.SpawnDecal(hitEntity.normal, hitEntity.position, Vec3.new(1, 1, 1), "bullet_hole.png")
                         break
                     }
                 }
@@ -92,21 +93,9 @@
                 transform.translation = end
                 var lifetime = entity.AddLifetimeComponent()
                 lifetime.lifetime = 300.0
+
                 var emitterFlags = SpawnEmitterFlagBits.eIsActive() | SpawnEmitterFlagBits.eSetCustomVelocity() // |
-<<<<<<< HEAD
-                engine.GetParticles().SpawnEmitter(entity, EmitterPresetID.eImpact(), emitterFlags, Vec3.new(0.0, 0.0, 0.0), rayHitInfo[0].normal)
-
-                for (i in (rayHitInfo.count - 1)..0) {
-                    var hitEntity = rayHitInfo[i]
-                    if (!hitEntity.GetEntity(engine.GetECS()).HasPlayerTag()) {
-                        // TODO: check if we don't hit the player or an enemy (dynamic meshes)
-                        engine.SpawnDecal(hitEntity.normal, hitEntity.position, Vec3.new(1, 1, 1), "bullet_hole.png")
-                        break
-                    }
-                }
-=======
                 engine.GetParticles().SpawnEmitter(entity, EmitterPresetID.eImpact(), emitterFlags, Vec3.new(0.0, 0.0, 0.0), normal)
->>>>>>> 81f3d015
             }
 
             var length = (end - start).length()
