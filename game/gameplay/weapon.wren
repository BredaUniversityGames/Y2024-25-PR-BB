--- conflicted
+++ resolved
@@ -36,12 +36,8 @@
         _mesh = ""
     }
 
-<<<<<<< HEAD
     reload (engine) {
-=======
-    reload (engine) {   
         var gun = engine.GetECS().GetEntityByName(_entityName)
->>>>>>> ae4d51ee
 
         var gunAnimations = gun.GetAnimationControlComponent()
         if((engine.GetInput().GetDigitalAction("Reload").IsPressed() || engine.GetInput().GetDigitalAction("Shoot").IsHeld()) && _reloadTimer == 0) {
@@ -76,7 +72,7 @@
 
             // Shake the camera
 
-            playerVariables.cameraVariables.shakeIntensity = _cameraShakeIntensity            
+            playerVariables.cameraVariables.shakeIntensity = _cameraShakeIntensity
 
             var player = engine.GetECS().GetEntityByName("Camera")
             var gun = engine.GetECS().GetEntityByName(_entityName)
@@ -115,7 +111,7 @@
                                     playerVariables.UpdateMultiplier()
                                     enemy.DecreaseHealth(_damage * multiplier)
                                     if (enemy.health <= 0) {
-                                        playerVariables.IncreaseScore(5 * multiplier * playerVariables.multiplier) 
+                                        playerVariables.IncreaseScore(5 * multiplier * playerVariables.multiplier)
                                     }
                                 }
                             }
@@ -125,7 +121,7 @@
                         break
                     }
                 }
-                
+
                 var entity = engine.GetECS().NewEntity()
                 var transform = entity.AddTransformComponent()
                 transform.translation = end
@@ -158,10 +154,6 @@
     }
 
     equip (engine) {
-<<<<<<< HEAD
-
-=======
->>>>>>> ae4d51ee
     }
 
     cooldown {_cooldown}
@@ -210,13 +202,13 @@
         var gunAnimations = gun.GetAnimationControlComponent()
         if(engine.GetInput().GetDigitalAction("Reload").IsPressed()) {
             gunAnimations.Play(_reloadAnim, 1.0, false, 0.0, false)
-        
+
             _reloadTimer = _reloadSpeed
             _ammo = _maxAmmo
         }
     }
 
-    attack(engine, deltaTime, playerVariables, enemies) {   
+    attack(engine, deltaTime, playerVariables, enemies) {
         if (_cooldown <= 0 && _ammo > 0 && _reloadTimer <= 0) {
             _ammo = _ammo - 1
 
@@ -245,7 +237,7 @@
 
             var i = 0
             while (i < _raysPerShot) {
-                var newDirection = Math.RotateForwardVector(direction, Vec2.new(_spread[i].x * 1, _spread[i].y * 1), up)                
+                var newDirection = Math.RotateForwardVector(direction, Vec2.new(_spread[i].x * 1, _spread[i].y * 1), up)
                 var rayHitInfo = engine.GetPhysics().ShootRay(start, newDirection, _range)
                 var end = start + newDirection * _rangeVector
 
