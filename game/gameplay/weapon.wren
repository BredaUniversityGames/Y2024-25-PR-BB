import "engine_api.wren" for Engine, TimeModule, ECS, Entity, Vec3, Vec2, Quat, Math, AnimationControlComponent, TransformComponent, Input, Keycode, SpawnEmitterFlagBits, EmitterPresetID
import "camera.wren" for CameraVariables
import "player.wren" for PlayerVariables

class Weapons {
    static pistol {0}
    static shotgun {1}
    static knife {2}
}

class Pistol {
    construct new(engine) {
        _damage = 50
        _headShotMultiplier = 2.0
        _range = 50
        _rangeVector = Vec3.new(_range, _range, _range)
        _attackSpeed = 0.4 * 1000
        _maxAmmo = 6
        _ammo = _maxAmmo
        _cooldown = 0
        _reloadTimer = 0
        _reloadSpeed = 1.2 * 700

        _cameraShakeIntensity = 0.3
        
        _attackSFX = "event:/Weapons/Pistol"
        _reloadSFX = "event:/Weapons/ReloadPistol"
        _equipSFX = ""
        
        _walkAnim = "walk"
        _idleAnim = "idle"
        _attackAnim = "shoot"
        _reloadAnim = "reload"
        _equipAnim = "equip"
        _unequipAnim = "unequip" 
        _entityName = "Gun" 
        _mesh = ""
    }

    reload (engine) {   
        var gun = engine.GetECS().GetEntityByName(_entityName)

        var gunAnimations = gun.GetAnimationControlComponent()
        if((engine.GetInput().GetDigitalAction("Reload").IsPressed() || engine.GetInput().GetDigitalAction("Shoot").IsHeld()) && _reloadTimer == 0) {
            gunAnimations.Play(_reloadAnim, 1.0, false, 0.2, false)

            // Play reload audio
            var player = engine.GetECS().GetEntityByName("Camera")
            var playerController = engine.GetECS().GetEntityByName("PlayerController")
            var rb =  playerController.GetRigidbodyComponent()
            var velocity = rb.GetVelocity()

            var eventInstance = engine.GetAudio().PlayEventOnce(_reloadSFX)
            var audioEmitter = player.GetAudioEmitterComponent()
            audioEmitter.AddEvent(eventInstance)

            var gunTransform = gun.GetTransformComponent()
            var gunTranslation = gunTransform.GetWorldTranslation()
            var gunRotation = gunTransform.GetWorldRotation()
            var gunForward = Math.ToVector(gunRotation)
            var gunUp = gunRotation.mulVec3(Vec3.new(0, 1, 0))
            var gunRight = Math.Cross(gunForward, gunUp)
            var gunStart = gunTranslation + gunForward * Vec3.new(1, 1, 1) - gunRight * Vec3.new(4.0,4.0,4.0) - gunUp * Vec3.new(0.0, 0.5, 0.0)

            //play a particle effect
            var entity = engine.GetECS().NewEntity()
            var transform = entity.AddTransformComponent()
            transform.translation = gunStart
            var lifetime = entity.AddLifetimeComponent()
            lifetime.lifetime = 175.0
            var emitterFlags = SpawnEmitterFlagBits.eIsActive() | SpawnEmitterFlagBits.eSetCustomVelocity() // |
            engine.GetParticles().SpawnEmitter(entity, EmitterPresetID.eBullets(),emitterFlags,Vec3.new(0.0, 0.0, 0.0),Vec3.new(0.0, 5.0, 0.0) + velocity.mulScalar(1.2))
            

            _reloadTimer = _reloadSpeed
            _ammo = _maxAmmo
        }
    }

    playWalkAnim (engine){
        //will hold reference to entity when implementing weapon switching
        var gun = engine.GetECS().GetEntityByName(_entityName)
        var gunAnimations = gun.GetAnimationControlComponent()
        if(gunAnimations.AnimationFinished() || gunAnimations.CurrentAnimationName() == _idleAnim){
            gunAnimations.Play(_walkAnim, 1.0, false, 0.2, false)
        }
    }

    playIdleAnim(engine){
        var gun = engine.GetECS().GetEntityByName(_entityName)
        var gunAnimations = gun.GetAnimationControlComponent()
        if(gunAnimations.AnimationFinished() || gunAnimations.CurrentAnimationName() == _walkAnim){
            gunAnimations.Play(_idleAnim, 1.0, false, 0.2, false)
        }
    }

    attack(engine, deltaTime, playerVariables, enemies) {

        if (_cooldown <= 0 && _ammo > 0 && _reloadTimer <= 0) {
            _ammo = _ammo - 1

            // Shake the camera
<<<<<<< HEAD

            playerVariables.cameraVariables.shakeIntensity = _cameraShakeIntensity
=======
 
            playerVariables.cameraVariables.shakeIntensity = _cameraShakeIntensity            
>>>>>>> 3e4a7548

            var player = engine.GetECS().GetEntityByName("Camera")
            var gun = engine.GetECS().GetEntityByName(_entityName)

            // Play shooting audio
            var eventInstance = engine.GetAudio().PlayEventOnce(_attackSFX)
            var audioEmitter = player.GetAudioEmitterComponent()
            audioEmitter.AddEvent(eventInstance)

            // Spawn particles
            var playerTransform = player.GetTransformComponent()
            var translation = playerTransform.GetWorldTranslation()
            var rotation = playerTransform.GetWorldRotation()
            var forward = Math.ToVector(rotation)
            var up = rotation.mulVec3(Vec3.new(0, 1, 0))
            var right = Math.Cross(forward, up)
            var start = translation + forward * Vec3.new(1, 1, 1) - right * Vec3.new(0.09, 0.09, 0.09) - up * Vec3.new(0.12, 0.12, 0.12)
            
     
            
      
            var end = translation + forward * _rangeVector
            var direction = (end - start).normalize()
            var rayHitInfo = engine.GetPhysics().ShootRay(start, direction, _range)

            if (!rayHitInfo.isEmpty) {
                var normal = Vec3.new(0, 1, 0)
                for (rayHit in rayHitInfo) {
                    var hitEntity = rayHit.GetEntity(engine.GetECS())
                    if (!hitEntity.HasPlayerTag()) {
                        end = rayHit.position
                        normal = rayHit.normal
                        if (hitEntity.HasEnemyTag()) {
                            for (enemy in enemies) {
                                if (enemy.entity.GetEnttEntity() == hitEntity.GetEnttEntity()) {
                                    var multiplier = 1.0
                                    if (enemy.IsHeadshot(rayHit.position.y)) {
                                        multiplier = _headShotMultiplier
                                    }
                                    playerVariables.UpdateMultiplier()
                                    enemy.DecreaseHealth(_damage * multiplier)
                                    if (enemy.health <= 0) {
                                        playerVariables.IncreaseScore(5 * multiplier * playerVariables.multiplier)
                                    }
                                }
                            }
                            break
                        }
                        engine.SpawnDecal(normal, end, Vec2.new(0.001, 0.001), "bullet_hole.png")
                        break
                    }
                }
                
                var entity = engine.GetECS().NewEntity()
                var transform = entity.AddTransformComponent()
                transform.translation = end
                var lifetime = entity.AddLifetimeComponent()
                lifetime.lifetime = 300.0

                var emitterFlags = SpawnEmitterFlagBits.eIsActive() | SpawnEmitterFlagBits.eSetCustomVelocity() // |
                engine.GetParticles().SpawnEmitter(entity, EmitterPresetID.eImpact(), emitterFlags, Vec3.new(0.0, 0.0, 0.0), normal)
            }




            var gunTransform = gun.GetTransformComponent()
            var gunTranslation = gunTransform.GetWorldTranslation()
            var gunRotation = gunTransform.GetWorldRotation()
            var gunForward = Math.ToVector(gunRotation)
            var gunUp = gunRotation.mulVec3(Vec3.new(0, 1, 0))
            var gunRight = Math.Cross(gunForward, gunUp)
            var gunStart = gunTranslation + gunForward * Vec3.new(1, 1, 1) - gunRight * Vec3.new(4.0,4.0,4.0) - gunUp * Vec3.new(0.0, 0.5, 0.0)
            

            var length = (end - gunStart).length()
            var i = 1.0
            while (i < length) {
                var entity = engine.GetECS().NewEntity()
                var transform = entity.AddTransformComponent()
                transform.translation = Math.MixVec3(gunStart, end, i / length)
                var lifetime = entity.AddLifetimeComponent()
                lifetime.lifetime = 200.0
                var emitterFlags = SpawnEmitterFlagBits.eIsActive() | SpawnEmitterFlagBits.eSetCustomVelocity() // |
                engine.GetParticles().SpawnEmitter(entity, EmitterPresetID.eRay(), emitterFlags, Vec3.new(0.0, 0.0, 0.0), direction * Vec3.new(10, 10, 10))
                i = i + 2.0
            }

            // Play shooting animation
            var gunAnimations = gun.GetAnimationControlComponent()
            gunAnimations.Play(_attackAnim, 1.0, false, 0.0, false)
            
            _cooldown = _attackSpeed
        } 
    }
   equip (engine) {
        engine.GetECS().DestroyEntity(engine.GetECS().GetEntityByName(_entityName))

        var camera = engine.GetECS().GetEntityByName("Camera")

        var newGun =  engine.LoadModel("assets/models/Revolver.glb")
        newGun.GetNameComponent().name = _entityName
        var gunTransform = newGun.GetTransformComponent()
        gunTransform.rotation = Math.ToQuat(Vec3.new(0.0, -Math.PI()/2, 0.0))

        camera.AttachChild(newGun)
        var gunAnimations =newGun .GetAnimationControlComponent()
        gunAnimations.Play(_equipAnim, 1.2, false, 0.2, false)
    }

    unequip(engine){
        var gunAnimations = engine.GetECS().GetEntityByName(_entityName).GetAnimationControlComponent()
        gunAnimations.Play(_unequipAnim, 1.5, false, 0.2, false)
    }

    isUnequiping(engine){
    
        var gunAnimations =engine.GetECS().GetEntityByName(_entityName).GetAnimationControlComponent()
        return gunAnimations.CurrentAnimationName() == _unequipAnim || gunAnimations.CurrentAnimationName() == _equipAnim 
    }
    cooldown {_cooldown}
    cooldown=(value) {_cooldown = value}

    reloadTimer {_reloadTimer}
    reloadTimer=(value) {_reloadTimer = value}

    ammo {_ammo}
    ammo=(value) {_ammo = value}

    maxAmmo {_maxAmmo}
}


class Shotgun {
    construct new(engine) {
        _damage = 15
        _damageDropoff = 0.5
        _raysPerShot = 9
        _range = 23
        _rangeVector = Vec3.new(_range, _range, _range)
        _attackSpeed = 0.22 * 1000
        _maxAmmo = 2
        _ammo = _maxAmmo
        _cooldown = 0
        _reloadTimer = 0
        _reloadSpeed = 600
        _spread = [Vec2.new(0, 0), Vec2.new(-1, 1), Vec2.new(0, 1), Vec2.new(1, 1), Vec2.new(0, 2), Vec2.new(-1, -1), Vec2.new(0, -1), Vec2.new(1, -1), Vec2.new(0, -2)]
        _cameraShakeIntensity = 0.5

        _attackSFX = "event:/Weapons/Explosion"
        _reloadSFX = ""
        _equipSFX = ""
        
        _walkAnim = "walk"
        _idleAnim = "idle"
        _attackAnim = "shoot"
        _reloadAnim = "reload"
        _equipAnim = "equip" 
        _unequipAnim = "unequip"
        _entityName = "Gun" 
        _mesh = ""
    }
    
    reload (engine) {
        var gun = engine.GetECS().GetEntityByName(_entityName)
        var gunAnimations = gun.GetAnimationControlComponent()
<<<<<<< HEAD
        if(engine.GetInput().GetDigitalAction("Reload").IsPressed()) {
            gunAnimations.Play(_reloadAnim, 1.0, false, 0.0, false)

            _reloadTimer = _reloadSpeed
=======

        if(engine.GetInput().GetDigitalAction("Reload").IsPressed() && _reloadTimer == 0) {
            gunAnimations.Play(_reloadAnim, 1.0, false, 0.2, false)
             _reloadTimer = _reloadSpeed
>>>>>>> 3e4a7548
            _ammo = _maxAmmo
        }
    }

    attack(engine, deltaTime, playerVariables, enemies) {
        if (_cooldown <= 0 && _ammo > 0 && _reloadTimer <= 0) {
            _ammo = _ammo - 1
 
            playerVariables.cameraVariables.shakeIntensity = _cameraShakeIntensity            
            var player = engine.GetECS().GetEntityByName("Camera")
            var gun = engine.GetECS().GetEntityByName(_entityName)

            // Play shooting audio
            var shootingInstance = engine.GetAudio().PlayEventOnce(_attackSFX)
            var audioEmitter = player.GetAudioEmitterComponent()
            audioEmitter.AddEvent(shootingInstance)
            
            // Spawn particles
            var playerTransform = player.GetTransformComponent()
            var translation = playerTransform.GetWorldTranslation()
            var rotation = playerTransform.GetWorldRotation()
            var forward = Math.ToVector(rotation)
            var up = rotation.mulVec3(Vec3.new(0, 1, 0))
            var right = Math.Cross(forward, up)
            var start = translation + forward * Vec3.new(1, 1, 1) - right * Vec3.new(0.09, 0.09, 0.09) - up * Vec3.new(0.12, 0.12, 0.12)
            var end = translation + forward * _rangeVector
            var direction = (end - start).normalize()
            
            var hitAnEnemy = false

            var i = 0
            while (i < _raysPerShot) {
                var newDirection = Math.RotateForwardVector(direction, Vec2.new(_spread[i].x * 1, _spread[i].y * 1), up)
                var rayHitInfo = engine.GetPhysics().ShootRay(start, newDirection, _range)
                var end = start + newDirection * _rangeVector

                if (!rayHitInfo.isEmpty) {
                    for (rayHit in rayHitInfo) {
                        var hitEntity = rayHit.GetEntity(engine.GetECS())
                        if (!hitEntity.HasPlayerTag()) {
                            end = rayHit.position
                            if (hitEntity.HasEnemyTag()) {
                                for (enemy in enemies) {
                                    if (enemy.entity.GetEnttEntity() == hitEntity.GetEnttEntity()) {
                                        hitAnEnemy = true
                                        enemy.DecreaseHealth(_damage)
                                        playerVariables.multiplierTimer = playerVariables.multiplierMaxTime
                                        if (enemy.health <= 0) {
                                            playerVariables.IncreaseScore(15 * playerVariables.multiplier)
                                        }
                                    }
                                }
                                break
                            }
                            break
                        }
                    }
                }

                var length = (end - start).length()
                var j = 1.0
                while (j < length) {
                    var entity = engine.GetECS().NewEntity()
                    var transform = entity.AddTransformComponent()
                    transform.translation = Math.MixVec3(start, end, j / length)
                    var lifetime = entity.AddLifetimeComponent()
                    lifetime.lifetime = 200.0
                    var emitterFlags = SpawnEmitterFlagBits.eIsActive() | SpawnEmitterFlagBits.eSetCustomVelocity() // |
                    engine.GetParticles().SpawnEmitter(entity, EmitterPresetID.eShotgunShoot(), emitterFlags, Vec3.new(0.0, 0.0, 0.0), newDirection * Vec3.new(2, 2, 2))
                    j = j + 1.0
                }

                i = i + 1
            }

            if (hitAnEnemy) {
                playerVariables.UpdateMultiplier()
            }

            // Play shooting animation
            var gunAnimations = gun.GetAnimationControlComponent()
            gunAnimations.Play(_attackAnim, 1.1, false, 0.0, false)
            _cooldown = _attackSpeed
        }
    }

    equip (engine) {
        engine.GetECS().DestroyEntity(engine.GetECS().GetEntityByName(_entityName))

        var camera = engine.GetECS().GetEntityByName("Camera")

        var newGun =  engine.LoadModel("assets/models/Shotgun.glb")
        newGun.GetNameComponent().name = _entityName
        var gunTransform = newGun.GetTransformComponent()
        gunTransform.rotation = Math.ToQuat(Vec3.new(0.0, -Math.PI()/2, 0.0))

        camera.AttachChild(newGun)
        var gunAnimations =newGun .GetAnimationControlComponent()
        gunAnimations.Play(_equipAnim, 1.2, false, 0.0, false)

    }

    isUnequiping(engine){
        var gunAnimations = engine.GetECS().GetEntityByName(_entityName).GetAnimationControlComponent()
        return gunAnimations.CurrentAnimationName() == _unequipAnim || gunAnimations.CurrentAnimationName() == _equipAnim 
    }

    unequip(engine){
        var gunAnimations = engine.GetECS().GetEntityByName(_entityName).GetAnimationControlComponent()
        gunAnimations.Play(_unequipAnim, 1.5, false, 0.0, false)
    }

    cooldown {_cooldown}
    cooldown=(value) {_cooldown = value}

    reloadTimer {_reloadTimer}
    reloadTimer=(value) {_reloadTimer = value}

    ammo {_ammo}
    ammo=(value) {_ammo = value}

    maxAmmo {_maxAmmo}
}

class Knife {
    construct new(engine) {
        _damage = 100
        _range = 2
        _rangeVector = Vec3.new(_range, _range, _range)
        _attackSpeed = 0.2 * 1000
        _cooldown = 0
        _maxAmmo = 0
        _ammo = _maxAmmo
        _reloadTimer = 0
        _reloadSpeed = 0
        _cameraShakeIntensity = 0.2

        _attackSFX = "event:/Weapons/Machine Gun"
        _reloadSFX = ""
        _equipSFX = ""
        
        _attackAnim = "Shoot"
        _reloadAnim = "Reload"
        _mesh = ""
    }

    reload (engine) {
        // Use some weapon inspect animation maybe?
    }

    attack(engine, deltaTime, playerVariables, enemies) {
        if (_cooldown <= 0) {

            playerVariables.cameraVariables.shakeIntensity = _cameraShakeIntensity

            var player = engine.GetECS().GetEntityByName("Camera")
            var gun = engine.GetECS().GetEntityByName(_entityName)

            // Play shooting audio
            var eventInstance = engine.GetAudio().PlayEventOnce(_attackSFX)
            var audioEmitter = player.GetAudioEmitterComponent()
            audioEmitter.AddEvent(eventInstance)

            // Spawn particles
            var playerTransform = player.GetTransformComponent()
            var translation = playerTransform.GetWorldTranslation()
            var rotation = playerTransform.GetWorldRotation()
            var direction = Math.ToVector(rotation)
            var up = rotation.mulVec3(Vec3.new(0, 1, 0))
            var right = Math.Cross(direction, up)
            var start = translation + direction * Vec3.new(0.01, 0.01, 0.01) - right * Vec3.new(0.1, 0.1, 0.1) - up * Vec3.new(0.1, 0.1, 0.1)
            var rayHitInfo = engine.GetPhysics().ShootRay(start, direction, _range)

            var entity = engine.GetECS().NewEntity()
            var transform = entity.AddTransformComponent()
            transform.translation = start
            var lifetime = entity.AddLifetimeComponent()
            lifetime.lifetime = 100.0
            var emitterFlags = SpawnEmitterFlagBits.eIsActive() | SpawnEmitterFlagBits.eSetCustomVelocity() | SpawnEmitterFlagBits.eEmitOnce() // |
            engine.GetParticles().SpawnEmitter(entity, EmitterPresetID.eStab(), emitterFlags, Vec3.new(0.0, 0.0, 0.0), direction * Vec3.new(10, 10, 10))

            // Play shooting animation
            var gunAnimations = gun.GetAnimationControlComponent()
            gunAnimations.Play(_attackAnim, 2.0, false, 0.0, false)
            
            _cooldown = _attackSpeed
        } 
    }

    equip (engine) {
        // Knife should not be equipped?
    }

    cooldown {_cooldown}
    cooldown=(value) {_cooldown = value}

    reloadTimer {_reloadTimer}
    reloadTimer=(value) {_reloadTimer = value}

    ammo {_ammo}
    ammo=(value) {_ammo = value}

    maxAmmo {_maxAmmo}
}<|MERGE_RESOLUTION|>--- conflicted
+++ resolved
@@ -32,8 +32,8 @@
         _attackAnim = "shoot"
         _reloadAnim = "reload"
         _equipAnim = "equip"
-        _unequipAnim = "unequip" 
-        _entityName = "Gun" 
+        _unequipAnim = "unequip"
+        _entityName = "Gun"
         _mesh = ""
     }
 
@@ -100,13 +100,8 @@
             _ammo = _ammo - 1
 
             // Shake the camera
-<<<<<<< HEAD
 
             playerVariables.cameraVariables.shakeIntensity = _cameraShakeIntensity
-=======
- 
-            playerVariables.cameraVariables.shakeIntensity = _cameraShakeIntensity            
->>>>>>> 3e4a7548
 
             var player = engine.GetECS().GetEntityByName("Camera")
             var gun = engine.GetECS().GetEntityByName(_entityName)
@@ -223,9 +218,9 @@
     }
 
     isUnequiping(engine){
-    
+
         var gunAnimations =engine.GetECS().GetEntityByName(_entityName).GetAnimationControlComponent()
-        return gunAnimations.CurrentAnimationName() == _unequipAnim || gunAnimations.CurrentAnimationName() == _equipAnim 
+        return gunAnimations.CurrentAnimationName() == _unequipAnim || gunAnimations.CurrentAnimationName() == _equipAnim
     }
     cooldown {_cooldown}
     cooldown=(value) {_cooldown = value}
@@ -264,26 +259,19 @@
         _idleAnim = "idle"
         _attackAnim = "shoot"
         _reloadAnim = "reload"
-        _equipAnim = "equip" 
+        _equipAnim = "equip"
         _unequipAnim = "unequip"
-        _entityName = "Gun" 
+        _entityName = "Gun"
         _mesh = ""
     }
     
     reload (engine) {
         var gun = engine.GetECS().GetEntityByName(_entityName)
         var gunAnimations = gun.GetAnimationControlComponent()
-<<<<<<< HEAD
-        if(engine.GetInput().GetDigitalAction("Reload").IsPressed()) {
-            gunAnimations.Play(_reloadAnim, 1.0, false, 0.0, false)
-
-            _reloadTimer = _reloadSpeed
-=======
 
         if(engine.GetInput().GetDigitalAction("Reload").IsPressed() && _reloadTimer == 0) {
             gunAnimations.Play(_reloadAnim, 1.0, false, 0.2, false)
              _reloadTimer = _reloadSpeed
->>>>>>> 3e4a7548
             _ammo = _maxAmmo
         }
     }
@@ -291,8 +279,8 @@
     attack(engine, deltaTime, playerVariables, enemies) {
         if (_cooldown <= 0 && _ammo > 0 && _reloadTimer <= 0) {
             _ammo = _ammo - 1
- 
-            playerVariables.cameraVariables.shakeIntensity = _cameraShakeIntensity            
+
+            playerVariables.cameraVariables.shakeIntensity = _cameraShakeIntensity
             var player = engine.GetECS().GetEntityByName("Camera")
             var gun = engine.GetECS().GetEntityByName(_entityName)
 
@@ -388,7 +376,7 @@
 
     isUnequiping(engine){
         var gunAnimations = engine.GetECS().GetEntityByName(_entityName).GetAnimationControlComponent()
-        return gunAnimations.CurrentAnimationName() == _unequipAnim || gunAnimations.CurrentAnimationName() == _equipAnim 
+        return gunAnimations.CurrentAnimationName() == _unequipAnim || gunAnimations.CurrentAnimationName() == _equipAnim
     }
 
     unequip(engine){
