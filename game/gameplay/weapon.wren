--- conflicted
+++ resolved
@@ -98,17 +98,13 @@
         } 
     }
 
-<<<<<<< HEAD
     attack(engine, deltaTime, playerVariables, enemies, coinManager) {
-=======
-    attack(engine, deltaTime, playerVariables, enemies) {
         
         _manualTimer = Math.Max(_manualTimer-deltaTime,0)
         
         if(engine.GetInput().GetDigitalAction("Shoot").IsPressed() && _manualTimer ==0){
             _manualTimer = 50 //ms
         }
->>>>>>> 7c3d5e78
 
         if ((_cooldown <= 0 ||_manualTimer >=50) && _ammo > 0 && _reloadTimer <= 0) {
             _ammo = _ammo - 1
@@ -342,15 +338,10 @@
                                 for (enemy in enemies) {
                                     if (enemy.entity == hitEntity) {
                                         hitAnEnemy = true
-<<<<<<< HEAD
+                                        
+                                        playerVariables.hitmarkTimer = 200 //ms      
                                         enemy.DecreaseHealth(_damage,engine,coinManager)
-=======
                                         
-                                        playerVariables.hitmarkTimer = 200 //ms
-                                              
-                                        enemy.DecreaseHealth(_damage,engine)
-                                        
->>>>>>> 7c3d5e78
                                         playerVariables.multiplierTimer = playerVariables.multiplierMaxTime
                                         playerVariables.IncreaseHealth(0.1 * _damage)
                                         if (enemy.health <= 0) {
