import "engine_api.wren" for Engine, Game, ECS, Entity, Vec3, Vec2, Math, AnimationControlComponent, TransformComponent, Input, SpawnEmitterFlagBits, EmitterPresetID, PhysicsObjectLayer
import "camera.wren" for CameraVariables
import "player.wren" for PlayerVariables, HitmarkerState
import "station.wren" for PowerUpType, Station, StationManager


class Weapons {
    static pistol {0}
    static shotgun {1}
    static pistol2 {2}
}


class Pistol {
    construct new(engine, name, barrelEndPosition) {
        _damage = 1
        _headShotMultiplier = 2.0
        _range = 100
        _rangeVector = Vec3.new(_range, _range, _range)
        _attackSpeed = 0.4 * 1000
        _manualTimer = 0
        _maxAmmo = 6
        _ammo = _maxAmmo
        _cooldown = 0
        _reloadTimer = 0
        _reloadSpeed = 0.8 * 1000
        _aimAssistMinAngle = 0.995

        _cameraShakeIntensity = 0.3

        _attackSFX = "event:/SFX/Revolver"
        _reloadSFX = "event:/SFX/ReloadPistol"
        _inspectSFX = "event:/SFX/Inspect"
        _shotSFX = "event:/SFX/Shoot"
        _quadHit = "event:/SFX/QuadDamageHit"
        _dualGunHit = "event:/SFX/DualGunHit"
        _equipSFX = ""
        __hitmarkTimer = 0
        _walkAnim = "walk"
        _idleAnim = "idle"
        _attackAnim = "shoot"
        _reloadAnim = "reload"
        _equipAnim = "equip"
        _unequipAnim = "unequip" 
        _entityName = name 

        _barrelEndPosition = barrelEndPosition

        var gun = engine.GetECS().GetEntityByName(_entityName)
        _barrelEndEntity = engine.GetECS().NewEntity()
        _barrelEndEntity.AddNameComponent().name = "BarrelEnd %(_entityName)"
        var transform = _barrelEndEntity.AddTransformComponent()
        gun.AttachChild(_barrelEndEntity)
        transform.translation = _barrelEndPosition


        _emitterFlags = SpawnEmitterFlagBits.eIsActive()



        var finalName = _barrelEndEntity.GetNameComponent().name

        _mesh = ""
    }

    reload (engine) {
        var gun = engine.GetECS().GetEntityByName(_entityName)

        var gunAnimations = gun.GetAnimationControlComponent()
        
        var shootBool = false

        if (_entityName == "Gun" && engine.GetInput().GetDigitalAction("Shoot").IsHeld()) {
            shootBool = true
        }

        if (_entityName == "Gun2" && engine.GetInput().GetDigitalAction("ShootSecondary").IsHeld()) {
            shootBool = true
        }

        if((engine.GetInput().GetDigitalAction("Reload").IsPressed() || shootBool)  && _reloadTimer == 0) {
            gunAnimations.Play(_reloadAnim, 1.0, false, 0.2, false)

            // Play reload audio
            var player = engine.GetECS().GetEntityByName("Camera")
            var playerController = engine.GetECS().GetEntityByName("PlayerController")
            var rb =  playerController.GetRigidbodyComponent()
            var velocity = rb.GetVelocity()
            var audioEmitter = player.GetAudioEmitterComponent()

            if(_ammo < _maxAmmo) {
                var eventInstance = engine.GetAudio().PlayEventOnce(_reloadSFX)
                audioEmitter.AddEvent(eventInstance)

                var gunStart = _barrelEndEntity.GetTransformComponent().GetWorldTranslation()
                //play a particle effect
                var entity = engine.GetECS().NewEntity()
                var transform = entity.AddTransformComponent()
                transform.translation = Vec3.new(gunStart.x, gunStart.y-0.5, gunStart.z)
                var lifetime = entity.AddLifetimeComponent()
                lifetime.lifetime = 175.0
                var emitterFlags = SpawnEmitterFlagBits.eIsActive() | SpawnEmitterFlagBits.eSetCustomVelocity() // |
                engine.GetParticles().SpawnEmitter(entity, EmitterPresetID.eBullets(),emitterFlags,Vec3.new(0.0, 0.0, 0.0),Vec3.new(0.1, 7.5, 0.1) + velocity.mulScalar(1.01))
            }else{
                var eventInstance = engine.GetAudio().PlayEventOnce(_inspectSFX)
                audioEmitter.AddEvent(eventInstance)
            }

            _reloadTimer = _reloadSpeed
            _ammo = _maxAmmo

        }
    }

    playWalkAnim (engine){
        //will hold reference to entity when implementing weapon switching
        var gun = engine.GetECS().GetEntityByName(_entityName)
        var gunAnimations = gun.GetAnimationControlComponent()
        if(gunAnimations.AnimationFinished() || gunAnimations.CurrentAnimationName() == _idleAnim){
            gunAnimations.Play(_walkAnim, 1.0, false, 0.2, false)
        }
    }

    playIdleAnim(engine){
        var gun = engine.GetECS().GetEntityByName(_entityName)
        var gunAnimations = gun.GetAnimationControlComponent()
        if(gunAnimations.AnimationFinished() || gunAnimations.CurrentAnimationName() == _walkAnim){
            gunAnimations.Play(_idleAnim, 1.0, false, 0.2, false)
        }
    }

<<<<<<< HEAD
    attack(engine, deltaTime, playerVariables, enemies, coinManager, soulManager) {
=======
    attack(engine, deltaTime, playerVariables, enemies, coinManager, fov) {
>>>>>>> 52316a34
        _manualTimer = Math.Max(_manualTimer-deltaTime,0)
        
        if (_entityName == "Gun") {
                if(engine.GetInput().GetDigitalAction("Shoot").IsPressed() && _manualTimer ==0){
                _manualTimer = 50 //ms
            }
        }
        if (_entityName == "Gun2") {
                if(engine.GetInput().GetDigitalAction("ShootSecondary").IsPressed() && _manualTimer ==0){
                _manualTimer = 50 //ms
            }
        }

        if ((_cooldown <= 0 ||_manualTimer >=50) && _ammo > 0 && _reloadTimer <= 0) {
            _ammo = _ammo - 1

            // Shake the camera
            playerVariables.cameraVariables.shakeIntensity = _cameraShakeIntensity
            playerVariables.cameraVariables.AddRecoil(3)

            var player = engine.GetECS().GetEntityByName("Camera")
            var gun = engine.GetECS().GetEntityByName(_entityName)


            // Play shooting audio
            var eventInstance = engine.GetAudio().PlayEventOnce(_shotSFX)
            var audioEmitter = player.GetAudioEmitterComponent()

            // muzzle flash
            var muzzleEntity = engine.GetECS().NewEntity()
            muzzleEntity.AddNameComponent().name = "Muzzle %(_entityName)"
            var muzzleTransform = muzzleEntity.AddTransformComponent()

            var muzzleLightEntity = engine.GetECS().NewEntity()
            muzzleLightEntity.AddNameComponent().name = "MuzzleLight %(_entityName)"
            var muzzleLightTransform = muzzleLightEntity.AddTransformComponent()
            muzzleLightTransform.translation = Vec3.new(2.0, 1.0, 0.0)

            var muzzleLight = muzzleLightEntity.AddPointLightComponent()
            muzzleLight.color = Vec3.new(200/255, 83/255, 33/255)
            muzzleLight.range = 20.0
            muzzleLight.intensity = 128.0

            // 1 - ((fov - minFov) / (maxFov - minFov)): minFov=50 maxFov=150
            var mul = 1 - ((fov - 50) / 100)
            _barrelEndEntity.GetTransformComponent().translation = Vec3.new(_barrelEndPosition.x * mul * mul, _barrelEndPosition.y, _barrelEndPosition.z)
            var barrelEndPosition = _barrelEndEntity.GetTransformComponent().GetWorldTranslation()
            muzzleTransform.translation = Vec3.new(-0.55 , 0.195, 0.35)
            _barrelEndEntity.AttachChild(muzzleEntity)
            _barrelEndEntity.AttachChild(muzzleLightEntity)
            _barrelEndEntity.DetachChild(muzzleEntity)
            _barrelEndEntity.DetachChild(muzzleLightEntity)
            engine.GetParticles().SpawnEmitter(muzzleEntity, playerVariables.GetMuzzleFlashRay(),_emitterFlags,Vec3.new(0.0, 0.0, 0.0),Vec3.new(0.0, 0.0, 0.0))
            var muzzleLife = muzzleEntity.AddLifetimeComponent()
            muzzleLife.lifetime = 50.0
            var muzzleLightLife = muzzleLightEntity.AddLifetimeComponent()
            muzzleLightLife.lifetime = 50.0


            // Play quad damage audio if needed
            if(playerVariables.GetCurrentPowerUp() == PowerUpType.QUAD_DAMAGE){
                var quadEventInstance = engine.GetAudio().PlayEventOnce(_quadHit)
                engine.GetAudio().SetEventVolume(quadEventInstance, 3.0)

                audioEmitter.AddEvent(quadEventInstance)
            }

            if(playerVariables.GetCurrentPowerUp() == PowerUpType.DOUBLE_GUNS){
                var dualEventInstance = engine.GetAudio().PlayEventOnce(_dualGunHit)
                engine.GetAudio().SetEventVolume(dualEventInstance, 2.0)

                audioEmitter.AddEvent(dualEventInstance)
            }   

            audioEmitter.AddEvent(eventInstance)

            // Spawn particles
            var playerTransform = player.GetTransformComponent()
            var translation = playerTransform.GetWorldTranslation()
            var rotation = playerTransform.GetWorldRotation()
            var forward = Math.ToVector(rotation)
            var up = rotation.mulVec3(Vec3.new(0, 1, 0))
            var right = Math.Cross(forward, up)
            var start = translation + forward * Vec3.new(1, 1, 1) - right * Vec3.new(0.09, 0.09, 0.09) - up * Vec3.new(0.12, 0.12, 0.12)
            var end = translation + forward * _rangeVector

            var direction = (end - start).normalize()
            var rayHitInfo = engine.GetPhysics().ShootRay(start, direction, _range)

            // Check first if aim assist is needed, if the cursor is already on an enemy, just shoot so it is possible to aim for the head
            var aimAssistNeeded = true
            if (engine.GetGame().GetSettings().aimAssist) {

                if (!rayHitInfo.isEmpty) {
                    var normal = Vec3.new(0, 1, 0)

                    for (rayHit in rayHitInfo) {
                        var hitEntity = rayHit.GetEntity(engine.GetECS())

                        if (!hitEntity.HasPlayerTag()) {
                            aimAssistNeeded = !hitEntity.HasEnemyTag()
                            break
                        }
                    }
                }

                if (aimAssistNeeded) {
                    direction = engine.GetGame().GetAimAssistDirection(engine.GetECS(), engine.GetPhysics(), translation, forward, _range, _aimAssistMinAngle)
                    end = translation + direction * _rangeVector
                    rayHitInfo = engine.GetPhysics().ShootRay(start, direction, _range)
                }
            }

            if (!rayHitInfo.isEmpty) {
                var normal = Vec3.new(0, 1, 0)
                for (rayHit in rayHitInfo) {
                    var hitEntity = rayHit.GetEntity(engine.GetECS())
                    if (!hitEntity.HasPlayerTag()) {
                        end = rayHit.position
                        normal = rayHit.normal
                        if (hitEntity.HasEnemyTag()) {
                            for (enemy in enemies) {
                                if (enemy.entity == hitEntity) {

                                    var multiplier = 1.0

                                    if (enemy.IsHeadshot(rayHit.position.y) ) {
                                        multiplier = _headShotMultiplier
                                        // Critical hitmarker
                                        playerVariables.hitmarkTimer = 200 //ms
                                        playerVariables.hitmarkerState = HitmarkerState.crit
                                    }else{
                                        // Normal hitmarker
                                        playerVariables.hitmarkTimer = 200 //ms
                                        playerVariables.hitmarkerState = HitmarkerState.normal
                                    }
                                    playerVariables.UpdateMultiplier()
                                    enemy.DecreaseHealth(_damage * multiplier * playerVariables.GetDamageMultiplier(),engine,coinManager,soulManager)
                                    if (enemy.health <= 0) {
                                        playerVariables.IncreaseScore(5 * multiplier * playerVariables.multiplier)
                                        //playerVariables.UpdateUltCharge(1.0)
                                    }
                                }
                            }
                            break
                        }
                        if(hitEntity.GetRigidbodyComponent().GetLayer() == PhysicsObjectLayer.eSTATIC()) {
                            engine.SpawnDecal(normal, end, Vec2.new(0.001, 0.001), "bullet_hole.png")
                        }
                        break
                    }
                }

                var entity = engine.GetECS().NewEntity()
                var transform = entity.AddTransformComponent()
                transform.translation = end
                var lifetime = entity.AddLifetimeComponent()
                lifetime.lifetime = 400.0

                var emitterFlags = SpawnEmitterFlagBits.eIsActive() | SpawnEmitterFlagBits.eSetCustomVelocity() // |
                engine.GetParticles().SpawnEmitter(entity, EmitterPresetID.eImpact(), emitterFlags, Vec3.new(0.0, 0.0, 0.0), normal.mulScalar(0.005) + Vec3.new(0.0, 0.4, 0.0))
            }

            var gunStart = _barrelEndEntity.GetTransformComponent().GetWorldTranslation()

            var length = (end - gunStart).length()
            var i = 1.0
            while (i < length) {
                var entity = engine.GetECS().NewEntity()
                var transform = entity.AddTransformComponent()
                transform.translation = Math.MixVec3(gunStart, end, i / length)
                var lifetime = entity.AddLifetimeComponent()
                lifetime.lifetime = 200.0
                var emitterFlags = SpawnEmitterFlagBits.eIsActive() | SpawnEmitterFlagBits.eSetCustomVelocity() // |
                engine.GetParticles().SpawnEmitter(entity, playerVariables.GetGunSmokeRay(), emitterFlags, Vec3.new(0.0, 0.0, 0.0), direction * Vec3.new(10, 10, 10))
                i = i + 2.0
            }

            // Play shooting animation
            var gunAnimations = gun.GetAnimationControlComponent()
            gunAnimations.Play(_attackAnim, 1.0, false, 0.0, false)

            _cooldown = _attackSpeed
        }
    }

    rotateToTarget (engine) {
        var gun = engine.GetECS().GetEntityByName("GunParentPivot")

        if (_entityName == "Gun2") {
            gun = engine.GetECS().GetEntityByName("GunParentPivot2")
        }

        var gunTransform = gun.GetTransformComponent()

        var player = engine.GetECS().GetEntityByName("Camera")
        var playerTransform = player.GetTransformComponent()

        var position = playerTransform.GetWorldTranslation()
        var rotation = playerTransform.GetWorldRotation()
        var forward = Math.ToVector(rotation)
        var gunUp = rotation.mulVec3(Vec3.new(0, 1, 0))

        var direction = engine.GetGame().GetAimAssistDirection(engine.GetECS(), engine.GetPhysics(), position, forward, _range, _aimAssistMinAngle)

        var rotationStepSpeed = 0.00025 * engine.GetTime().GetDeltatime()

        if (direction != forward) {
            var targetRotation = Math.LookAt(-direction, gunUp)
            var stepRotation = Math.RotateTowards(gunTransform.GetWorldRotation(), targetRotation, rotationStepSpeed)
            gunTransform.SetWorldRotation(stepRotation)
        } else {
            var targetRotation = Math.ToQuat(Vec3.new(0.0, 0.0, 0.0))
            var stepRotation = Math.RotateTowards(gunTransform.rotation, targetRotation, rotationStepSpeed)
            gunTransform.rotation = stepRotation
        }
    }

    equip (engine) {
        engine.GetECS().DestroyEntity(engine.GetECS().GetEntityByName(_entityName))
        if(_barrelEndEntity.IsValid()){
            engine.GetECS().DestroyEntity(_barrelEndEntity)
        }

        var gunPivot = engine.GetECS().GetEntityByName("GunPivot")

        if (_entityName == "Gun2") {
            gunPivot = engine.GetECS().GetEntityByName("GunPivot2")
        }

        var newGun = engine.LoadModel("assets/models/Revolver.glb",false)
        newGun.GetNameComponent().name = _entityName
        var gunTransform = newGun.GetTransformComponent()
        gunTransform.rotation = Math.ToQuat(Vec3.new(0.0, -Math.PI()/2, 0.0))

        gunPivot.AttachChild(newGun)
        var gunAnimations = newGun.GetAnimationControlComponent()
        gunAnimations.Play(_equipAnim, 1.2, false, 0.2, false)

        newGun.RenderInForeground()

        // Create barrel end entity
        var gun = engine.GetECS().GetEntityByName(_entityName)
        _barrelEndEntity = engine.GetECS().NewEntity()
        _barrelEndEntity.AddNameComponent().name = "BarrelEnd %(_entityName)"
        var transform = _barrelEndEntity.AddTransformComponent()
        gun.AttachChild(_barrelEndEntity)
        transform.translation = _barrelEndPosition

    }

    unequip(engine){
        var gunAnimations = engine.GetECS().GetEntityByName(_entityName).GetAnimationControlComponent()
        gunAnimations.Play(_unequipAnim, 1.5, false, 0.2, false)
    }

    isUnequiping(engine){

        var gunAnimations =engine.GetECS().GetEntityByName(_entityName).GetAnimationControlComponent()
        return gunAnimations.CurrentAnimationName() == _unequipAnim || gunAnimations.CurrentAnimationName() == _equipAnim
    }
    cooldown {_cooldown}
    cooldown=(value) {_cooldown = value}

    reloadTimer {_reloadTimer}
    reloadTimer=(value) {_reloadTimer = value}

    ammo {_ammo}
    ammo=(value) {_ammo = value}

    maxAmmo {_maxAmmo}
}


class Shotgun {
    construct new(engine) {
        _damage = 15
        _damageDropoff = 0.5
        _raysPerShot = 9
        _range = 128
        _rangeVector = Vec3.new(_range, _range, _range)
        _attackSpeed = 0.3 * 1000
        _maxAmmo = 2
        _ammo = _maxAmmo
        _cooldown = 0
        _reloadTimer = 0
        _reloadSpeed = 600
        _spread = [Vec2.new(0, 0), Vec2.new(-1, 1), Vec2.new(0, 1), Vec2.new(1, 1), Vec2.new(0, 2), Vec2.new(-1, -1), Vec2.new(0, -1), Vec2.new(1, -1), Vec2.new(0, -2)]
        _cameraShakeIntensity = 0.5
        _aimAssistMinAngle = 0.98

        _attackSFX = "event:/SFX/Shotgun"
        _reloadSFX = "event:/SFX/ShotgunReload"
        _equipSFX = ""

        _walkAnim = "walk"
        _idleAnim = "idle"
        _attackAnim = "shoot"
        _reloadAnim = "reload"
        _equipAnim = "equip"
        _unequipAnim = "unequip"
        _entityName = "Gun"
        _mesh = ""
    }

    reload (engine) {
        if((engine.GetInput().GetDigitalAction("Reload").IsPressed() || engine.GetInput().GetDigitalAction("Shoot").IsHeld()) && _reloadTimer == 0) {
            var gun = engine.GetECS().GetEntityByName(_entityName)

            var gunAnimations = gun.GetAnimationControlComponent()
            gunAnimations.Play(_reloadAnim, 1.0, false, 0.2, false)
             _reloadTimer = _reloadSpeed
            _ammo = _maxAmmo

            var player = engine.GetECS().GetEntityByName("Camera")
            var eventInstance = engine.GetAudio().PlayEventOnce(_reloadSFX)
            var audioEmitter = player.GetAudioEmitterComponent()
            audioEmitter.AddEvent(eventInstance)
        }
    }

    attack(engine, deltaTime, playerVariables, enemies, coinManager, soulManager) {
        if (_cooldown <= 0 && _ammo > 0 && _reloadTimer <= 0) {
            _ammo = _ammo - 1

            playerVariables.cameraVariables.shakeIntensity = _cameraShakeIntensity
            var player = engine.GetECS().GetEntityByName("Camera")
            var gun = engine.GetECS().GetEntityByName(_entityName)

            // Play shooting audio
            var shootingInstance = engine.GetAudio().PlayEventOnce(_attackSFX)
            var audioEmitter = player.GetAudioEmitterComponent()
            audioEmitter.AddEvent(shootingInstance)

            // Spawn particles
            var playerTransform = player.GetTransformComponent()
            var translation = playerTransform.GetWorldTranslation()
            var rotation = playerTransform.GetWorldRotation()
            var forward = Math.ToVector(rotation)
            var up = rotation.mulVec3(Vec3.new(0, 1, 0))
            var right = Math.Cross(forward, up)
            var start = translation + forward * Vec3.new(1, 1, 1) - right * Vec3.new(0.09, 0.09, 0.09) - up * Vec3.new(0.12, 0.12, 0.12)
            var end = translation + forward * _rangeVector
            var direction = (end - start).normalize()

            // Check first if aim assist is needed, if the cursor is already on an enemy, just shoot so it is possible to aim for the head
            var rayHitInfo = engine.GetPhysics().ShootRay(start, direction, _range)

            var aimAssistNeeded = true
            if (engine.GetGame().GetSettings().aimAssist) {

                if (!rayHitInfo.isEmpty) {
                    var normal = Vec3.new(0, 1, 0)

                    for (rayHit in rayHitInfo) {
                        var hitEntity = rayHit.GetEntity(engine.GetECS())

                        if (!hitEntity.HasPlayerTag()) {
                            aimAssistNeeded = !hitEntity.HasEnemyTag()
                            break
                        }
                    }
                }

                if (aimAssistNeeded) {
                    direction = engine.GetGame().GetAimAssistDirection(engine.GetECS(), engine.GetPhysics(), translation, forward, _range, _aimAssistMinAngle)
                    end = translation + direction * _rangeVector
                    rayHitInfo = engine.GetPhysics().ShootRay(start, direction, _range)
                }
            }

            var hitAnEnemy = false

            var i = 0
            while (i < _raysPerShot) {
                var newDirection = Math.RotateForwardVector(direction, Vec2.new(_spread[i].x * 1, _spread[i].y * 1), up)
                var rayHitInfo = engine.GetPhysics().ShootRay(start, newDirection, _range)
                var end = start + newDirection * _rangeVector

                if (!rayHitInfo.isEmpty) {
                    for (rayHit in rayHitInfo) {
                        var hitEntity = rayHit.GetEntity(engine.GetECS())
                        if (!hitEntity.HasPlayerTag()) {
                            end = rayHit.position
                            if (hitEntity.HasEnemyTag()) {
                                for (enemy in enemies) {
                                    if (enemy.entity == hitEntity) {
                                        hitAnEnemy = true

                                        playerVariables.hitmarkTimer = 200 //ms
                                        enemy.DecreaseHealth(_damage,engine,coinManager,soulManager)

                                        playerVariables.multiplierTimer = playerVariables.multiplierMaxTime
                                        playerVariables.IncreaseHealth(0.1 * _damage)
                                        if (enemy.health <= 0) {
                                            playerVariables.IncreaseScore(15 * playerVariables.multiplier)
                                            //playerVariables.UpdateUltCharge(0.1) // Allow the player to try and keep the ult active a bit longer
                                        }
                                    }
                                }
                                break
                            }
                            break
                        }
                    }
                }

                var length = (end - start).length()
                var j = 1.0
                while (j < length) {
                    var entity = engine.GetECS().NewEntity()
                    var transform = entity.AddTransformComponent()
                    transform.translation = Math.MixVec3(start, end, j / length)
                    var lifetime = entity.AddLifetimeComponent()
                    lifetime.lifetime = 200.0
                    var emitterFlags = SpawnEmitterFlagBits.eIsActive() | SpawnEmitterFlagBits.eSetCustomVelocity() // |
                    engine.GetParticles().SpawnEmitter(entity, EmitterPresetID.eShotgunShoot(), emitterFlags, Vec3.new(0.0, 0.0, 0.0), newDirection * Vec3.new(2, 2, 2))
                    j = j + 1.0
                }

                i = i + 1
            }

            if (hitAnEnemy) {
                playerVariables.UpdateMultiplier()
            }

            // Play shooting animation
            var gunAnimations = gun.GetAnimationControlComponent()
            gunAnimations.Play(_attackAnim, 1.1, false, 0.0, false)
            _cooldown = _attackSpeed
        }
    }

    rotateToTarget (engine) {
        var gun = engine.GetECS().GetEntityByName("GunParentPivot")
        var gunTransform = gun.GetTransformComponent()

        var player = engine.GetECS().GetEntityByName("Camera")
        var playerTransform = player.GetTransformComponent()

        var position = playerTransform.GetWorldTranslation()
        var rotation = playerTransform.GetWorldRotation()
        var forward = Math.ToVector(rotation)
        var gunUp = rotation.mulVec3(Vec3.new(0, 1, 0))

        var direction = engine.GetGame().GetAimAssistDirection(engine.GetECS(), engine.GetPhysics(), position, forward, _range, _aimAssistMinAngle)

        var rotationStepSpeed = 0.00025 * engine.GetTime().GetDeltatime()

        if (direction != forward) {
            var targetRotation = Math.LookAt(-direction, gunUp)
            var stepRotation = Math.RotateTowards(gunTransform.GetWorldRotation(), targetRotation, rotationStepSpeed)
            gunTransform.SetWorldRotation(stepRotation)
        } else {
            var targetRotation = Math.ToQuat(Vec3.new(0.0, 0.0, 0.0))
            var stepRotation = Math.RotateTowards(gunTransform.rotation, targetRotation, rotationStepSpeed)
            gunTransform.rotation = stepRotation
        }
    }

    equip (engine) {
        engine.GetECS().DestroyEntity(engine.GetECS().GetEntityByName(_entityName))

        var camera = engine.GetECS().GetEntityByName("Camera")

        var newGun =  engine.LoadModel("assets/models/Shotgun.glb", false)
        newGun.GetNameComponent().name = _entityName
        var gunTransform = newGun.GetTransformComponent()
        gunTransform.rotation = Math.ToQuat(Vec3.new(0.0, -Math.PI()/2, 0.0))

        camera.AttachChild(newGun)
        var gunAnimations =newGun .GetAnimationControlComponent()
        gunAnimations.Play(_equipAnim, 1.2, false, 0.0, false)
        newGun.RenderInForeground()
    }

    isUnequiping(engine){
        var gunAnimations = engine.GetECS().GetEntityByName(_entityName).GetAnimationControlComponent()
        return gunAnimations.CurrentAnimationName() == _unequipAnim || gunAnimations.CurrentAnimationName() == _equipAnim
    }

    unequip(engine){
        var gunAnimations = engine.GetECS().GetEntityByName(_entityName).GetAnimationControlComponent()
        gunAnimations.Play(_unequipAnim, 1.5, false, 0.0, false)
    }

    playWalkAnim (engine){
        //will hold reference to entity when implementing weapon switching
        var gun = engine.GetECS().GetEntityByName(_entityName)
        var gunAnimations = gun.GetAnimationControlComponent()
        if(gunAnimations.AnimationFinished() || (gunAnimations.CurrentAnimationName() == _idleAnim || gunAnimations.CurrentAnimationName() == "slide")){
            gunAnimations.Play(_walkAnim, 1.0, false, 0.2, false)
        }
    }

    playIdleAnim(engine){
        var gun = engine.GetECS().GetEntityByName(_entityName)
        var gunAnimations = gun.GetAnimationControlComponent()
        if(gunAnimations.AnimationFinished() || (gunAnimations.CurrentAnimationName() == _walkAnim || gunAnimations.CurrentAnimationName() == "slide") ){
            gunAnimations.Play(_idleAnim, 1.0, false, 0.2, false)
        }
    }

    cooldown {_cooldown}
    cooldown=(value) {_cooldown = value}

    reloadTimer {_reloadTimer}
    reloadTimer=(value) {_reloadTimer = value}

    ammo {_ammo}
    ammo=(value) {_ammo = value}

    maxAmmo {_maxAmmo}
}<|MERGE_RESOLUTION|>--- conflicted
+++ resolved
@@ -129,11 +129,7 @@
         }
     }
 
-<<<<<<< HEAD
-    attack(engine, deltaTime, playerVariables, enemies, coinManager, soulManager) {
-=======
-    attack(engine, deltaTime, playerVariables, enemies, coinManager, fov) {
->>>>>>> 52316a34
+    attack(engine, deltaTime, playerVariables, enemies, coinManager, soulManager, fov) {
         _manualTimer = Math.Max(_manualTimer-deltaTime,0)
         
         if (_entityName == "Gun") {
