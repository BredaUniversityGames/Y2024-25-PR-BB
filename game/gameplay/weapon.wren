--- conflicted
+++ resolved
@@ -32,13 +32,9 @@
         _attackAnim = "shoot"
         _reloadAnim = "reload"
         _equipAnim = "equip"
-<<<<<<< HEAD
         _unequipAnim = "unequip" 
         _entityName = "Gun" 
-=======
-        _unequipAnim = "unequip"
-        _entityName = "Gun"
->>>>>>> 1a47548f
+
         _mesh = ""
     }
 
@@ -113,13 +109,7 @@
             _ammo = _ammo - 1
 
             // Shake the camera
-<<<<<<< HEAD
- 
             playerVariables.cameraVariables.shakeIntensity = _cameraShakeIntensity            
-=======
-
-            playerVariables.cameraVariables.shakeIntensity = _cameraShakeIntensity
->>>>>>> 1a47548f
 
             var player = engine.GetECS().GetEntityByName("Camera")
             var gun = engine.GetECS().GetEntityByName(_entityName)
@@ -242,15 +232,9 @@
     }
 
     isUnequiping(engine){
-<<<<<<< HEAD
-    
-        var gunAnimations =engine.GetECS().GetEntityByName(_entityName).GetAnimationControlComponent()
-        return gunAnimations.CurrentAnimationName() == _unequipAnim || gunAnimations.CurrentAnimationName() == _equipAnim 
-=======
 
         var gunAnimations =engine.GetECS().GetEntityByName(_entityName).GetAnimationControlComponent()
         return gunAnimations.CurrentAnimationName() == _unequipAnim || gunAnimations.CurrentAnimationName() == _equipAnim
->>>>>>> 1a47548f
     }
     cooldown {_cooldown}
     cooldown=(value) {_cooldown = value}
@@ -289,15 +273,10 @@
         _idleAnim = "idle"
         _attackAnim = "shoot"
         _reloadAnim = "reload"
-<<<<<<< HEAD
         _equipAnim = "equip" 
         _unequipAnim = "unequip"
         _entityName = "Gun" 
-=======
-        _equipAnim = "equip"
-        _unequipAnim = "unequip"
-        _entityName = "Gun"
->>>>>>> 1a47548f
+
         _mesh = ""
     }
     
@@ -315,13 +294,9 @@
     attack(engine, deltaTime, playerVariables, enemies) {
         if (_cooldown <= 0 && _ammo > 0 && _reloadTimer <= 0) {
             _ammo = _ammo - 1
-<<<<<<< HEAD
  
             playerVariables.cameraVariables.shakeIntensity = _cameraShakeIntensity            
-=======
-
-            playerVariables.cameraVariables.shakeIntensity = _cameraShakeIntensity
->>>>>>> 1a47548f
+
             var player = engine.GetECS().GetEntityByName("Camera")
             var gun = engine.GetECS().GetEntityByName(_entityName)
 
@@ -419,33 +394,9 @@
         var gunAnimations =newGun .GetAnimationControlComponent()
         gunAnimations.Play(_equipAnim, 1.2, false, 0.0, false)
 
-    }
-
-<<<<<<< HEAD
-    playWalkAnim (engine){
-        //will hold reference to entity when implementing weapon switching
-        var gun = engine.GetECS().GetEntityByName(_entityName)
-        var gunAnimations = gun.GetAnimationControlComponent()
-        if(gunAnimations.AnimationFinished() || (gunAnimations.CurrentAnimationName() == _idleAnim || gunAnimations.CurrentAnimationName() == "slide")){
-            gunAnimations.Play(_walkAnim, 1.0, false, 0.2, false)
-        }
-    }
-
-    playIdleAnim(engine){
-        var gun = engine.GetECS().GetEntityByName(_entityName)
-        var gunAnimations = gun.GetAnimationControlComponent()
-        if(gunAnimations.AnimationFinished() || (gunAnimations.CurrentAnimationName() == _walkAnim || gunAnimations.CurrentAnimationName() == "slide") ){
-            gunAnimations.Play(_idleAnim, 1.0, false, 0.2, false)
-        }
-    }
-
-    playSlidingAnim(engine){
-        var gun = engine.GetECS().GetEntityByName(_entityName)
-        var gunAnimations = gun.GetAnimationControlComponent()
-        if(gunAnimations.AnimationFinished() || gunAnimations.CurrentAnimationName() == _walkAnim || gunAnimations.CurrentAnimationName() == _idleAnim){
-            gunAnimations.Play("slide", 1.0, false, 0.1, false)
-        }
-=======
+
+    }
+
     isUnequiping(engine){
         var gunAnimations = engine.GetECS().GetEntityByName(_entityName).GetAnimationControlComponent()
         return gunAnimations.CurrentAnimationName() == _unequipAnim || gunAnimations.CurrentAnimationName() == _equipAnim
@@ -454,7 +405,31 @@
     unequip(engine){
         var gunAnimations = engine.GetECS().GetEntityByName(_entityName).GetAnimationControlComponent()
         gunAnimations.Play(_unequipAnim, 1.5, false, 0.0, false)
->>>>>>> 1a47548f
+    }
+
+    playWalkAnim (engine){
+        //will hold reference to entity when implementing weapon switching
+        var gun = engine.GetECS().GetEntityByName(_entityName)
+        var gunAnimations = gun.GetAnimationControlComponent()
+        if(gunAnimations.AnimationFinished() || (gunAnimations.CurrentAnimationName() == _idleAnim || gunAnimations.CurrentAnimationName() == "slide")){
+            gunAnimations.Play(_walkAnim, 1.0, false, 0.2, false)
+        }
+    }
+
+    playIdleAnim(engine){
+        var gun = engine.GetECS().GetEntityByName(_entityName)
+        var gunAnimations = gun.GetAnimationControlComponent()
+        if(gunAnimations.AnimationFinished() || (gunAnimations.CurrentAnimationName() == _walkAnim || gunAnimations.CurrentAnimationName() == "slide") ){
+            gunAnimations.Play(_idleAnim, 1.0, false, 0.2, false)
+        }
+    }
+
+    playSlidingAnim(engine){
+        var gun = engine.GetECS().GetEntityByName(_entityName)
+        var gunAnimations = gun.GetAnimationControlComponent()
+        if(gunAnimations.AnimationFinished() || gunAnimations.CurrentAnimationName() == _walkAnim || gunAnimations.CurrentAnimationName() == _idleAnim){
+            gunAnimations.Play("slide", 1.0, false, 0.1, false)
+        }
     }
 
     isUnequiping(engine){
