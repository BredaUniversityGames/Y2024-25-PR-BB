import "engine_api.wren" for Engine, TimeModule, ECS, Entity, Vec3, Vec2, Quat, Math, AnimationControlComponent, TransformComponent, Input, Keycode, SpawnEmitterFlagBits, EmitterPresetID
import "camera.wren" for CameraVariables

class Weapons {
    static pistol {0}
    static shotgun {1}
    static knife {2}
}

class Pistol {
    construct new(engine) {
        _damage = 20
        _range = 50
        _rangeVector = Vec3.new(_range, _range, _range)
        _attackSpeed = 0.2 * 1000
        _maxAmmo = 6
        _ammo = _maxAmmo
        _cooldown = 0
        _reloadTimer = 0
        _reloadSpeed = 1.2 * 700

        _cameraShakeIntensity = 0.3
        
        _attackSFX = "event:/Weapons/Pistol"
        _reloadSFX = ""
        _equipSFX = ""
        
        _walkAnim = "walk"
        _idleAnim = "idle"
        _attackAnim = "shoot"
        _reloadAnim = "reload"
        _equipAnim = "" 
        _entityName = "Revolver" //subject to change when implementing swapping
        _mesh = ""
    }

    reload (engine) {
<<<<<<< HEAD
        
        var gun = engine.GetECS().GetEntityByName(_entityName)
=======
        var gun = engine.GetECS().GetEntityByName("Gun")
>>>>>>> 81f3d015
        var gunAnimations = gun.GetAnimationControlComponent()
        if(engine.GetInput().GetDigitalAction("Reload").IsPressed() && _reloadTimer == 0) {
            gunAnimations.Play(_reloadAnim, 1.0, false, 0.2, false)
                System.print("Pistol reload")

        _reloadTimer = _reloadSpeed
        _ammo = _maxAmmo

        }
    }

    playWalkAnim (engine){
        //will hold reference to entity when implementing weapon switching
        var gun = engine.GetECS().GetEntityByName(_entityName)
        var gunAnimations = gun.GetAnimationControlComponent()
        if(gunAnimations.AnimationFinished() || gunAnimations.CurrentAnimationName() == _idleAnim){
            gunAnimations.Play(_walkAnim, 1.0, false, 0.2, false)
        }
    }

    playIdleAnim(engine){
        var gun = engine.GetECS().GetEntityByName(_entityName)
        var gunAnimations = gun.GetAnimationControlComponent()
        if(gunAnimations.AnimationFinished() || gunAnimations.CurrentAnimationName() == _walkAnim){
            gunAnimations.Play(_idleAnim, 1.0, false, 0.2, false)
        }
    }

    attack(engine, deltaTime, cameraVariables) {

        if (_cooldown <= 0 && _ammo > 0 && _reloadTimer <= 0) {
            _ammo = _ammo - 1

            // Shake the camera

            cameraVariables.shakeIntensity = _cameraShakeIntensity            

            var player = engine.GetECS().GetEntityByName("Camera")
<<<<<<< HEAD
            var gun = engine.GetECS().GetEntityByName(_entityName)
=======
            var gun = engine.GetECS().GetEntityByName("Gun")
>>>>>>> 81f3d015

            // Play shooting audio
            var eventInstance = engine.GetAudio().PlayEventOnce(_attackSFX)
            var audioEmitter = player.GetAudioEmitterComponent()
            audioEmitter.AddEvent(eventInstance)

            // Spawn particles
            var playerTransform = player.GetTransformComponent()
            var translation = playerTransform.GetWorldTranslation()
            var rotation = playerTransform.GetWorldRotation()
            var forward = Math.ToVector(rotation)
            var up = rotation.mulVec3(Vec3.new(0, 1, 0))
            var right = Math.Cross(forward, up)
            var start = translation + forward * Vec3.new(1, 1, 1) - right * Vec3.new(0.09, 0.09, 0.09) - up * Vec3.new(0.12, 0.12, 0.12)
            var end = translation + forward * _rangeVector
            var direction = (end - start).normalize()
            var rayHitInfo = engine.GetPhysics().ShootRay(start, direction, _range)

            if (!rayHitInfo.isEmpty) {
                var normal = Vec3.new(0, 1, 0)
                for (i in (rayHitInfo.count - 1)..0) {
                    var hitEntity = rayHitInfo[i]
                    if (!hitEntity.GetEntity(engine.GetECS()).HasPlayerTag()) {
                        end = hitEntity.position
                        normal = hitEntity.normal
                        if (hitEntity.GetEntity(engine.GetECS()).HasEnemyTag()) {
                            engine.GetECS().DestroyEntity(hitEntity.GetEntity(engine.GetECS()))
                            break
                        }
                        break
                    }
                }
                
                var entity = engine.GetECS().NewEntity()
                var transform = entity.AddTransformComponent()
                transform.translation = end
                var lifetime = entity.AddLifetimeComponent()
                lifetime.lifetime = 300.0
                var emitterFlags = SpawnEmitterFlagBits.eIsActive() | SpawnEmitterFlagBits.eSetCustomVelocity() // |
                engine.GetParticles().SpawnEmitter(entity, EmitterPresetID.eImpact(), emitterFlags, Vec3.new(0.0, 0.0, 0.0), normal)
            }

            var length = (end - start).length()
            var i = 1.0
            while (i < length) {
                var entity = engine.GetECS().NewEntity()
                var transform = entity.AddTransformComponent()
                transform.translation = Math.MixVec3(start, end, i / length)
                var lifetime = entity.AddLifetimeComponent()
                lifetime.lifetime = 200.0
                var emitterFlags = SpawnEmitterFlagBits.eIsActive() | SpawnEmitterFlagBits.eSetCustomVelocity() // |
                engine.GetParticles().SpawnEmitter(entity, EmitterPresetID.eRay(), emitterFlags, Vec3.new(0.0, 0.0, 0.0), direction * Vec3.new(10, 10, 10))
                i = i + 5.0
            }

            // Play shooting animation
            var gunAnimations = gun.GetAnimationControlComponent()
            gunAnimations.Play(_attackAnim, 1.0, false, 0.0, false)
            
            _cooldown = _attackSpeed
        } 
    }

    equip (engine) {
    }

    cooldown {_cooldown}
    cooldown=(value) {_cooldown = value}

    reloadTimer {_reloadTimer}
    reloadTimer=(value) {_reloadTimer = value}

    ammo {_ammo}
    ammo=(value) {_ammo = value}

    maxAmmo {_maxAmmo}
}


class Shotgun {
    construct new(engine) {
        _damage = 8
        _damageDropoff = 0.5
        _raysPerShot = 9
        _range = 23
        _rangeVector = Vec3.new(_range, _range, _range)
        _attackSpeed = 0.8 * 1000
        _maxAmmo = 2
        _ammo = _maxAmmo
        _cooldown = 0
        _reloadTimer = 0
        _reloadSpeed = 0.4 * 1000
        _spread = [Vec2.new(0, 0), Vec2.new(-1, 1), Vec2.new(0, 1), Vec2.new(1, 1), Vec2.new(0, 2), Vec2.new(-1, -1), Vec2.new(0, -1), Vec2.new(1, -1), Vec2.new(0, -2)]
        _cameraShakeIntensity = 0.5

        _attackSFX = "event:/Weapons/Explosion"
        _reloadSFX = ""
        _equipSFX = ""
        
        _attackAnim = "shoot"
        _reloadAnim = "reload"
        _equipAnim = "" 

        _mesh = ""
    }
    
    reload (engine) {

<<<<<<< HEAD
        var gun = engine.GetECS().GetEntityByName("revolver")
=======
        var gun = engine.GetECS().GetEntityByName("Gun")
>>>>>>> 81f3d015
        var gunAnimations = gun.GetAnimationControlComponent()
        if(engine.GetInput().GetDigitalAction("reload").IsPressed()) {
            gunAnimations.Play(_reloadAnim, 1.0, false, 0.0, false)

        }

        _reloadTimer = _reloadSpeed
        _ammo = _maxAmmo
    }

    attack(engine, deltaTime, cameraVariables) {   
        if (_cooldown <= 0 && _ammo > 0 && _reloadTimer <= 0) {
            _ammo = _ammo - 1

            cameraVariables.shakeIntensity = _cameraShakeIntensity

            var player = engine.GetECS().GetEntityByName("Camera")
<<<<<<< HEAD
            var gun = engine.GetECS().GetEntityByName("revolver")
=======
            var gun = engine.GetECS().GetEntityByName("Gun")
>>>>>>> 81f3d015

            // Play shooting audio
            var shootingInstance = engine.GetAudio().PlayEventOnce(_attackSFX)
            var audioEmitter = player.GetAudioEmitterComponent()
            audioEmitter.AddEvent(shootingInstance)
            
            // Spawn particles
            var playerTransform = player.GetTransformComponent()
            var translation = playerTransform.GetWorldTranslation()
            var rotation = playerTransform.GetWorldRotation()
            var forward = Math.ToVector(rotation)
            var up = rotation.mulVec3(Vec3.new(0, 1, 0))
            var right = Math.Cross(forward, up)
            var start = translation + forward * Vec3.new(1, 1, 1) - right * Vec3.new(0.09, 0.09, 0.09) - up * Vec3.new(0.12, 0.12, 0.12)
            var end = translation + forward * _rangeVector
            var direction = (end - start).normalize()
            
            var i = 0
            while (i < _raysPerShot) {
                var newDirection = Math.RotateForwardVector(direction, Vec2.new(_spread[i].x * 1, _spread[i].y * 1), up)                

                var rayHitInfo = engine.GetPhysics().ShootRay(start, newDirection, _range)
                
                var end = start + newDirection * _rangeVector
                
                if (!rayHitInfo.isEmpty) {
                    for (i in (rayHitInfo.count - 1)..0) {
                        var hitEntity = rayHitInfo[i]
                        if (!hitEntity.GetEntity(engine.GetECS()).HasPlayerTag()) {
                            end = hitEntity.position
                            if (hitEntity.GetEntity(engine.GetECS()).HasEnemyTag()) {
                                engine.GetECS().DestroyEntity(hitEntity.GetEntity(engine.GetECS()))
                                break
                            }
                            break
                        }
                    }
                }

                var length = (end - start).length()
                var j = 1.0
                while (j < length) {
                    var entity = engine.GetECS().NewEntity()
                    var transform = entity.AddTransformComponent()
                    transform.translation = Math.MixVec3(start, end, j / length)
                    var lifetime = entity.AddLifetimeComponent()
                    lifetime.lifetime = 200.0
                    var emitterFlags = SpawnEmitterFlagBits.eIsActive() | SpawnEmitterFlagBits.eSetCustomVelocity() // |
                    engine.GetParticles().SpawnEmitter(entity, EmitterPresetID.eShotgunShoot(), emitterFlags, Vec3.new(0.0, 0.0, 0.0), newDirection * Vec3.new(2, 2, 2))
                    j = j + 1.0
                }

                i = i + 1
            }
            // Play shooting animation
            var gunAnimations = gun.GetAnimationControlComponent()
            gunAnimations.Play(_attackAnim, 2.0, false, 0.0, false)
            _cooldown = _attackSpeed
        }
    }

    equip (engine) {
    }

    cooldown {_cooldown}
    cooldown=(value) {_cooldown = value}

    reloadTimer {_reloadTimer}
    reloadTimer=(value) {_reloadTimer = value}

    ammo {_ammo}
    ammo=(value) {_ammo = value}

    maxAmmo {_maxAmmo}
}

class Knife {
    construct new(engine) {
        _damage = 100
        _range = 2
        _rangeVector = Vec3.new(_range, _range, _range)
        _attackSpeed = 0.2 * 1000
        _cooldown = 0
        _maxAmmo = 0
        _ammo = _maxAmmo
        _reloadTimer = 0
        _reloadSpeed = 0
        _cameraShakeIntensity = 0.2

        _attackSFX = "event:/Weapons/Machine Gun"
        _reloadSFX = ""
        _equipSFX = ""
        
        _attackAnim = "Shoot"
        _reloadAnim = "Reload"
        _equipAnim = "" 

        _mesh = ""
    }

    reload (engine) {
        // Use some weapon inspect animation maybe?
    }

    attack(engine, deltaTime, cameraVariables) {
        if (_cooldown <= 0) {

            cameraVariables.shakeIntensity = _cameraShakeIntensity

            var player = engine.GetECS().GetEntityByName("Camera")
            var gun = engine.GetECS().GetEntityByName("Gun")

            // Play shooting audio
            var eventInstance = engine.GetAudio().PlayEventOnce(_attackSFX)
            var audioEmitter = player.GetAudioEmitterComponent()
            audioEmitter.AddEvent(eventInstance)

            // Spawn particles
            var playerTransform = player.GetTransformComponent()
            var translation = playerTransform.GetWorldTranslation()
            var rotation = playerTransform.GetWorldRotation()
            var direction = Math.ToVector(rotation)
            var up = rotation.mulVec3(Vec3.new(0, 1, 0))
            var right = Math.Cross(direction, up)
            var start = translation + direction * Vec3.new(0.01, 0.01, 0.01) - right * Vec3.new(0.1, 0.1, 0.1) - up * Vec3.new(0.1, 0.1, 0.1)
            var rayHitInfo = engine.GetPhysics().ShootRay(start, direction, _range)

            var entity = engine.GetECS().NewEntity()
            var transform = entity.AddTransformComponent()
            transform.translation = start
            var lifetime = entity.AddLifetimeComponent()
            lifetime.lifetime = 100.0
            var emitterFlags = SpawnEmitterFlagBits.eIsActive() | SpawnEmitterFlagBits.eSetCustomVelocity() | SpawnEmitterFlagBits.eEmitOnce() // |
            engine.GetParticles().SpawnEmitter(entity, EmitterPresetID.eStab(), emitterFlags, Vec3.new(0.0, 0.0, 0.0), direction * Vec3.new(10, 10, 10))

            // Play shooting animation
            var gunAnimations = gun.GetAnimationControlComponent()
            gunAnimations.Play(_attackAnim, 2.0, false, 0.0, false)
            
            _cooldown = _attackSpeed
        } 
    }

    equip (engine) {
        // Knife should not be equipped?
    }

    cooldown {_cooldown}
    cooldown=(value) {_cooldown = value}

    reloadTimer {_reloadTimer}
    reloadTimer=(value) {_reloadTimer = value}

    ammo {_ammo}
    ammo=(value) {_ammo = value}

    maxAmmo {_maxAmmo}
}<|MERGE_RESOLUTION|>--- conflicted
+++ resolved
@@ -34,13 +34,9 @@
         _mesh = ""
     }
 
-    reload (engine) {
-<<<<<<< HEAD
-        
+    reload (engine) {   
         var gun = engine.GetECS().GetEntityByName(_entityName)
-=======
-        var gun = engine.GetECS().GetEntityByName("Gun")
->>>>>>> 81f3d015
+
         var gunAnimations = gun.GetAnimationControlComponent()
         if(engine.GetInput().GetDigitalAction("Reload").IsPressed() && _reloadTimer == 0) {
             gunAnimations.Play(_reloadAnim, 1.0, false, 0.2, false)
@@ -79,11 +75,7 @@
             cameraVariables.shakeIntensity = _cameraShakeIntensity            
 
             var player = engine.GetECS().GetEntityByName("Camera")
-<<<<<<< HEAD
             var gun = engine.GetECS().GetEntityByName(_entityName)
-=======
-            var gun = engine.GetECS().GetEntityByName("Gun")
->>>>>>> 81f3d015
 
             // Play shooting audio
             var eventInstance = engine.GetAudio().PlayEventOnce(_attackSFX)
@@ -191,12 +183,8 @@
     }
     
     reload (engine) {
-
-<<<<<<< HEAD
-        var gun = engine.GetECS().GetEntityByName("revolver")
-=======
-        var gun = engine.GetECS().GetEntityByName("Gun")
->>>>>>> 81f3d015
+        var gun = engine.GetECS().GetEntityByName("Revolver")
+
         var gunAnimations = gun.GetAnimationControlComponent()
         if(engine.GetInput().GetDigitalAction("reload").IsPressed()) {
             gunAnimations.Play(_reloadAnim, 1.0, false, 0.0, false)
@@ -214,11 +202,7 @@
             cameraVariables.shakeIntensity = _cameraShakeIntensity
 
             var player = engine.GetECS().GetEntityByName("Camera")
-<<<<<<< HEAD
-            var gun = engine.GetECS().GetEntityByName("revolver")
-=======
-            var gun = engine.GetECS().GetEntityByName("Gun")
->>>>>>> 81f3d015
+            var gun = engine.GetECS().GetEntityByName("Revolver")
 
             // Play shooting audio
             var shootingInstance = engine.GetAudio().PlayEventOnce(_attackSFX)
