--- conflicted
+++ resolved
@@ -129,11 +129,7 @@
         }
     }
 
-<<<<<<< HEAD
     attack(engine, deltaTime, playerVariables, enemies, coinManager, soulManager, fov, waveSystem) {
-=======
-    attack(engine, deltaTime, playerVariables, enemies, coinManager, fov) {
->>>>>>> 958800d8
         _manualTimer = Math.Max(_manualTimer-deltaTime,0)
         
         if (_entityName == "Gun") {
