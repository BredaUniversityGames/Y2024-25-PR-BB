--- conflicted
+++ resolved
@@ -40,7 +40,6 @@
         _attackAnim = "shoot"
         _reloadAnim = "reload"
         _equipAnim = "equip"
-<<<<<<< HEAD
         _unequipAnim = "unequip" 
         _entityName = name 
 
@@ -54,10 +53,6 @@
         transform.translation = _barrelEndPosition
 
         var finalName = _barrelEndEntity.GetNameComponent().name
-=======
-        _unequipAnim = "unequip"
-        _entityName = "Gun"
->>>>>>> 0141c2b4
 
         _mesh = ""
     }
@@ -111,6 +106,8 @@
 
             _reloadTimer = _reloadSpeed
             _ammo = _maxAmmo
+
+            System.print("Reloaded %(_entityName) ")
         }
     }
 
@@ -133,7 +130,6 @@
 
     attack(engine, deltaTime, playerVariables, enemies, coinManager) {
         _manualTimer = Math.Max(_manualTimer-deltaTime,0)
-<<<<<<< HEAD
         
         if (_entityName == "Gun") {
                 if(engine.GetInput().GetDigitalAction("Shoot").IsPressed() && _manualTimer ==0){
@@ -144,14 +140,11 @@
                 if(engine.GetInput().GetDigitalAction("ShootSecondary").IsPressed() && _manualTimer ==0){
                 _manualTimer = 50 //ms
             }
-=======
-
-        if(engine.GetInput().GetDigitalAction("Shoot").IsPressed() && _manualTimer ==0){
-            _manualTimer = 50 //ms
->>>>>>> 0141c2b4
-        }
-
-
+        }
+
+
+
+        System.print("%(_entityName) Ammo : %(_ammo)")
         if ((_cooldown <= 0 ||_manualTimer >=50) && _ammo > 0 && _reloadTimer <= 0) {
             _ammo = _ammo - 1
 
@@ -198,8 +191,8 @@
             var rayHitInfo = engine.GetPhysics().ShootRay(start, direction, _range)
 
             // Check first if aim assist is needed, if the cursor is already on an enemy, just shoot so it is possible to aim for the head
+            var aimAssistNeeded = true
             if (engine.GetGame().GetSettings().aimAssist) {
-                var aimAssistNeeded = true
 
                 if (!rayHitInfo.isEmpty) {
                     var normal = Vec3.new(0, 1, 0)
@@ -296,6 +289,11 @@
 
     rotateToTarget (engine) {
         var gun = engine.GetECS().GetEntityByName("GunParentPivot")
+
+        if (_entityName == "Gun2") {
+            gun = engine.GetECS().GetEntityByName("GunParentPivot2")
+        }
+
         var gunTransform = gun.GetTransformComponent()
 
         var player = engine.GetECS().GetEntityByName("Camera")
@@ -328,6 +326,10 @@
         }
 
         var gunPivot = engine.GetECS().GetEntityByName("GunPivot")
+
+        if (_entityName == "Gun2") {
+            gunPivot = engine.GetECS().GetEntityByName("GunPivot2")
+        }
 
         var newGun = engine.LoadModel("assets/models/Revolver.glb",false)
         newGun.GetNameComponent().name = _entityName
@@ -447,8 +449,8 @@
             // Check first if aim assist is needed, if the cursor is already on an enemy, just shoot so it is possible to aim for the head
             var rayHitInfo = engine.GetPhysics().ShootRay(start, direction, _range)
 
+            var aimAssistNeeded = true
             if (engine.GetGame().GetSettings().aimAssist) {
-                var aimAssistNeeded = true
 
                 if (!rayHitInfo.isEmpty) {
                     var normal = Vec3.new(0, 1, 0)
