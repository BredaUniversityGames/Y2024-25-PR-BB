import "engine_api.wren" for Engine, ECS, Entity, Vec3, Vec2, Math, AnimationControlComponent, TransformComponent, Input, SpawnEmitterFlagBits, EmitterPresetID, PhysicsObjectLayer
import "camera.wren" for CameraVariables
import "player.wren" for PlayerVariables, HitmarkerState

class Weapons {
    static pistol {0}
    static shotgun {1}
    static knife {2}
}


class Pistol {
    construct new(engine) {
        _damage = 50
        _headShotMultiplier = 2.0
        _range = 50
        _rangeVector = Vec3.new(_range, _range, _range)
        _attackSpeed = 0.4 * 1000
<<<<<<< HEAD
        
        _manualTimer = 0
=======
>>>>>>> b6143065
        _maxAmmo = 6
        _ammo = _maxAmmo
        _cooldown = 0
        _reloadTimer = 0
        _reloadSpeed = 0.8 * 1000

        _cameraShakeIntensity = 0.3

        _attackSFX = "event:/Revolver"
        _reloadSFX = "event:/ReloadPistol"
        _equipSFX = ""
        __hitmarkTimer = 0
        _walkAnim = "walk"
        _idleAnim = "idle"
        _attackAnim = "shoot"
        _reloadAnim = "reload"
        _equipAnim = "equip"
        _unequipAnim = "unequip" 
        _entityName = "Gun" 

        _mesh = ""
    }

    reload (engine) {
        var gun = engine.GetECS().GetEntityByName(_entityName)

        var gunAnimations = gun.GetAnimationControlComponent()
        if((engine.GetInput().GetDigitalAction("Reload").IsPressed() || engine.GetInput().GetDigitalAction("Shoot").IsHeld()) && _reloadTimer == 0) {
            gunAnimations.Play(_reloadAnim, 1.0, false, 0.2, false)

            // Play reload audio
            var player = engine.GetECS().GetEntityByName("Camera")
            var playerController = engine.GetECS().GetEntityByName("PlayerController")
            var rb =  playerController.GetRigidbodyComponent()
            var velocity = rb.GetVelocity()

            var eventInstance = engine.GetAudio().PlayEventOnce(_reloadSFX)
            var audioEmitter = player.GetAudioEmitterComponent()
            audioEmitter.AddEvent(eventInstance)

            var gunTransform = gun.GetTransformComponent()
            var gunTranslation = gunTransform.GetWorldTranslation()
            var gunRotation = gunTransform.GetWorldRotation()
            var gunForward = Math.ToVector(gunRotation)
            var gunUp = gunRotation.mulVec3(Vec3.new(0, 1, 0))
            var gunRight = Math.Cross(gunForward, gunUp)
            var gunStart = gunTranslation + gunForward * Vec3.new(1, 1, 1) - gunRight * Vec3.new(4.0,4.0,4.0) - gunUp * Vec3.new(0.0, 0.5, 0.0)

            //play a particle effect
            var entity = engine.GetECS().NewEntity()
            var transform = entity.AddTransformComponent()
            transform.translation = gunStart
            transform.translation.y = gunStart.y - 0.5
            var lifetime = entity.AddLifetimeComponent()
            lifetime.lifetime = 175.0
            var emitterFlags = SpawnEmitterFlagBits.eIsActive() | SpawnEmitterFlagBits.eSetCustomVelocity() // |
            engine.GetParticles().SpawnEmitter(entity, EmitterPresetID.eBullets(),emitterFlags,Vec3.new(0.0, 0.0, 0.0),Vec3.new(0.0, 5.0, 0.0) + velocity.mulScalar(1.2))


            _reloadTimer = _reloadSpeed
            _ammo = _maxAmmo
        }
    }

    playWalkAnim (engine){
        //will hold reference to entity when implementing weapon switching
        var gun = engine.GetECS().GetEntityByName(_entityName)
        var gunAnimations = gun.GetAnimationControlComponent()
        if(gunAnimations.AnimationFinished() || gunAnimations.CurrentAnimationName() == _idleAnim){
            gunAnimations.Play(_walkAnim, 1.0, false, 0.2, false)
        }
    }

    playIdleAnim(engine){
        var gun = engine.GetECS().GetEntityByName(_entityName)
        var gunAnimations = gun.GetAnimationControlComponent()
        if(gunAnimations.AnimationFinished() || gunAnimations.CurrentAnimationName() == _walkAnim){
            gunAnimations.Play(_idleAnim, 1.0, false, 0.2, false)
        } 
    }

    attack(engine, deltaTime, playerVariables, enemies) {
        
        _manualTimer = Math.Max(_manualTimer-deltaTime,0)
        
        if(engine.GetInput().GetDigitalAction("Shoot").IsPressed() && _manualTimer ==0){
            _manualTimer = 50 //ms
        }

        if ((_cooldown <= 0 ||_manualTimer >=50) && _ammo > 0 && _reloadTimer <= 0) {
            _ammo = _ammo - 1

            // Shake the camera
            playerVariables.cameraVariables.shakeIntensity = _cameraShakeIntensity            
            playerVariables.cameraVariables.AddRecoil(3)
    
            var player = engine.GetECS().GetEntityByName("Camera")
            var gun = engine.GetECS().GetEntityByName(_entityName)
            
            
            // Play shooting audio
<<<<<<< HEAD
            var eventInstance = engine.GetAudio().PlaySFX("assets/sounds/shoot.wav",0.7)
=======
            var eventInstance = engine.GetAudio().PlayEventOnce(_attackSFX)
            //engine.GetAudio().SetEventVolume(eventInstance, 5.0)
>>>>>>> b6143065
            var audioEmitter = player.GetAudioEmitterComponent()
            audioEmitter.AddSFX(eventInstance)

            // Spawn particles
            var playerTransform = player.GetTransformComponent()
            var translation = playerTransform.GetWorldTranslation()
            var rotation = playerTransform.GetWorldRotation()
            var forward = Math.ToVector(rotation)
            var up = rotation.mulVec3(Vec3.new(0, 1, 0))
            var right = Math.Cross(forward, up)
            var start = translation + forward * Vec3.new(1, 1, 1) - right * Vec3.new(0.09, 0.09, 0.09) - up * Vec3.new(0.12, 0.12, 0.12)
            var end = translation + forward * _rangeVector
            var direction = (end - start).normalize()
            var rayHitInfo = engine.GetPhysics().ShootRay(start, direction, _range)
     
            if (!rayHitInfo.isEmpty) {
                var normal = Vec3.new(0, 1, 0)
                for (rayHit in rayHitInfo) {
                    var hitEntity = rayHit.GetEntity(engine.GetECS())
                    if (!hitEntity.HasPlayerTag()) {
                        end = rayHit.position
                        normal = rayHit.normal
                        if (hitEntity.HasEnemyTag()) {
                            for (enemy in enemies) {
                                if (enemy.entity == hitEntity) {
                                    
                                    var multiplier = 1.0

                                    if (enemy.IsHeadshot(rayHit.position.y)) {
                                        multiplier = _headShotMultiplier
                                        // Critical hitmarker
                                        playerVariables.hitmarkTimer = 200 //ms
                                        playerVariables.hitmarkerState = HitmarkerState.crit
                                    }else{
                                        // Normal hitmarker
                                        playerVariables.hitmarkTimer = 200 //ms
                                        playerVariables.hitmarkerState = HitmarkerState.normal
                                    }
                                    playerVariables.UpdateMultiplier()
                                    enemy.DecreaseHealth(_damage * multiplier,engine)
                                    if (enemy.health <= 0) {
                                        playerVariables.IncreaseScore(5 * multiplier * playerVariables.multiplier)
                                        playerVariables.UpdateUltCharge(1.0)
                                    }
                                }
                            }
                            break
                        }
                        if(hitEntity.GetRigidbodyComponent().GetLayer() == PhysicsObjectLayer.eSTATIC()) {
                            engine.SpawnDecal(normal, end, Vec2.new(0.001, 0.001), "bullet_hole.png")
                        }
                        break
                    }
                }

                var entity = engine.GetECS().NewEntity()
                var transform = entity.AddTransformComponent()
                transform.translation = end
                var lifetime = entity.AddLifetimeComponent()
                lifetime.lifetime = 400.0

                var emitterFlags = SpawnEmitterFlagBits.eIsActive() | SpawnEmitterFlagBits.eSetCustomVelocity() // |
                engine.GetParticles().SpawnEmitter(entity, EmitterPresetID.eImpact(), emitterFlags, Vec3.new(0.0, 0.0, 0.0), normal.mulScalar(0.005) + Vec3.new(0.0, 0.4, 0.0))
            }




            var gunTransform = gun.GetTransformComponent()
            var gunTranslation = gunTransform.GetWorldTranslation()
            var gunRotation = gunTransform.GetWorldRotation()
            var gunForward = Math.ToVector(gunRotation)
            var gunUp = gunRotation.mulVec3(Vec3.new(0, 1, 0))
            var gunRight = Math.Cross(gunForward, gunUp)
            var gunStart = gunTranslation + gunForward * Vec3.new(1, 1, 1) - gunRight * Vec3.new(4.0,4.0,4.0) - gunUp * Vec3.new(0.0, 0.5, 0.0)


            var length = (end - gunStart).length()
            var i = 1.0
            while (i < length) {
                var entity = engine.GetECS().NewEntity()
                var transform = entity.AddTransformComponent()
                transform.translation = Math.MixVec3(gunStart, end, i / length)
                var lifetime = entity.AddLifetimeComponent()
                lifetime.lifetime = 200.0
                var emitterFlags = SpawnEmitterFlagBits.eIsActive() | SpawnEmitterFlagBits.eSetCustomVelocity() // |
                engine.GetParticles().SpawnEmitter(entity, EmitterPresetID.eRay(), emitterFlags, Vec3.new(0.0, 0.0, 0.0), direction * Vec3.new(10, 10, 10))
                i = i + 2.0
            }

            // Play shooting animation
            var gunAnimations = gun.GetAnimationControlComponent()
            gunAnimations.Play(_attackAnim, 1.0, false, 0.0, false)

            _cooldown = _attackSpeed
        }
    }
   equip (engine) {
        engine.GetECS().DestroyEntity(engine.GetECS().GetEntityByName(_entityName))

        var camera = engine.GetECS().GetEntityByName("Camera")

        var newGun = engine.LoadModel("assets/models/Revolver.glb")
        newGun.GetNameComponent().name = _entityName
        var gunTransform = newGun.GetTransformComponent()
        gunTransform.rotation = Math.ToQuat(Vec3.new(0.0, -Math.PI()/2, 0.0))

        camera.AttachChild(newGun)
        var gunAnimations =newGun .GetAnimationControlComponent()
        gunAnimations.Play(_equipAnim, 1.2, false, 0.2, false)

        newGun.RenderInForeground()
    }

    unequip(engine){
        var gunAnimations = engine.GetECS().GetEntityByName(_entityName).GetAnimationControlComponent()
        gunAnimations.Play(_unequipAnim, 1.5, false, 0.2, false)
    }

    isUnequiping(engine){

        var gunAnimations =engine.GetECS().GetEntityByName(_entityName).GetAnimationControlComponent()
        return gunAnimations.CurrentAnimationName() == _unequipAnim || gunAnimations.CurrentAnimationName() == _equipAnim
    }
    cooldown {_cooldown}
    cooldown=(value) {_cooldown = value}

    reloadTimer {_reloadTimer}
    reloadTimer=(value) {_reloadTimer = value}

    ammo {_ammo}
    ammo=(value) {_ammo = value}

    maxAmmo {_maxAmmo}
}


class Shotgun {
    construct new(engine) {
        _damage = 15
        _damageDropoff = 0.5
        _raysPerShot = 9
        _range = 23
        _rangeVector = Vec3.new(_range, _range, _range)
        _attackSpeed = 0.3 * 1000
        _maxAmmo = 2
        _ammo = _maxAmmo
        _cooldown = 0
        _reloadTimer = 0
        _reloadSpeed = 600
        _spread = [Vec2.new(0, 0), Vec2.new(-1, 1), Vec2.new(0, 1), Vec2.new(1, 1), Vec2.new(0, 2), Vec2.new(-1, -1), Vec2.new(0, -1), Vec2.new(1, -1), Vec2.new(0, -2)]
        _cameraShakeIntensity = 0.5

        _attackSFX = "event:/Explosion"
        _reloadSFX = ""
        _equipSFX = ""

        _walkAnim = "walk"
        _idleAnim = "idle"
        _attackAnim = "shoot"
        _reloadAnim = "reload"
        _equipAnim = "equip" 
        _unequipAnim = "unequip"
        _entityName = "Gun" 
        _mesh = ""
    }

    reload (engine) {
        var gun = engine.GetECS().GetEntityByName(_entityName)
        var gunAnimations = gun.GetAnimationControlComponent()

        if(engine.GetInput().GetDigitalAction("Reload").IsPressed() || engine.GetInput().GetDigitalAction("Shoot").IsHeld() && _reloadTimer == 0) {
            gunAnimations.Play(_reloadAnim, 1.0, false, 0.2, false)
             _reloadTimer = _reloadSpeed
            _ammo = _maxAmmo
        }
    }

    attack(engine, deltaTime, playerVariables, enemies) {
        if (_cooldown <= 0 && _ammo > 0 && _reloadTimer <= 0) {
            _ammo = _ammo - 1
 
            playerVariables.cameraVariables.shakeIntensity = _cameraShakeIntensity            
            var player = engine.GetECS().GetEntityByName("Camera")
            var gun = engine.GetECS().GetEntityByName(_entityName)

            // Play shooting audio
            var shootingInstance = engine.GetAudio().PlayEventOnce(_attackSFX)
            var audioEmitter = player.GetAudioEmitterComponent()
            audioEmitter.AddEvent(shootingInstance)

            // Spawn particles
            var playerTransform = player.GetTransformComponent()
            var translation = playerTransform.GetWorldTranslation()
            var rotation = playerTransform.GetWorldRotation()
            var forward = Math.ToVector(rotation)
            var up = rotation.mulVec3(Vec3.new(0, 1, 0))
            var right = Math.Cross(forward, up)
            var start = translation + forward * Vec3.new(1, 1, 1) - right * Vec3.new(0.09, 0.09, 0.09) - up * Vec3.new(0.12, 0.12, 0.12)
            var end = translation + forward * _rangeVector
            var direction = (end - start).normalize()

            var hitAnEnemy = false
          
            var i = 0
            while (i < _raysPerShot) {
                var newDirection = Math.RotateForwardVector(direction, Vec2.new(_spread[i].x * 1, _spread[i].y * 1), up)
                var rayHitInfo = engine.GetPhysics().ShootRay(start, newDirection, _range)
                var end = start + newDirection * _rangeVector

                if (!rayHitInfo.isEmpty) {
                    for (rayHit in rayHitInfo) {
                        var hitEntity = rayHit.GetEntity(engine.GetECS())
                        if (!hitEntity.HasPlayerTag()) {
                            end = rayHit.position
                            if (hitEntity.HasEnemyTag()) {
                                for (enemy in enemies) {
                                    if (enemy.entity == hitEntity) {
                                        hitAnEnemy = true
                                        
                                        playerVariables.hitmarkTimer = 200 //ms
                                              
                                        enemy.DecreaseHealth(_damage,engine)
                                        
                                        playerVariables.multiplierTimer = playerVariables.multiplierMaxTime
                                        playerVariables.IncreaseHealth(0.1 * _damage)
                                        if (enemy.health <= 0) {
                                            playerVariables.IncreaseScore(15 * playerVariables.multiplier)
                                            playerVariables.UpdateUltCharge(0.1) // Allow the player to try and keep the ult active a bit longer
                                        }
                                    }
                                }
                                break
                            }
                            break
                        }
                    }
                }

                var length = (end - start).length()
                var j = 1.0
                while (j < length) {
                    var entity = engine.GetECS().NewEntity()
                    var transform = entity.AddTransformComponent()
                    transform.translation = Math.MixVec3(start, end, j / length)
                    var lifetime = entity.AddLifetimeComponent()
                    lifetime.lifetime = 200.0
                    var emitterFlags = SpawnEmitterFlagBits.eIsActive() | SpawnEmitterFlagBits.eSetCustomVelocity() // |
                    engine.GetParticles().SpawnEmitter(entity, EmitterPresetID.eShotgunShoot(), emitterFlags, Vec3.new(0.0, 0.0, 0.0), newDirection * Vec3.new(2, 2, 2))
                    j = j + 1.0
                }

                i = i + 1
            }

            if (hitAnEnemy) {
                playerVariables.UpdateMultiplier()
            }

            // Play shooting animation
            var gunAnimations = gun.GetAnimationControlComponent()
            gunAnimations.Play(_attackAnim, 1.1, false, 0.0, false)
            _cooldown = _attackSpeed
        }
    }

    equip (engine) {
        engine.GetECS().DestroyEntity(engine.GetECS().GetEntityByName(_entityName))

        var camera = engine.GetECS().GetEntityByName("Camera")

        var newGun =  engine.LoadModel("assets/models/Shotgun.glb")
        newGun.GetNameComponent().name = _entityName
        var gunTransform = newGun.GetTransformComponent()
        gunTransform.rotation = Math.ToQuat(Vec3.new(0.0, -Math.PI()/2, 0.0))

        camera.AttachChild(newGun)
        var gunAnimations =newGun .GetAnimationControlComponent()
        gunAnimations.Play(_equipAnim, 1.2, false, 0.0, false)
        newGun.RenderInForeground()
    }

    isUnequiping(engine){
        var gunAnimations = engine.GetECS().GetEntityByName(_entityName).GetAnimationControlComponent()
        return gunAnimations.CurrentAnimationName() == _unequipAnim || gunAnimations.CurrentAnimationName() == _equipAnim
    }

    unequip(engine){
        var gunAnimations = engine.GetECS().GetEntityByName(_entityName).GetAnimationControlComponent()
        gunAnimations.Play(_unequipAnim, 1.5, false, 0.0, false)
    }

    playWalkAnim (engine){
        //will hold reference to entity when implementing weapon switching
        var gun = engine.GetECS().GetEntityByName(_entityName)
        var gunAnimations = gun.GetAnimationControlComponent()
        if(gunAnimations.AnimationFinished() || (gunAnimations.CurrentAnimationName() == _idleAnim || gunAnimations.CurrentAnimationName() == "slide")){
            gunAnimations.Play(_walkAnim, 1.0, false, 0.2, false)
        }
    }

    playIdleAnim(engine){
        var gun = engine.GetECS().GetEntityByName(_entityName)
        var gunAnimations = gun.GetAnimationControlComponent()
        if(gunAnimations.AnimationFinished() || (gunAnimations.CurrentAnimationName() == _walkAnim || gunAnimations.CurrentAnimationName() == "slide") ){
            gunAnimations.Play(_idleAnim, 1.0, false, 0.2, false)
        }
    }

    cooldown {_cooldown}
    cooldown=(value) {_cooldown = value}

    reloadTimer {_reloadTimer}
    reloadTimer=(value) {_reloadTimer = value}

    ammo {_ammo}
    ammo=(value) {_ammo = value}

    maxAmmo {_maxAmmo}
}

class Knife {
    construct new(engine) {
        _damage = 100
        _range = 2
        _rangeVector = Vec3.new(_range, _range, _range)
        _attackSpeed = 0.2 * 1000
        _cooldown = 0
        _maxAmmo = 0
        _ammo = _maxAmmo
        _reloadTimer = 0
        _reloadSpeed = 0
        _cameraShakeIntensity = 0.2

        _attackSFX = "event:Explosion"
        _reloadSFX = ""
        _equipSFX = ""

        _attackAnim = "Shoot"
        _reloadAnim = "Reload"
        _mesh = ""
    }

    reload (engine) {
        // Use some weapon inspect animation maybe?
    }

    attack(engine, deltaTime, playerVariables, enemies) {
        if (_cooldown <= 0) {

            playerVariables.cameraVariables.shakeIntensity = _cameraShakeIntensity

            var player = engine.GetECS().GetEntityByName("Camera")
            var gun = engine.GetECS().GetEntityByName(_entityName)

            // Play shooting audio
            var eventInstance = engine.GetAudio().PlayEventOnce(_attackSFX)
            var audioEmitter = player.GetAudioEmitterComponent()
            audioEmitter.AddEvent(eventInstance)

            // Spawn particles
            var playerTransform = player.GetTransformComponent()
            var translation = playerTransform.GetWorldTranslation()
            var rotation = playerTransform.GetWorldRotation()
            var direction = Math.ToVector(rotation)
            var up = rotation.mulVec3(Vec3.new(0, 1, 0))
            var right = Math.Cross(direction, up)
            var start = translation + direction * Vec3.new(0.01, 0.01, 0.01) - right * Vec3.new(0.1, 0.1, 0.1) - up * Vec3.new(0.1, 0.1, 0.1)
            var rayHitInfo = engine.GetPhysics().ShootRay(start, direction, _range)

            var entity = engine.GetECS().NewEntity()
            var transform = entity.AddTransformComponent()
            transform.translation = start
            var lifetime = entity.AddLifetimeComponent()
            lifetime.lifetime = 100.0
            var emitterFlags = SpawnEmitterFlagBits.eIsActive() | SpawnEmitterFlagBits.eSetCustomVelocity() | SpawnEmitterFlagBits.eEmitOnce() // |
            engine.GetParticles().SpawnEmitter(entity, EmitterPresetID.eStab(), emitterFlags, Vec3.new(0.0, 0.0, 0.0), direction * Vec3.new(10, 10, 10))

            // Play shooting animation
            var gunAnimations = gun.GetAnimationControlComponent()
            gunAnimations.Play(_attackAnim, 2.0, false, 0.0, false)

            _cooldown = _attackSpeed
        }
    }

    equip (engine) {
        // Knife should not be equipped?
    }

    cooldown {_cooldown}
    cooldown=(value) {_cooldown = value}

    reloadTimer {_reloadTimer}
    reloadTimer=(value) {_reloadTimer = value}

    ammo {_ammo}
    ammo=(value) {_ammo = value}

    maxAmmo {_maxAmmo}
}<|MERGE_RESOLUTION|>--- conflicted
+++ resolved
@@ -15,12 +15,8 @@
         _headShotMultiplier = 2.0
         _range = 50
         _rangeVector = Vec3.new(_range, _range, _range)
-        _attackSpeed = 0.4 * 1000
-<<<<<<< HEAD
-        
+        _attackSpeed = 0.4 * 1000    
         _manualTimer = 0
-=======
->>>>>>> b6143065
         _maxAmmo = 6
         _ammo = _maxAmmo
         _cooldown = 0
@@ -122,12 +118,7 @@
             
             
             // Play shooting audio
-<<<<<<< HEAD
             var eventInstance = engine.GetAudio().PlaySFX("assets/sounds/shoot.wav",0.7)
-=======
-            var eventInstance = engine.GetAudio().PlayEventOnce(_attackSFX)
-            //engine.GetAudio().SetEventVolume(eventInstance, 5.0)
->>>>>>> b6143065
             var audioEmitter = player.GetAudioEmitterComponent()
             audioEmitter.AddSFX(eventInstance)
 
