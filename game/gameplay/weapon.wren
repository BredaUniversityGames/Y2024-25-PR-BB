import "engine_api.wren" for Engine, ECS, Entity, Vec3, Vec2, Math, AnimationControlComponent, TransformComponent, Input, SpawnEmitterFlagBits, EmitterPresetID
import "camera.wren" for CameraVariables
import "player.wren" for PlayerVariables

class Weapons {
    static pistol {0}
    static shotgun {1}
    static knife {2}
}

class Pistol {
    construct new(engine) {
        _damage = 50
        _headShotMultiplier = 2.0
        _range = 50
        _rangeVector = Vec3.new(_range, _range, _range)
        _attackSpeed = 0.4 * 1000
        _maxAmmo = 6
        _ammo = _maxAmmo
        _cooldown = 0
        _reloadTimer = 0
        _reloadSpeed = 1.2 * 700

        _cameraShakeIntensity = 0.3
        
        _attackSFX = "event:/Weapons/Pistol"
        _reloadSFX = "event:/Weapons/ReloadPistol"
        _equipSFX = ""
        
        _walkAnim = "walk"
        _idleAnim = "idle"
        _attackAnim = "shoot"
        _reloadAnim = "reload"
        _equipAnim = "equip"
        _unequipAnim = "unequip"
        _entityName = "Gun"
        _mesh = ""
    }

    reload (engine) {
        var gun = engine.GetECS().GetEntityByName(_entityName)

        var gunAnimations = gun.GetAnimationControlComponent()
        if((engine.GetInput().GetDigitalAction("Reload").IsPressed() || engine.GetInput().GetDigitalAction("Shoot").IsHeld()) && _reloadTimer == 0) {
            gunAnimations.Play(_reloadAnim, 1.0, false, 0.2, false)

            // Play reload audio
            var player = engine.GetECS().GetEntityByName("Camera")
            var playerController = engine.GetECS().GetEntityByName("PlayerController")
            var rb =  playerController.GetRigidbodyComponent()
            var velocity = rb.GetVelocity()

            var eventInstance = engine.GetAudio().PlayEventOnce(_reloadSFX)
            var audioEmitter = player.GetAudioEmitterComponent()
            audioEmitter.AddEvent(eventInstance)

            var gunTransform = gun.GetTransformComponent()
            var gunTranslation = gunTransform.GetWorldTranslation()
            var gunRotation = gunTransform.GetWorldRotation()
            var gunForward = Math.ToVector(gunRotation)
            var gunUp = gunRotation.mulVec3(Vec3.new(0, 1, 0))
            var gunRight = Math.Cross(gunForward, gunUp)
            var gunStart = gunTranslation + gunForward * Vec3.new(1, 1, 1) - gunRight * Vec3.new(4.0,4.0,4.0) - gunUp * Vec3.new(0.0, 0.5, 0.0)

            //play a particle effect
            var entity = engine.GetECS().NewEntity()
            var transform = entity.AddTransformComponent()
            transform.translation = gunStart
            var lifetime = entity.AddLifetimeComponent()
            lifetime.lifetime = 175.0
            var emitterFlags = SpawnEmitterFlagBits.eIsActive() | SpawnEmitterFlagBits.eSetCustomVelocity() // |
            engine.GetParticles().SpawnEmitter(entity, EmitterPresetID.eBullets(),emitterFlags,Vec3.new(0.0, 0.0, 0.0),Vec3.new(0.0, 5.0, 0.0) + velocity.mulScalar(1.2))
            

            _reloadTimer = _reloadSpeed
            _ammo = _maxAmmo
        }
    }

    playWalkAnim (engine){
        //will hold reference to entity when implementing weapon switching
        var gun = engine.GetECS().GetEntityByName(_entityName)
        var gunAnimations = gun.GetAnimationControlComponent()
        if(gunAnimations.AnimationFinished() || gunAnimations.CurrentAnimationName() == _idleAnim){
            gunAnimations.Play(_walkAnim, 1.0, false, 0.2, false)
        }
    }

    playIdleAnim(engine){
        var gun = engine.GetECS().GetEntityByName(_entityName)
        var gunAnimations = gun.GetAnimationControlComponent()
        if(gunAnimations.AnimationFinished() || gunAnimations.CurrentAnimationName() == _walkAnim){
            gunAnimations.Play(_idleAnim, 1.0, false, 0.2, false)
        }
    }

    attack(engine, deltaTime, playerVariables, enemies) {

        if (_cooldown <= 0 && _ammo > 0 && _reloadTimer <= 0) {
            _ammo = _ammo - 1

            // Shake the camera

            playerVariables.cameraVariables.shakeIntensity = _cameraShakeIntensity

            var player = engine.GetECS().GetEntityByName("Camera")
            var gun = engine.GetECS().GetEntityByName(_entityName)

            // Play shooting audio
            var eventInstance = engine.GetAudio().PlayEventOnce(_attackSFX)
            var audioEmitter = player.GetAudioEmitterComponent()
            audioEmitter.AddEvent(eventInstance)

            // Spawn particles
            var playerTransform = player.GetTransformComponent()
            var translation = playerTransform.GetWorldTranslation()
            var rotation = playerTransform.GetWorldRotation()
            var forward = Math.ToVector(rotation)
            var up = rotation.mulVec3(Vec3.new(0, 1, 0))
            var right = Math.Cross(forward, up)
            var start = translation + forward * Vec3.new(1, 1, 1) - right * Vec3.new(0.09, 0.09, 0.09) - up * Vec3.new(0.12, 0.12, 0.12)
            
     
            
      
            var end = translation + forward * _rangeVector
            var direction = (end - start).normalize()
            var rayHitInfo = engine.GetPhysics().ShootRay(start, direction, _range)

            if (!rayHitInfo.isEmpty) {
                var normal = Vec3.new(0, 1, 0)
                for (rayHit in rayHitInfo) {
                    var hitEntity = rayHit.GetEntity(engine.GetECS())
                    if (!hitEntity.HasPlayerTag()) {
                        end = rayHit.position
                        normal = rayHit.normal
                        if (hitEntity.HasEnemyTag()) {
                            for (enemy in enemies) {
                                if (enemy.entity.GetEnttEntity() == hitEntity.GetEnttEntity()) {
                                    var multiplier = 1.0
                                    if (enemy.IsHeadshot(rayHit.position.y)) {
                                        multiplier = _headShotMultiplier
                                    }
                                    playerVariables.UpdateMultiplier()
                                    enemy.DecreaseHealth(_damage * multiplier)
                                    if (enemy.health <= 0) {
                                        playerVariables.IncreaseScore(5 * multiplier * playerVariables.multiplier)
                                    }
                                }
                            }
                            break
                        }
                        engine.SpawnDecal(normal, end, Vec2.new(0.001, 0.001), "bullet_hole.png")
                        break
                    }
                }

                var entity = engine.GetECS().NewEntity()
                var transform = entity.AddTransformComponent()
                transform.translation = end
                var lifetime = entity.AddLifetimeComponent()
                lifetime.lifetime = 300.0

                var emitterFlags = SpawnEmitterFlagBits.eIsActive() | SpawnEmitterFlagBits.eSetCustomVelocity() // |
                engine.GetParticles().SpawnEmitter(entity, EmitterPresetID.eImpact(), emitterFlags, Vec3.new(0.0, 0.0, 0.0), normal)
            }




            var gunTransform = gun.GetTransformComponent()
            var gunTranslation = gunTransform.GetWorldTranslation()
            var gunRotation = gunTransform.GetWorldRotation()
            var gunForward = Math.ToVector(gunRotation)
            var gunUp = gunRotation.mulVec3(Vec3.new(0, 1, 0))
            var gunRight = Math.Cross(gunForward, gunUp)
            var gunStart = gunTranslation + gunForward * Vec3.new(1, 1, 1) - gunRight * Vec3.new(4.0,4.0,4.0) - gunUp * Vec3.new(0.0, 0.5, 0.0)
            

            var length = (end - gunStart).length()
            var i = 1.0
            while (i < length) {
                var entity = engine.GetECS().NewEntity()
                var transform = entity.AddTransformComponent()
                transform.translation = Math.MixVec3(gunStart, end, i / length)
                var lifetime = entity.AddLifetimeComponent()
                lifetime.lifetime = 200.0
                var emitterFlags = SpawnEmitterFlagBits.eIsActive() | SpawnEmitterFlagBits.eSetCustomVelocity() // |
                engine.GetParticles().SpawnEmitter(entity, EmitterPresetID.eRay(), emitterFlags, Vec3.new(0.0, 0.0, 0.0), direction * Vec3.new(10, 10, 10))
                i = i + 2.0
            }

            // Play shooting animation
            var gunAnimations = gun.GetAnimationControlComponent()
            gunAnimations.Play(_attackAnim, 1.0, false, 0.0, false)
            
            _cooldown = _attackSpeed
        } 
    }
   equip (engine) {
        engine.GetECS().DestroyEntity(engine.GetECS().GetEntityByName(_entityName))

        var camera = engine.GetECS().GetEntityByName("Camera")

        var newGun =  engine.LoadModel("assets/models/Revolver.glb")
        newGun.GetNameComponent().name = _entityName
        var gunTransform = newGun.GetTransformComponent()
        gunTransform.rotation = Math.ToQuat(Vec3.new(0.0, -Math.PI()/2, 0.0))

        camera.AttachChild(newGun)
        var gunAnimations =newGun .GetAnimationControlComponent()
        gunAnimations.Play(_equipAnim, 1.2, false, 0.2, false)
    }

    unequip(engine){
        var gunAnimations = engine.GetECS().GetEntityByName(_entityName).GetAnimationControlComponent()
        gunAnimations.Play(_unequipAnim, 1.5, false, 0.2, false)
    }

    isUnequiping(engine){

        var gunAnimations =engine.GetECS().GetEntityByName(_entityName).GetAnimationControlComponent()
        return gunAnimations.CurrentAnimationName() == _unequipAnim || gunAnimations.CurrentAnimationName() == _equipAnim
    }
    cooldown {_cooldown}
    cooldown=(value) {_cooldown = value}

    reloadTimer {_reloadTimer}
    reloadTimer=(value) {_reloadTimer = value}

    ammo {_ammo}
    ammo=(value) {_ammo = value}

    maxAmmo {_maxAmmo}
}


class Shotgun {
    construct new(engine) {
        _damage = 15
        _damageDropoff = 0.5
        _raysPerShot = 9
        _range = 23
        _rangeVector = Vec3.new(_range, _range, _range)
        _attackSpeed = 0.22 * 1000
        _maxAmmo = 2
        _ammo = _maxAmmo
        _cooldown = 0
        _reloadTimer = 0
        _reloadSpeed = 600
        _spread = [Vec2.new(0, 0), Vec2.new(-1, 1), Vec2.new(0, 1), Vec2.new(1, 1), Vec2.new(0, 2), Vec2.new(-1, -1), Vec2.new(0, -1), Vec2.new(1, -1), Vec2.new(0, -2)]
        _cameraShakeIntensity = 0.5

        _attackSFX = "event:/Weapons/Explosion"
        _reloadSFX = ""
        _equipSFX = ""
        
        _walkAnim = "walk"
        _idleAnim = "idle"
        _attackAnim = "shoot"
        _reloadAnim = "reload"
        _equipAnim = "equip"
        _unequipAnim = "unequip"
        _entityName = "Gun"
        _mesh = ""
    }
    
    reload (engine) {
        var gun = engine.GetECS().GetEntityByName(_entityName)
        var gunAnimations = gun.GetAnimationControlComponent()
<<<<<<< HEAD
        if(engine.GetInput().GetDigitalAction("Reload").IsPressed()) {
            gunAnimations.Play(_reloadAnim, 1.0, false, 0.0, false)

            _reloadTimer = _reloadSpeed
=======

        if(engine.GetInput().GetDigitalAction("Reload").IsPressed() && _reloadTimer == 0) {
            gunAnimations.Play(_reloadAnim, 1.0, false, 0.2, false)
             _reloadTimer = _reloadSpeed
>>>>>>> 58950473
            _ammo = _maxAmmo
        }
    }

    attack(engine, deltaTime, playerVariables, enemies) {
        if (_cooldown <= 0 && _ammo > 0 && _reloadTimer <= 0) {
            _ammo = _ammo - 1

            playerVariables.cameraVariables.shakeIntensity = _cameraShakeIntensity
            var player = engine.GetECS().GetEntityByName("Camera")
            var gun = engine.GetECS().GetEntityByName(_entityName)

            // Play shooting audio
            var shootingInstance = engine.GetAudio().PlayEventOnce(_attackSFX)
            var audioEmitter = player.GetAudioEmitterComponent()
            audioEmitter.AddEvent(shootingInstance)
            
            // Spawn particles
            var playerTransform = player.GetTransformComponent()
            var translation = playerTransform.GetWorldTranslation()
            var rotation = playerTransform.GetWorldRotation()
            var forward = Math.ToVector(rotation)
            var up = rotation.mulVec3(Vec3.new(0, 1, 0))
            var right = Math.Cross(forward, up)
            var start = translation + forward * Vec3.new(1, 1, 1) - right * Vec3.new(0.09, 0.09, 0.09) - up * Vec3.new(0.12, 0.12, 0.12)
            var end = translation + forward * _rangeVector
            var direction = (end - start).normalize()
            
            var hitAnEnemy = false

            var i = 0
            while (i < _raysPerShot) {
                var newDirection = Math.RotateForwardVector(direction, Vec2.new(_spread[i].x * 1, _spread[i].y * 1), up)
                var rayHitInfo = engine.GetPhysics().ShootRay(start, newDirection, _range)
                var end = start + newDirection * _rangeVector

                if (!rayHitInfo.isEmpty) {
                    for (rayHit in rayHitInfo) {
                        var hitEntity = rayHit.GetEntity(engine.GetECS())
                        if (!hitEntity.HasPlayerTag()) {
                            end = rayHit.position
                            if (hitEntity.HasEnemyTag()) {
                                for (enemy in enemies) {
                                    if (enemy.entity.GetEnttEntity() == hitEntity.GetEnttEntity()) {
                                        hitAnEnemy = true
                                        enemy.DecreaseHealth(_damage)
                                        playerVariables.multiplierTimer = playerVariables.multiplierMaxTime
                                        if (enemy.health <= 0) {
                                            playerVariables.IncreaseScore(15 * playerVariables.multiplier)
                                        }
                                    }
                                }
                                break
                            }
                            break
                        }
                    }
                }

                var length = (end - start).length()
                var j = 1.0
                while (j < length) {
                    var entity = engine.GetECS().NewEntity()
                    var transform = entity.AddTransformComponent()
                    transform.translation = Math.MixVec3(start, end, j / length)
                    var lifetime = entity.AddLifetimeComponent()
                    lifetime.lifetime = 200.0
                    var emitterFlags = SpawnEmitterFlagBits.eIsActive() | SpawnEmitterFlagBits.eSetCustomVelocity() // |
                    engine.GetParticles().SpawnEmitter(entity, EmitterPresetID.eShotgunShoot(), emitterFlags, Vec3.new(0.0, 0.0, 0.0), newDirection * Vec3.new(2, 2, 2))
                    j = j + 1.0
                }

                i = i + 1
            }

            if (hitAnEnemy) {
                playerVariables.UpdateMultiplier()
            }

            // Play shooting animation
            var gunAnimations = gun.GetAnimationControlComponent()
            gunAnimations.Play(_attackAnim, 1.1, false, 0.0, false)
            _cooldown = _attackSpeed
        }
    }

    equip (engine) {
        engine.GetECS().DestroyEntity(engine.GetECS().GetEntityByName(_entityName))

        var camera = engine.GetECS().GetEntityByName("Camera")

        var newGun =  engine.LoadModel("assets/models/Shotgun.glb")
        newGun.GetNameComponent().name = _entityName
        var gunTransform = newGun.GetTransformComponent()
        gunTransform.rotation = Math.ToQuat(Vec3.new(0.0, -Math.PI()/2, 0.0))

        camera.AttachChild(newGun)
        var gunAnimations =newGun .GetAnimationControlComponent()
        gunAnimations.Play(_equipAnim, 1.2, false, 0.0, false)

    }

    isUnequiping(engine){
        var gunAnimations = engine.GetECS().GetEntityByName(_entityName).GetAnimationControlComponent()
        return gunAnimations.CurrentAnimationName() == _unequipAnim || gunAnimations.CurrentAnimationName() == _equipAnim
    }

    unequip(engine){
        var gunAnimations = engine.GetECS().GetEntityByName(_entityName).GetAnimationControlComponent()
        gunAnimations.Play(_unequipAnim, 1.5, false, 0.0, false)
    }

    cooldown {_cooldown}
    cooldown=(value) {_cooldown = value}

    reloadTimer {_reloadTimer}
    reloadTimer=(value) {_reloadTimer = value}

    ammo {_ammo}
    ammo=(value) {_ammo = value}

    maxAmmo {_maxAmmo}
}

class Knife {
    construct new(engine) {
        _damage = 100
        _range = 2
        _rangeVector = Vec3.new(_range, _range, _range)
        _attackSpeed = 0.2 * 1000
        _cooldown = 0
        _maxAmmo = 0
        _ammo = _maxAmmo
        _reloadTimer = 0
        _reloadSpeed = 0
        _cameraShakeIntensity = 0.2

        _attackSFX = "event:/Weapons/Machine Gun"
        _reloadSFX = ""
        _equipSFX = ""
        
        _attackAnim = "Shoot"
        _reloadAnim = "Reload"
        _mesh = ""
    }

    reload (engine) {
        // Use some weapon inspect animation maybe?
    }

    attack(engine, deltaTime, playerVariables, enemies) {
        if (_cooldown <= 0) {

            playerVariables.cameraVariables.shakeIntensity = _cameraShakeIntensity

            var player = engine.GetECS().GetEntityByName("Camera")
            var gun = engine.GetECS().GetEntityByName(_entityName)

            // Play shooting audio
            var eventInstance = engine.GetAudio().PlayEventOnce(_attackSFX)
            var audioEmitter = player.GetAudioEmitterComponent()
            audioEmitter.AddEvent(eventInstance)

            // Spawn particles
            var playerTransform = player.GetTransformComponent()
            var translation = playerTransform.GetWorldTranslation()
            var rotation = playerTransform.GetWorldRotation()
            var direction = Math.ToVector(rotation)
            var up = rotation.mulVec3(Vec3.new(0, 1, 0))
            var right = Math.Cross(direction, up)
            var start = translation + direction * Vec3.new(0.01, 0.01, 0.01) - right * Vec3.new(0.1, 0.1, 0.1) - up * Vec3.new(0.1, 0.1, 0.1)
            var rayHitInfo = engine.GetPhysics().ShootRay(start, direction, _range)

            var entity = engine.GetECS().NewEntity()
            var transform = entity.AddTransformComponent()
            transform.translation = start
            var lifetime = entity.AddLifetimeComponent()
            lifetime.lifetime = 100.0
            var emitterFlags = SpawnEmitterFlagBits.eIsActive() | SpawnEmitterFlagBits.eSetCustomVelocity() | SpawnEmitterFlagBits.eEmitOnce() // |
            engine.GetParticles().SpawnEmitter(entity, EmitterPresetID.eStab(), emitterFlags, Vec3.new(0.0, 0.0, 0.0), direction * Vec3.new(10, 10, 10))

            // Play shooting animation
            var gunAnimations = gun.GetAnimationControlComponent()
            gunAnimations.Play(_attackAnim, 2.0, false, 0.0, false)
            
            _cooldown = _attackSpeed
        } 
    }

    equip (engine) {
        // Knife should not be equipped?
    }

    cooldown {_cooldown}
    cooldown=(value) {_cooldown = value}

    reloadTimer {_reloadTimer}
    reloadTimer=(value) {_reloadTimer = value}

    ammo {_ammo}
    ammo=(value) {_ammo = value}

    maxAmmo {_maxAmmo}
}<|MERGE_RESOLUTION|>--- conflicted
+++ resolved
@@ -268,17 +268,10 @@
     reload (engine) {
         var gun = engine.GetECS().GetEntityByName(_entityName)
         var gunAnimations = gun.GetAnimationControlComponent()
-<<<<<<< HEAD
-        if(engine.GetInput().GetDigitalAction("Reload").IsPressed()) {
-            gunAnimations.Play(_reloadAnim, 1.0, false, 0.0, false)
-
-            _reloadTimer = _reloadSpeed
-=======
 
         if(engine.GetInput().GetDigitalAction("Reload").IsPressed() && _reloadTimer == 0) {
             gunAnimations.Play(_reloadAnim, 1.0, false, 0.2, false)
              _reloadTimer = _reloadSpeed
->>>>>>> 58950473
             _ammo = _maxAmmo
         }
     }
