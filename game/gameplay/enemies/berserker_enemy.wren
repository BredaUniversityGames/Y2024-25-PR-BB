--- conflicted
+++ resolved
@@ -2,11 +2,8 @@
 import "../player.wren" for PlayerVariables
 
 import "../soul.wren" for Soul, SoulManager
-<<<<<<< HEAD
+import "../coin.wren" for Coin, CoinManager
 import "gameplay/flash_system.wren" for FlashSystem
-=======
-import "../coin.wren" for Coin, CoinManager
->>>>>>> 949ab45e
 
 class BerserkerEnemy {
 
@@ -159,11 +156,7 @@
         _rootEntity.GetTransformComponent().translation = newPos
     }
 
-<<<<<<< HEAD
-    Update(playerPos, playerVariables, engine, dt, soulManager, flashSystem) {
-=======
-    Update(playerPos, playerVariables, engine, dt, soulManager, coinManager) {
->>>>>>> 949ab45e
+    Update(playerPos, playerVariables, engine, dt, soulManager, coinManager, flashSystem) {
         var body = _rootEntity.GetRigidbodyComponent()
         var pos = body.GetPosition()
         _rootEntity.GetTransformComponent().translation = pos
@@ -187,13 +180,8 @@
                             playerVariables.cameraVariables.shakeIntensity = _shakeIntensity
                             playerVariables.invincibilityTime = playerVariables.invincibilityMaxTime
 
-<<<<<<< HEAD
                             flashSystem.Flash(Vec3.new(1.0, 0.0, 0.0),0.25)
-
-                            engine.GetAudio().PlaySFX("assets/sounds/hit1.wav", 1.0)
-=======
                             engine.GetAudio().PlaySFX(_hitSFX, 1.0)
->>>>>>> 949ab45e
                         }
 
                         animations.Play("Idle", 1.0, true, 1.0, false)
