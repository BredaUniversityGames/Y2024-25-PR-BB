<<<<<<< HEAD
import "engine_api.wren" for Vec3, Vec2, Engine, ShapeFactory, Rigidbody, PhysicsObjectLayer, RigidbodyComponent, CollisionShape, Math, Audio, SpawnEmitterFlagBits, Perlin, Random, Stat, Stats
=======
import "engine_api.wren" for Vec3, Engine, ShapeFactory, Rigidbody, PhysicsObjectLayer, RigidbodyComponent, CollisionShape, Math, Audio, SpawnEmitterFlagBits, Perlin, Random, Achievements, Stat, Stats
>>>>>>> 9f9dd288
import "../player.wren" for PlayerVariables

import "../soul.wren" for Soul, SoulManager, SoulType
import "../coin.wren" for Coin, CoinManager
import "gameplay/flash_system.wren" for FlashSystem
import "../station.wren" for PowerUpType

class BerserkerEnemy {

    construct new(engine, spawnPosition) {
        
        // ENEMY CONSTANTS
        _maxVelocity = 6.8
        var enemySize = 0.03
        var modelPath = "assets/models/Berserker.glb"
        var colliderShape = ShapeFactory.MakeCapsuleShape(145.0, 40.0) // TODO: Make this engine units
        
        _attackRange = 8.0
        _attackDamage = 35
        _shakeIntensity = 2.2
        _attackMaxTime = 2300
        _health = 26
        _attackTiming = 1200 // TODO: Should be added to small melee enemies
        _recoveryMaxTime = 500
        _deathTimerMax = 3000
        _reasonTimeout = 2000
        _waypointRadius = 5.0
        _honeInRadius = 30.0
        _honeInMaxAltitude = 4.0

        _growlSFX = "event:/SFX/DemonGrowl"
        _hurtSFX = "event:/SFX/DemonHurt"
        _stepSFX = "event:/SFX/DemonStep"
        _attackSFX = "event:/SFX/DemonAttack"
        _attackHitSFX = "event:/SFX/DemonAttackHit"
        _hitSFX = "event:/SFX/Hurt"
        _spawnSFX = "event:/SFX/EnemySpawn"

        // ENTITY SETUP

        _meshEntity = engine.LoadModel(modelPath, false)
        _rootEntity = engine.GetECS().NewEntity()
        _rootEntity.AddNameComponent().name = "BerserkerEnemy"
        _rootEntity.AddEnemyTag()
        _rootEntity.AddAudioEmitterComponent()
        
        _delaySpawnSFX = Random.RandomFloatRange(0, 1500)
        _playedSpawnSFX = false

        var transform = _rootEntity.AddTransformComponent()
        transform.translation = spawnPosition
        transform.scale = Vec3.new(enemySize, enemySize, enemySize)

        _rootEntity.AttachChild(_meshEntity)
        _meshEntity.GetTransformComponent().translation = Vec3.new(0,-121,0)
        _meshEntity.GetTransformComponent().scale = Vec3.new(1.4, 1.4, 1.4)

        _lightEntity = engine.GetECS().NewEntity()
        _lightEntity.AddNameComponent().name = "EnemyLight"
        var lightTransform = _lightEntity.AddTransformComponent()
        lightTransform.translation = Vec3.new(0, 12, 23)
        _pointLight = _lightEntity.AddPointLightComponent()
        _rootEntity.AttachChild(_lightEntity)

        _pointLight.intensity = 10
        _pointLight.range = 6
        _pointLight.color = Vec3.new(0.0, 1.0, 1.0)

        var rb = Rigidbody.new(engine.GetPhysics(), colliderShape, PhysicsObjectLayer.eENEMY(), false)
        var body = _rootEntity.AddRigidbodyComponent(rb)
        body.SetGravityFactor(10.0)

        var animations = _meshEntity.GetAnimationControlComponent()
        animations.Play("Walk", 0.528, true, 1.0, true)

        // STATE

        _currentPath = null
        _currentPathNodeIdx = null

        _isAlive = true

        _reasonTimer = 2000
        
        _movingState = false
        _attackingState = false
        _recoveryState = false
        _hitState = false
        _attackTime = _attackMaxTime
        _attackTimer = _attackTiming
        _recoveryTime = 0

        _evaluateState = true
        _hitTimer = 0
        _deathTimer = _deathTimerMax

        _walkEventInstance = null

        if(__perlin == null) {
            __baseIntensity = 10.0
            __flickerRange = 25.0
            __flickerSpeed = 1.0
            __perlin = Perlin.new(0)
        }
        _noiseOffset = 0.0
    }

    IsHeadshot(y) { // Will probably need to be changed when we have a different model
        if (y >= _rootEntity.GetRigidbodyComponent().GetPosition().y + 1.5) {
            return true
        }
        return false
    }

    DecreaseHealth(amount, engine, coinManager, soulManager, waveSystem, playerVariables, position) {
        var animations = _meshEntity.GetAnimationControlComponent()
        var body = _rootEntity.GetRigidbodyComponent()

        _health = Math.Max(_health - amount, 0)

        var entity = engine.GetECS().NewEntity()
        var transform = entity.AddTransformComponent()

        var forward = Math.ToVector(body.GetRotation()).mulScalar(-1.8)

        transform.translation = position
        var lifetime = entity.AddLifetimeComponent()
        lifetime.lifetime = 170.0
        var emitterFlags = SpawnEmitterFlagBits.eIsActive() | SpawnEmitterFlagBits.eSetCustomPosition()// |
        engine.GetParticles().SpawnEmitter(entity, "Blood",emitterFlags,Vec3.new(0.0, 1000.0, 0.0), Vec3.new(0.0, 0.0, 0.0))

        if (_health <= 0 && _isAlive) {
            _isAlive = false
            waveSystem.DecreaseEnemyCount()
            _rootEntity.RemoveEnemyTag()

            animations.Play("Death", 1.0, false, 0.3, false)
            body.SetLayer(PhysicsObjectLayer.eDEAD())
            body.SetVelocity(Vec3.new(0,0,0))
            body.SetStatic()

            _pointLight.intensity = 0

            // Spawn between 1 and 5 coins
            var coinCount = Random.RandomIndex(7, 12)
            for(i in 0...coinCount) {
                coinManager.SpawnCoin(engine, body.GetPosition() + Vec3.new(0, 1.0, 0))
            }

            // Spawn a soul
            soulManager.SpawnSoul(engine, body.GetPosition(),SoulType.BIG)

            var stat = engine.GetSteam().GetStat(Stats.BERSERKERS_KILLED())
            if(stat != null) {
                stat.intValue = stat.intValue + 1
            }
            engine.GetSteam().Unlock(Achievements.BERSERKERS_KILLED_1())

            var playerPowerUp = playerVariables.GetCurrentPowerUp()
            if(playerPowerUp != PowerUpType.NONE) {
                var powerUpStat = engine.GetSteam().GetStat(Stats.ENEMIES_KILLED_WITH_RELIC())
                if(powerUpStat != null) {
                    powerUpStat.intValue = powerUpStat.intValue + 1
                }
                engine.GetSteam().Unlock(Achievements.RELIC_1())
            }

            var eventInstance = engine.GetAudio().PlayEventOnce(_hurtSFX)
            var growlInstance = engine.GetAudio().PlayEventOnce(_growlSFX)
            var audioEmitter = _rootEntity.GetAudioEmitterComponent()
            audioEmitter.AddEvent(eventInstance)
            audioEmitter.AddEvent(growlInstance)    
        } else {
            //animations.Play("Hit", 1.0, false, 0.1, false)
            //_rootEntity.GetRigidbodyComponent().SetVelocity(Vec3.new(0.0, 0.0, 0.0))
            var hitmarkerSFX = engine.GetAudio().PlayEventOnce(_hitSFX)
            var eventInstance = engine.GetAudio().PlayEventOnce(_hurtSFX)
            var audioEmitter = _rootEntity.GetAudioEmitterComponent()
            audioEmitter.AddEvent(eventInstance)
            audioEmitter.AddEvent(hitmarkerSFX)
        }
    }

    health {_health}

    entity {
        return _rootEntity
    }

    position {
        return _rootEntity.GetTransformComponent().translation
    }

    Update(playerPos, playerVariables, engine, dt, soulManager, coinManager, flashSystem) {
        var body = _rootEntity.GetRigidbodyComponent()
        var pos = body.GetPosition()
        var animations = _meshEntity.GetAnimationControlComponent()

    	_delaySpawnSFX = Math.Max(_delaySpawnSFX - dt, 0)
        if (!_playedSpawnSFX && _delaySpawnSFX <= 0) {
            var audioEmitter = _rootEntity.GetAudioEmitterComponent()
            audioEmitter.AddEvent(engine.GetAudio().PlayEventOnce(_spawnSFX))
            _playedSpawnSFX = true
        }

        if (_isAlive) {
            if (_attackingState) {
                _attackTime = _attackTime - dt
                _attackTimer = _attackTimer - dt

                if (_attackTimer <= 0 ) {
                    _rootEntity.GetAudioEmitterComponent().AddEvent(engine.GetAudio().PlayEventOnce(_attackHitSFX))
                    if (!playerVariables.IsInvincible()) {

                        var forward = Math.ToVector(_rootEntity.GetTransformComponent().rotation).mulScalar(-1).normalize()
                        var toPlayer = (playerPos - pos).normalize()

                        var forward2D = Vec2.new(forward.x, forward.z).normalize()
                        var toPlayer2D = Vec2.new(toPlayer.x, toPlayer.z).normalize()

                        if (Math.Dot2D(forward2D, toPlayer2D) >= 0.8 && Math.Distance(playerPos, pos) < _attackRange) {
                            var rayHitInfo = engine.GetPhysics().ShootMultipleRays(pos, toPlayer, _attackRange, 3, 20)
                            var isOccluded = false
                            System.print(rayHitInfo.count)
                            if (!rayHitInfo.isEmpty) {
                                for (rayHit in rayHitInfo) {
                                    
                                    var hitEntity = rayHit.GetEntity(engine.GetECS())
                                    System.print(hitEntity)
                                    if (hitEntity == _rootEntity || hitEntity.HasEnemyTag()) {
                                        System.print("Continue")
                                        continue
                                    }
                                    System.print("Not enemy")
                                    if (!hitEntity.HasPlayerTag()) {
                                        isOccluded = true
                                    }
                                    break
                                }
                            }

                            if (isOccluded) {
                                System.print("Occluded")
                            }

                            if (!isOccluded) {
                                playerVariables.DecreaseHealth(_attackDamage)
                                playerVariables.cameraVariables.shakeIntensity = _shakeIntensity
                                playerVariables.invincibilityTime = playerVariables.invincibilityMaxTime

                                playerVariables.hud.IndicateDamage(pos)
                                flashSystem.Flash(Vec3.new(1.0, 0.0, 0.0),0.85)
                                engine.GetAudio().PlayEventOnce(_hitSFX)
                            }
                        }
                    }

                    animations.Play("Idle", 1.0, true, 1.0, false)
                    animations.SetTime(0.0)
                    _attackTimer = 999999
                }

                if (_attackTime <= 0 ) {
                    _attackingState = false
                    _recoveryState = true
                    _recoveryTime = _recoveryMaxTime
                    _attackTime = _attackMaxTime
                    _attackTimer = _attackTiming
                }
            }
            if (_recoveryState) {
                if (animations.AnimationFinished()) {
                    animations.Play("Idle", 1.0, true, 1.0, false)
                    animations.SetTime(0.0)
                }
                var forwardVector = (playerPos - pos).normalize()

                var endRotation = Math.LookAt(Vec3.new(forwardVector.x, 0, forwardVector.z), Vec3.new(0, 1, 0))
                var startRotation = body.GetRotation()
                body.SetRotation(Math.Slerp(startRotation, endRotation, 0.01 *dt))

                _recoveryTime = _recoveryTime - dt
                if (_recoveryTime <= 0) {
                    _recoveryState = false
                    _evaluateState = true
                }
            }

            if (_movingState) {
                this.DoPathfinding(playerPos, engine, dt)
                _evaluateState = true

                if(_walkEventInstance == null || engine.GetAudio().IsEventPlaying(_walkEventInstance) == false) {
                    _walkEventInstance = engine.GetAudio().PlayEventLoop(_stepSFX)
                    var audioEmitter = _rootEntity.GetAudioEmitterComponent()
                    audioEmitter.AddEvent(_walkEventInstance)
                }
            }else{
                if(_walkEventInstance && engine.GetAudio().IsEventPlaying(_walkEventInstance) == true) {
                    engine.GetAudio().StopEvent(_walkEventInstance)
                }
            }

            if (_evaluateState) {
                if (Math.Distance(playerPos, pos) < _attackRange) {
                    // Enter attack state
                    _attackingState = true
                    _movingState = false
                    body.SetFriction(12.0)
                    _attackTimer = _attackTiming 
                    if (animations.CurrentAnimationName() == "Walk") {
                        _attackTimer = _attackTimer - 100
                    }
                    animations.Play("Swipe", 1.0, false, 0.3, false)
                    animations.SetTime(0.0)
                    _attackTime = _attackMaxTime
                    _evaluateState = false

                    _rootEntity.GetAudioEmitterComponent().AddEvent(engine.GetAudio().PlayEventOnce(_attackSFX))

                } else if (_movingState == false) { // Enter attack state
                    body.SetFriction(0.0)
                    animations.Play("Walk", 0.528, true, 0.5, true)
                    _movingState = true
                }
            }

            if(_hitState) {
                _hitTimer = _hitTimer + dt

                if(_hitTimer > 1000) {
                    _hitTimer = 0
                    _movingState = true
                    _evaluateState = true
                    _hitState = false
                    body.SetDynamic()
                    animations.Play("Walk", 0.528, true, 0.5, true)
                }
            }
            
            _noiseOffset = _noiseOffset + dt * 0.001 * __flickerSpeed
            var noise = __perlin.Noise1D(_noiseOffset)
            var flickerIntensity = __baseIntensity + ((noise - 0.5) * __flickerRange)
            _pointLight.intensity = flickerIntensity
        } else {
            _deathTimer = _deathTimer - dt
            
            var transparencyComponent = _meshEntity.GetTransparencyComponent()
            if(transparencyComponent==null) {
                transparencyComponent = _meshEntity.AddTransparencyComponent()
            }

            if (_deathTimer <= 0) {

                engine.GetECS().DestroyEntity(_rootEntity) // Destroys the entity, and in turn this object
            } else {
                // Wait for death animation before starting descent
                if(_deathTimerMax - _deathTimer > 1800) {
                    transparencyComponent.transparency =  _deathTimer / (_deathTimerMax-1000)

                    var newPos = pos - Vec3.new(0, 1, 0).mulScalar(1.0 * 0.00075 * dt)
                    body.SetTranslation(newPos)
                }
            }
        }
    }

    DoPathfinding(playerPos, engine, dt) {
        var body = _rootEntity.GetRigidbodyComponent()
        var pos = body.GetPosition()

        var distToPlayer = Math.Distance(pos, playerPos)
        var altitudeToPlayer = Math.Distance(Vec3.new(0.0, pos.y, 0.0), Vec3.new(0.0, playerPos.y, 0.0))

        if(distToPlayer > _honeInRadius || altitudeToPlayer > _honeInMaxAltitude) {
            _reasonTimer = _reasonTimer + dt
            if(_reasonTimer > _reasonTimeout) {
                this.FindNewPath(engine)
                _reasonTimer = 0
            }
        } else {
            _currentPath = null
            _reasonTimer = _reasonTimeout + 1.0
        }

        var forwardVector = Vec3.new(0.0, 0.0, 0.0)

        // Pathfinding logic
        if(_currentPath != null && _currentPath.GetWaypoints().count > 0) {
            var bias = 0.01
            var waypoint = _currentPath.GetWaypoints()[_currentPathNodeIdx]

            if(Math.Distance(waypoint.center, pos) < 5.0 + bias) {
                _currentPathNodeIdx = _currentPathNodeIdx + 1
                if(_currentPathNodeIdx == _currentPath.GetWaypoints().count) {
                    body.SetVelocity(Vec3.new(0.0, 0.0, 0.0))
                    _currentPath = null
                    return
                }
                waypoint = _currentPath.GetWaypoints()[_currentPathNodeIdx]
            }

            var p1 = _currentPath.GetWaypoints()[_currentPathNodeIdx]
            var p2 = p1
            if (_currentPathNodeIdx + 1 < _currentPath.GetWaypoints().count) {
                p2 = _currentPath.GetWaypoints()[_currentPathNodeIdx + 1]
            }

            var dst = Math.Distance(pos, p1.center)
            var target = Math.MixVec3(p1.center, p2.center, dst * bias)
            forwardVector = target - pos
        }else{
            forwardVector = (playerPos - position).normalize()
            var localSteerForward = this.LocalSteer(engine, pos, forwardVector, playerPos)
            if(localSteerForward) {
                forwardVector = localSteerForward
            }
        }

        forwardVector = forwardVector.normalize()
        forwardVector = (_rootEntity.GetRigidbodyComponent().GetVelocity() + forwardVector).normalize()
        _rootEntity.GetRigidbodyComponent().SetVelocity(forwardVector.mulScalar(_maxVelocity))

        var endRotation = Math.LookAt(Vec3.new(forwardVector.x, 0, forwardVector.z), Vec3.new(0, 1, 0))
        var startRotation = body.GetRotation()
        body.SetRotation(Math.Slerp(startRotation, endRotation, 0.01 *dt))
    }

    FindNewPath(engine) {
        var startPos = position
        _currentPath = engine.GetPathfinding().FindPath(startPos, engine.GetECS().GetEntityByName("Player").GetTransformComponent().GetWorldTranslation())
        
        _currentPathNodeIdx = 1
    }

    // Returns a corrected vector or null if no objects were found
    LocalSteer(engine, position, forwardVector, playerPosition) {
        var seekDepth = 4.0
        var rayCount = 10
        var rayAngle = 20 // degrees

        var forwardVectorPosY = forwardVector
        forwardVectorPosY.y = Math.Max(forwardVectorPosY.y, 0.0001)
        forwardVectorPosY = forwardVectorPosY.normalize()

        var forwardOffset = 1.3

        //------------------------------------------------------------------------------//
        // Compute offset for raycasting (feet or chest if we're approaching a slope)   //
        //------------------------------------------------------------------------------//
        var offset = Vec3.new(0.0, -2.3, 0.0) // Offset to feet of berserker
        offset = offset + forwardVectorPosY.mulScalar(forwardOffset)

        // Check whether we're approaching a slope
        var rayHitInfos = engine.GetPhysics().ShootRay(position + offset, forwardVectorPosY, seekDepth)
        var closestHitFractionIndex = 0
        var closestHitFraction = 1.0
        for(i in 0...rayHitInfos.count) {
            var hitInfo = rayHitInfos[i]

            if(hitInfo.hitFraction < closestHitFraction) {
                closestHitFraction = hitInfo.hitFraction
                closestHitFractionIndex = i
            }
        }

        if(rayHitInfos.count > 0) {
            if(Math.Dot(rayHitInfos[closestHitFractionIndex].normal, Vec3.new(0.0, 1.0, 0.0)) > 0.5) {
                offset = Vec3.new(0.0, 0.0, 0.0) + forwardVectorPosY.mulScalar(forwardOffset)
            }
        }

        //--------------------------------------------------------------//
        // Local steering behaviour                                     //
        // Shoots out rays in angle and steers away from closest hits   //
        // 1) Regular behaviour                                         //
        // 2) If all hits are roughly equal steer a hard left or right  //
        // 3) No obstacles in the way, resume regular path              //
        //--------------------------------------------------------------//

        var angleStep = Math.Radians(rayAngle) / (rayCount / 2)
        var offsetDirection = Vec3.new(0, 0, 0)
        var hardSteer = false

        // Local steer
        // Find closest ray hit and add this to the offsetDirection vector
        if(hardSteer == false) {
            for(i in 0...rayCount) {
                var angleOffset = (i-(rayCount - 1) / 2.0) * angleStep
                var rotatedDirection = Math.RotateY(forwardVectorPosY, angleOffset)

                var hitInfos = engine.GetPhysics().ShootRay(position + offset, rotatedDirection, seekDepth)
                var lowestHitFraction = 1.0
                var lowestHitFractionIndex = 0
                for(j in 0...hitInfos.count) {

                    var ray = hitInfos[j]

                    if(ray.GetEntity(engine.GetECS()).GetEnttEntity() == _rootEntity.GetEnttEntity() /*||
                        ray.GetEntity(engine.GetECS()).GetEnttEntity() == engine.GetECS().GetEntityByName("Player").GetEnttEntity()*/) {
                        continue
                    }

                    if(ray.hitFraction < lowestHitFraction) {
                        lowestHitFraction = ray.hitFraction
                        lowestHitFractionIndex = j
                    }
                }

                if(hitInfos.count > 0) {
                    offsetDirection = offsetDirection + (position - hitInfos[lowestHitFractionIndex].position)
                }
            }

            // If we hit nothing
            if(offsetDirection.length() < 0.001) {
                return null
            }

            offsetDirection = offsetDirection.normalize()
            var absDot = Math.Abs(Math.Dot(forwardVector, offsetDirection))

            if(absDot > 0.6) {
                // if the raycast results is a vector that is nearly a negated forward vector
                // steer either hard left or right (random chance for either)
                hardSteer = true
            } else {
                if(absDot < 0.001) {
                    // if no hits (or too subtle) keep same forward vector
                } else {
                    // regular steering behavior
                    forwardVector = forwardVector - offsetDirection
                }
            }
        }

        if(hardSteer) {
            var angle = 0.0

            var index = Random.RandomIndex(0, 1)
            if(index == 0) {
                angle = -90.0
            } else {
                angle = 90.0
            }

            forwardVector = Math.RotateY(forwardVector, angle)
        }

        return forwardVector
    }

    Destroy(engine) {

        if(_rootEntity != null) {
            return
        }

        var ecs = engine.GetECS()
        ecs.DestroyEntity(_rootEntity)
        _rootEntity = null
    }

}<|MERGE_RESOLUTION|>--- conflicted
+++ resolved
@@ -1,8 +1,4 @@
-<<<<<<< HEAD
-import "engine_api.wren" for Vec3, Vec2, Engine, ShapeFactory, Rigidbody, PhysicsObjectLayer, RigidbodyComponent, CollisionShape, Math, Audio, SpawnEmitterFlagBits, Perlin, Random, Stat, Stats
-=======
-import "engine_api.wren" for Vec3, Engine, ShapeFactory, Rigidbody, PhysicsObjectLayer, RigidbodyComponent, CollisionShape, Math, Audio, SpawnEmitterFlagBits, Perlin, Random, Achievements, Stat, Stats
->>>>>>> 9f9dd288
+import "engine_api.wren" for Vec3, Vec2, Engine, ShapeFactory, Rigidbody, PhysicsObjectLayer, RigidbodyComponent, CollisionShape, Math, Audio, SpawnEmitterFlagBits, Perlin, Random, Achievements, Stat, Stats
 import "../player.wren" for PlayerVariables
 
 import "../soul.wren" for Soul, SoulManager, SoulType
@@ -229,7 +225,7 @@
                             System.print(rayHitInfo.count)
                             if (!rayHitInfo.isEmpty) {
                                 for (rayHit in rayHitInfo) {
-                                    
+
                                     var hitEntity = rayHit.GetEntity(engine.GetECS())
                                     System.print(hitEntity)
                                     if (hitEntity == _rootEntity || hitEntity.HasEnemyTag()) {
