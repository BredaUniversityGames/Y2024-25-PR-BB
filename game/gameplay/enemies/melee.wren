--- conflicted
+++ resolved
@@ -143,7 +143,6 @@
                 coinManager.SpawnCoin(engine, body.GetPosition() + Vec3.new(0, 1.0, 0))
             }
 
-<<<<<<< HEAD
             var stat = engine.GetSteam().GetStat(Stats.SKELETONS_KILLED())
             stat.intValue = stat.intValue + 1
 
@@ -152,9 +151,8 @@
                 var powerUpStat = engine.GetSteam().GetStat(Stats.ENEMIES_KILLED_WITH_RELIC())
                 powerUpStat.intValue = powerUpStat.intValue + 1
             }
-=======
+
             _pointLight.intensity = 0
->>>>>>> 141d6ece
 
             var eventInstance = engine.GetAudio().PlayEventOnce(_bonesSFX)
             
@@ -254,7 +252,7 @@
 
                                 //Flash the screen red
                                 flashSystem.Flash(Vec3.new(105 / 255, 13 / 255, 1 / 255),0.75)
-                                
+
                                 playerVariables.hud.IndicateDamage(pos)
                                 engine.GetAudio().PlayEventOnce(_hitSFX)
                                 //animations.Play("Attack", 1.0, false, 0.1, false)
