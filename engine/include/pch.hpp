--- conflicted
+++ resolved
@@ -20,18 +20,16 @@
 #include <glm/gtc/quaternion.hpp>
 #include <stb_image.h>
 
-<<<<<<< HEAD
 #define GLM_ENABLE_EXPERIMENTAL
+
+#pragma GCC diagnostic push
+#pragma GCC diagnostic ignored "-Wunused-variable"
 
 #pragma clang diagnostic push
 
 #pragma clang diagnostic ignored "-Wnullability-completeness"
 #pragma clang diagnostic ignored "-Wunused-variable"
 #pragma clang diagnostic ignored "-Wunused-private-field"
-=======
-#pragma GCC diagnostic push
-#pragma GCC diagnostic ignored "-Wunused-variable"
->>>>>>> 86e0a3d1
 
 #include "vk_mem_alloc.h"
 
