#pragma once
#include "class_decorations.hpp"
#include "mesh.hpp"

class SingleTimeCommands;
class VulkanBrain;

constexpr uint32_t MAX_MESHES = 2048;

class BatchBuffer
{
public:
    BatchBuffer(const VulkanBrain& brain, uint32_t vertexBufferSize, uint32_t indexBufferSize);
    ~BatchBuffer();
    NON_MOVABLE(BatchBuffer);
    NON_COPYABLE(BatchBuffer);

    ResourceHandle<Buffer> VertexBuffer() const { return _vertexBuffer; }
    ResourceHandle<Buffer> IndexBuffer() const { return _indexBuffer; };
    vk::IndexType IndexType() const { return _indexType; }
    vk::PrimitiveTopology Topology() const { return _topology; }

    uint32_t VertexBufferSize() const { return _vertexBufferSize; }
    uint32_t IndexBufferSize() const { return _indexBufferSize; }

<<<<<<< HEAD
=======
    ResourceHandle<Buffer> IndirectDrawBuffer(uint32_t frameIndex) const { return _indirectDrawBuffers[frameIndex]; }

>>>>>>> 7f9059b8
    uint32_t AppendVertices(const std::vector<Vertex>& vertices, SingleTimeCommands& commandBuffer);
    uint32_t AppendIndices(const std::vector<uint32_t>& indices, SingleTimeCommands& commandBuffer);

private:
    const VulkanBrain& _brain;

    uint32_t _vertexBufferSize;
    uint32_t _indexBufferSize;
    vk::IndexType _indexType;
    vk::PrimitiveTopology _topology;
<<<<<<< HEAD
    vk::Buffer _vertexBuffer;
    vk::Buffer _indexBuffer;
    VmaAllocation _vertexBufferAllocation;
    VmaAllocation _indexBufferAllocation;
=======

    ResourceHandle<Buffer> _vertexBuffer;
    ResourceHandle<Buffer> _indexBuffer;
    std::array<ResourceHandle<Buffer>, MAX_FRAMES_IN_FLIGHT> _indirectDrawBuffers;
>>>>>>> 7f9059b8

    uint32_t _vertexOffset { 0 };
    uint32_t _indexOffset { 0 };
};<|MERGE_RESOLUTION|>--- conflicted
+++ resolved
@@ -23,11 +23,8 @@
     uint32_t VertexBufferSize() const { return _vertexBufferSize; }
     uint32_t IndexBufferSize() const { return _indexBufferSize; }
 
-<<<<<<< HEAD
-=======
     ResourceHandle<Buffer> IndirectDrawBuffer(uint32_t frameIndex) const { return _indirectDrawBuffers[frameIndex]; }
 
->>>>>>> 7f9059b8
     uint32_t AppendVertices(const std::vector<Vertex>& vertices, SingleTimeCommands& commandBuffer);
     uint32_t AppendIndices(const std::vector<uint32_t>& indices, SingleTimeCommands& commandBuffer);
 
@@ -38,17 +35,10 @@
     uint32_t _indexBufferSize;
     vk::IndexType _indexType;
     vk::PrimitiveTopology _topology;
-<<<<<<< HEAD
-    vk::Buffer _vertexBuffer;
-    vk::Buffer _indexBuffer;
-    VmaAllocation _vertexBufferAllocation;
-    VmaAllocation _indexBufferAllocation;
-=======
 
     ResourceHandle<Buffer> _vertexBuffer;
     ResourceHandle<Buffer> _indexBuffer;
     std::array<ResourceHandle<Buffer>, MAX_FRAMES_IN_FLIGHT> _indirectDrawBuffers;
->>>>>>> 7f9059b8
 
     uint32_t _vertexOffset { 0 };
     uint32_t _indexOffset { 0 };
