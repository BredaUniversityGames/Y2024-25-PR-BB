#pragma once

#include "vulkan/vulkan.hpp"
#include "engine_init_info.hpp"
#include "gpu_resources.hpp"
#include "image_resource_manager.hpp"
#include "material_resource_manager.hpp"

struct QueueFamilyIndices
{
    std::optional<uint32_t> graphicsFamily;
    std::optional<uint32_t> presentFamily;

    bool IsComplete()
    {
        return graphicsFamily.has_value() && presentFamily.has_value();
    }

    static QueueFamilyIndices FindQueueFamilies(vk::PhysicalDevice device, vk::SurfaceKHR surface);
};

constexpr bool ENABLE_VALIDATION_LAYERS =
#if defined(DEBUG_BUILD) || defined(RELWITHDEBINFO_BUILD)
    true;
#else
    false;
#endif

constexpr uint32_t MAX_BINDLESS_RESOURCES = 128;
enum class BindlessBinding
{
    eColor = 0,
    eDepth,
    eCubemap,
    eShadowmap,
    eMaterial
};

class VulkanBrain
{
public:
    explicit VulkanBrain(const InitInfo& initInfo);

    ~VulkanBrain();
    NON_COPYABLE(VulkanBrain);
    NON_MOVABLE(VulkanBrain);

    vk::Instance instance;
    vk::PhysicalDevice physicalDevice;
    vk::Device device;
    vk::Queue graphicsQueue;
    vk::Queue presentQueue;
    vk::SurfaceKHR surface;
    vk::DescriptorPool descriptorPool;
    vk::CommandPool commandPool;
    vk::DispatchLoaderDynamic dldi;
    VmaAllocator vmaAllocator;
    QueueFamilyIndices queueFamilyIndices;
    uint32_t minUniformBufferOffsetAlignment;

    vk::DescriptorPool bindlessPool;
    vk::DescriptorSetLayout bindlessLayout;
    vk::DescriptorSet bindlessSet;

    ImageResourceManager& GetImageResourceManager() const
    {
        return _imageResourceManager;
    }

<<<<<<< HEAD
    material_resource_manager& MaterialResourceManager() const
    {
        return _materialResourceManager;
    }
=======
    struct DrawStats
    {
        uint32_t indexCount;
        uint32_t drawCalls;
    } mutable drawStats;
>>>>>>> aafebd88

    void UpdateBindlessSet() const;

private:
    vk::DebugUtilsMessengerEXT _debugMessenger;
    vk::UniqueSampler _sampler;

    ResourceHandle<Image> _fallbackImage;

    mutable std::array<vk::DescriptorImageInfo, MAX_BINDLESS_RESOURCES> _bindlessImageInfos;
    mutable std::array<vk::WriteDescriptorSet, MAX_BINDLESS_RESOURCES> _bindlessImageWrites;

    vk::Buffer _bindlessMaterialBuffer;
    VmaAllocation _bindlessMaterialBufferAllocation;
    mutable vk::DescriptorBufferInfo _bindlessMaterialInfo;
    mutable vk::WriteDescriptorSet _bindlessMaterialWrite;

    const std::vector<const char*> _validationLayers = {
        "VK_LAYER_KHRONOS_validation"
    };

    const std::vector<const char*> _deviceExtensions = {
        VK_KHR_SWAPCHAIN_EXTENSION_NAME,
#if defined(LINUX)
        VK_KHR_MULTIVIEW_EXTENSION_NAME,
        VK_KHR_MAINTENANCE2_EXTENSION_NAME,
#endif
        VK_KHR_SYNCHRONIZATION_2_EXTENSION_NAME,
        VK_KHR_CREATE_RENDERPASS_2_EXTENSION_NAME,
        VK_KHR_DEPTH_STENCIL_RESOLVE_EXTENSION_NAME,
        VK_KHR_DYNAMIC_RENDERING_EXTENSION_NAME,
        VK_EXT_DESCRIPTOR_INDEXING_EXTENSION_NAME,
    };

    mutable class ImageResourceManager _imageResourceManager;
    mutable class material_resource_manager _materialResourceManager;

    void UpdateBindlessImages() const;
    void UpdateBindlessMaterials() const;

    void CreateInstance(const InitInfo& initInfo);

    void PickPhysicalDevice();

    uint32_t RateDeviceSuitability(const vk::PhysicalDevice& device);

    bool ExtensionsSupported(const vk::PhysicalDevice& device);

    bool CheckValidationLayerSupport();

    std::vector<const char*> GetRequiredExtensions(const InitInfo& initInfo);

    void SetupDebugMessenger();

    void CreateDevice();

    void CreateCommandPool();

    void CreateDescriptorPool();

    void CreateBindlessDescriptorSet();

    void CreateBindlessMaterialBuffer();
};<|MERGE_RESOLUTION|>--- conflicted
+++ resolved
@@ -67,18 +67,16 @@
         return _imageResourceManager;
     }
 
-<<<<<<< HEAD
     material_resource_manager& MaterialResourceManager() const
     {
         return _materialResourceManager;
     }
-=======
+	
     struct DrawStats
     {
         uint32_t indexCount;
         uint32_t drawCalls;
     } mutable drawStats;
->>>>>>> aafebd88
 
     void UpdateBindlessSet() const;
 
