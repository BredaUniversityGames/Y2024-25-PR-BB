--- conflicted
+++ resolved
@@ -20,9 +20,9 @@
 
 constexpr bool ENABLE_VALIDATION_LAYERS =
 #if defined(DEBUG_BUILD) || defined(RELWITHDEBINFO_BUILD)
-        true;
+    true;
 #else
-false;
+    false;
 #endif
 
 constexpr uint32_t MAX_BINDLESS_RESOURCES = 128;
@@ -36,7 +36,7 @@
 class VulkanBrain
 {
 public:
-    explicit VulkanBrain(const InitInfo &initInfo);
+    explicit VulkanBrain(const InitInfo& initInfo);
 
     ~VulkanBrain();
     NON_COPYABLE(VulkanBrain);
@@ -59,8 +59,10 @@
     vk::DescriptorSetLayout bindlessLayout;
     vk::DescriptorSet bindlessSet;
 
-    ImageResourceManager &ImageResourceManager() const
-    { return _imageResourceManager; }
+    ImageResourceManager& ImageResourceManager() const
+    {
+        return _imageResourceManager;
+    }
 
     void UpdateBindlessSet() const;
 
@@ -70,57 +72,39 @@
 
     ResourceHandle<Image> _fallbackImage;
 
-<<<<<<< HEAD
     mutable std::array<vk::DescriptorImageInfo, MAX_BINDLESS_RESOURCES> _bindlessImageInfos;
     mutable std::array<vk::WriteDescriptorSet, MAX_BINDLESS_RESOURCES> _bindlessWrites;
 
-
-    const std::vector<const char *> _validationLayers =
-            {
-                    "VK_LAYER_KHRONOS_validation"
-            };
-
-
-    const std::vector<const char *> _deviceExtensions =
-            {
-                    VK_KHR_SWAPCHAIN_EXTENSION_NAME,
-=======
     const std::vector<const char*> _validationLayers = {
         "VK_LAYER_KHRONOS_validation"
     };
 
     const std::vector<const char*> _deviceExtensions = {
         VK_KHR_SWAPCHAIN_EXTENSION_NAME,
->>>>>>> 53ddfff7
 #if defined(LINUX)
-                    VK_KHR_MULTIVIEW_EXTENSION_NAME,
-                    VK_KHR_MAINTENANCE2_EXTENSION_NAME,
+        VK_KHR_MULTIVIEW_EXTENSION_NAME,
+        VK_KHR_MAINTENANCE2_EXTENSION_NAME,
 #endif
-                    VK_KHR_SYNCHRONIZATION_2_EXTENSION_NAME,
-                    VK_KHR_CREATE_RENDERPASS_2_EXTENSION_NAME,
-                    VK_KHR_DEPTH_STENCIL_RESOLVE_EXTENSION_NAME,
-                    VK_KHR_DYNAMIC_RENDERING_EXTENSION_NAME,
-                    VK_EXT_DESCRIPTOR_INDEXING_EXTENSION_NAME,
-            };
+        VK_KHR_SYNCHRONIZATION_2_EXTENSION_NAME,
+        VK_KHR_CREATE_RENDERPASS_2_EXTENSION_NAME,
+        VK_KHR_DEPTH_STENCIL_RESOLVE_EXTENSION_NAME,
+        VK_KHR_DYNAMIC_RENDERING_EXTENSION_NAME,
+        VK_EXT_DESCRIPTOR_INDEXING_EXTENSION_NAME,
+    };
 
     mutable class ImageResourceManager _imageResourceManager;
 
-    void CreateInstance(const InitInfo &initInfo);
+    void CreateInstance(const InitInfo& initInfo);
 
     void PickPhysicalDevice();
-<<<<<<< HEAD
 
-    uint32_t RateDeviceSuitability(const vk::PhysicalDevice &device);
+    uint32_t RateDeviceSuitability(const vk::PhysicalDevice& device);
 
-    bool ExtensionsSupported(const vk::PhysicalDevice &device);
+    bool ExtensionsSupported(const vk::PhysicalDevice& device);
 
-=======
-    uint32_t RateDeviceSuitability(const vk::PhysicalDevice& device);
-    bool ExtensionsSupported(const vk::PhysicalDevice& device);
->>>>>>> 53ddfff7
     bool CheckValidationLayerSupport();
 
-    std::vector<const char *> GetRequiredExtensions(const InitInfo &initInfo);
+    std::vector<const char*> GetRequiredExtensions(const InitInfo& initInfo);
 
     void SetupDebugMessenger();
 
