#pragma once

#include "gbuffers.hpp"
#include "mesh.hpp"

class BatchBuffer;

struct alignas(16) InstanceData
{
    glm::mat4 model;
    uint32_t materialIndex;
};

class GeometryPipeline
{
public:
    struct FrameData
    {
        vk::Buffer storageBuffer;
        VmaAllocation storageBufferAllocation;
        void* storageBufferMapped;
        vk::DescriptorSet descriptorSet;
    };

    GeometryPipeline(const VulkanBrain& brain, const GBuffers& gBuffers, const CameraStructure& camera);

    ~GeometryPipeline();

    std::array<FrameData, MAX_FRAMES_IN_FLIGHT>& GetFrameData() { return _frameData; }
    vk::DescriptorSetLayout& DescriptorSetLayout() { return _descriptorSetLayout; }

    void RecordCommands(vk::CommandBuffer commandBuffer, uint32_t currentFrame, const SceneDescription& scene, const BatchBuffer& batchBuffer);

    void UpdateInstanceData(uint32_t currentFrame, const SceneDescription& scene);

    NON_MOVABLE(GeometryPipeline);
    NON_COPYABLE(GeometryPipeline);

private:
    void CreatePipeline();

    void CreateDescriptorSetLayout();

    void CreateDescriptorSets();

    void CreateInstanceBuffers();

    void UpdateGeometryDescriptorSet(uint32_t frameIndex);

    const VulkanBrain& _brain;
    const GBuffers& _gBuffers;
    const CameraStructure& _camera;

    vk::DescriptorSetLayout _descriptorSetLayout;
    vk::PipelineLayout _pipelineLayout;
    vk::Pipeline _pipeline;

    std::array<FrameData, MAX_FRAMES_IN_FLIGHT> _frameData;
<<<<<<< HEAD
    std::vector<glm::mat4> _transforms;
=======
    std::vector<vk::DrawIndexedIndirectCommand> _drawCommands;
>>>>>>> 8e365039
};<|MERGE_RESOLUTION|>--- conflicted
+++ resolved
@@ -56,9 +56,5 @@
     vk::Pipeline _pipeline;
 
     std::array<FrameData, MAX_FRAMES_IN_FLIGHT> _frameData;
-<<<<<<< HEAD
-    std::vector<glm::mat4> _transforms;
-=======
     std::vector<vk::DrawIndexedIndirectCommand> _drawCommands;
->>>>>>> 8e365039
 };