#pragma once

#include "gbuffers.hpp"
#include "mesh.hpp"

class BatchBuffer;
<<<<<<< HEAD

struct alignas(16) InstanceData
{
    glm::mat4 model;
    uint32_t materialIndex;
    float radius;
};
=======
class GPUScene;
class RenderSceneDescription;
>>>>>>> bc2741e6

class GeometryPipeline
{
public:
    GeometryPipeline(const VulkanBrain& brain, const GBuffers& gBuffers, const CameraStructure& camera, const GPUScene& gpuScene);

    ~GeometryPipeline();

    void RecordCommands(vk::CommandBuffer commandBuffer, uint32_t currentFrame, const RenderSceneDescription& scene, const BatchBuffer& batchBuffer);

    NON_MOVABLE(GeometryPipeline);
    NON_COPYABLE(GeometryPipeline);

private:
<<<<<<< HEAD
    void CreatePipeline();
    void CreateCullingPipeline();
    void CreateDescriptorSetLayout();
    void CreateDescriptorSets();
    void CreateInstanceBuffers();
    void UpdateGeometryDescriptorSet(uint32_t frameIndex);
=======
    void CreatePipeline(const GPUScene& gpuScene);
>>>>>>> bc2741e6

    const VulkanBrain& _brain;
    const GBuffers& _gBuffers;
    const CameraStructure& _camera;

    vk::PipelineLayout _pipelineLayout;
    vk::Pipeline _pipeline;

<<<<<<< HEAD
    vk::PipelineLayout _cullingPipelineLayout;
    vk::Pipeline _cullingPipeline;
    vk::DescriptorSetLayout _cullingDescriptorSetLayout;
    std::array<vk::DescriptorSet, MAX_FRAMES_IN_FLIGHT> _cullingDescriptorSet;

    std::array<FrameData, MAX_FRAMES_IN_FLIGHT> _frameData;
=======
>>>>>>> bc2741e6
    std::vector<vk::DrawIndexedIndirectCommand> _drawCommands;
};<|MERGE_RESOLUTION|>--- conflicted
+++ resolved
@@ -4,18 +4,8 @@
 #include "mesh.hpp"
 
 class BatchBuffer;
-<<<<<<< HEAD
-
-struct alignas(16) InstanceData
-{
-    glm::mat4 model;
-    uint32_t materialIndex;
-    float radius;
-};
-=======
 class GPUScene;
 class RenderSceneDescription;
->>>>>>> bc2741e6
 
 class GeometryPipeline
 {
@@ -30,16 +20,8 @@
     NON_COPYABLE(GeometryPipeline);
 
 private:
-<<<<<<< HEAD
-    void CreatePipeline();
+    void CreatePipeline(const GPUScene& gpuScene);
     void CreateCullingPipeline();
-    void CreateDescriptorSetLayout();
-    void CreateDescriptorSets();
-    void CreateInstanceBuffers();
-    void UpdateGeometryDescriptorSet(uint32_t frameIndex);
-=======
-    void CreatePipeline(const GPUScene& gpuScene);
->>>>>>> bc2741e6
 
     const VulkanBrain& _brain;
     const GBuffers& _gBuffers;
@@ -48,14 +30,10 @@
     vk::PipelineLayout _pipelineLayout;
     vk::Pipeline _pipeline;
 
-<<<<<<< HEAD
     vk::PipelineLayout _cullingPipelineLayout;
     vk::Pipeline _cullingPipeline;
     vk::DescriptorSetLayout _cullingDescriptorSetLayout;
     std::array<vk::DescriptorSet, MAX_FRAMES_IN_FLIGHT> _cullingDescriptorSet;
 
-    std::array<FrameData, MAX_FRAMES_IN_FLIGHT> _frameData;
-=======
->>>>>>> bc2741e6
     std::vector<vk::DrawIndexedIndirectCommand> _drawCommands;
 };