--- conflicted
+++ resolved
@@ -53,11 +53,7 @@
 
 CEREAL_CLASS_VERSION(ECS, 0);
 template <class Archive>
-<<<<<<< HEAD
-void save(Archive& archive, ECS const& ecs, uint32_t version)
-=======
 void save(Archive& archive, ECS const& ecs, MAYBE_UNUSED uint32_t version)
->>>>>>> 9856e044
 {
     auto entityView = ecs._registry.view<entt::entity>();
     for (auto entity : entityView)
