--- conflicted
+++ resolved
@@ -51,7 +51,6 @@
     spdlog::info("{}, created", typeid(*system).name());
 }
 
-<<<<<<< HEAD
 CEREAL_CLASS_VERSION(ECS, 0);
 template<class Archive>
 void save(Archive& archive,ECS const & ecs, uint32_t version) 
@@ -61,7 +60,6 @@
     {
         archive(EntitySerializer(ecs._registry, entity));
     }
-=======
 template <typename T>
 T& ECS::GetSystem()
 {
@@ -73,5 +71,4 @@
     }
     assert(false && "Could not find system");
     return *static_cast<T*>(nullptr); // This line will always fail
->>>>>>> b94a247f
 }