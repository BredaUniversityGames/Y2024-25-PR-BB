#pragma once
#include "common.hpp"

<<<<<<< HEAD
#include <entt/entity/entity.hpp>

class ECS;
=======
class PhysicsModule;
>>>>>>> b94a247f
class VulkanBrain;
class PerformanceTracker;
class BloomSettings;
struct SceneDescription;
class GBuffers;
class ECS;
class Editor
{
public:
    Editor(const VulkanBrain& brain, vk::Format swapchainFormat, vk::Format depthFormat, uint32_t swapchainImages, GBuffers& gBuffers);
    ~Editor();

    NON_MOVABLE(Editor);
    NON_COPYABLE(Editor);

    void Draw(PerformanceTracker& performanceTracker, BloomSettings& bloomSettings, SceneDescription& scene, ECS& ecs);

private:
    const VulkanBrain& _brain;
    vk::UniqueSampler _basicSampler; // Sampler for basic textures/ImGUI images, etc
    GBuffers& _gBuffers;

    entt::entity _selectedEntity = entt::null;

    void DisplaySelectedEntityDetails(ECS& ecs);
};<|MERGE_RESOLUTION|>--- conflicted
+++ resolved
@@ -1,13 +1,10 @@
 #pragma once
 #include "common.hpp"
 
-<<<<<<< HEAD
 #include <entt/entity/entity.hpp>
 
 class ECS;
-=======
 class PhysicsModule;
->>>>>>> b94a247f
 class VulkanBrain;
 class PerformanceTracker;
 class BloomSettings;
