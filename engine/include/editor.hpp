#pragma once
#include "common.hpp"

<<<<<<< HEAD
class ECS;
=======
class PhysicsModule;
>>>>>>> b94a247f
class VulkanBrain;
class PerformanceTracker;
class BloomSettings;
struct SceneDescription;
class GBuffers;
class ECS;
class Editor
{
public:
    Editor(const VulkanBrain& brain, vk::Format swapchainFormat, vk::Format depthFormat, uint32_t swapchainImages, GBuffers& gBuffers, ECS&);
    ~Editor();

    NON_MOVABLE(Editor);
    NON_COPYABLE(Editor);

    void Draw(PerformanceTracker& performanceTracker, BloomSettings& bloomSettings, SceneDescription& scene, ECS& ecs);

private:
    void DrawMainMenuBar();

    ECS& _ecs;
    const VulkanBrain& _brain;
    vk::UniqueSampler _basicSampler; // Sampler for basic textures/ImGUI images, etc
    GBuffers& _gBuffers;
};<|MERGE_RESOLUTION|>--- conflicted
+++ resolved
@@ -1,11 +1,8 @@
 #pragma once
 #include "common.hpp"
 
-<<<<<<< HEAD
 class ECS;
-=======
 class PhysicsModule;
->>>>>>> b94a247f
 class VulkanBrain;
 class PerformanceTracker;
 class BloomSettings;
