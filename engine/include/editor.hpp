--- conflicted
+++ resolved
@@ -1,13 +1,9 @@
 #pragma once
 #include "common.hpp"
 
-<<<<<<< HEAD
 #include "vulkan/vulkan.hpp"
-=======
 
->>>>>>> a6ef381d
 #include <entt/entity/entity.hpp>
-
 
 class ECS;
 class PhysicsModule;
