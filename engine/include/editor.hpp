#pragma once
#include "common.hpp"
<<<<<<< HEAD
#include "model_loader.hpp"

#include <entt/entity/entity.hpp>

class Renderer;
=======

#include "vulkan/vulkan.hpp"

#include <entt/entity/entity.hpp>

>>>>>>> 5bccddbc
class ECS;
class PhysicsModule;
class VulkanBrain;
class PerformanceTracker;
class BloomSettings;
struct SceneDescription;
class GBuffers;
class ECS;
class Editor
{
public:
    Editor(ECS& ecs,Renderer& renderer);

    ~Editor();

    NON_MOVABLE(Editor);
    NON_COPYABLE(Editor);

    void Draw(PerformanceTracker& performanceTracker, BloomSettings& bloomSettings, SceneDescription& scene);

private:

    void DrawMainMenuBar();

    ECS& _ecs;
    Renderer& _renderer;
    vk::UniqueSampler _basicSampler; // Sampler for basic textures/ImGUI images, etc


    entt::entity _selectedEntity = entt::null;

    void DisplaySelectedEntityDetails(ECS& ecs);
};<|MERGE_RESOLUTION|>--- conflicted
+++ resolved
@@ -1,18 +1,12 @@
 #pragma once
 #include "common.hpp"
-<<<<<<< HEAD
-#include "model_loader.hpp"
-
-#include <entt/entity/entity.hpp>
 
 class Renderer;
-=======
 
 #include "vulkan/vulkan.hpp"
 
 #include <entt/entity/entity.hpp>
 
->>>>>>> 5bccddbc
 class ECS;
 class PhysicsModule;
 class VulkanBrain;
