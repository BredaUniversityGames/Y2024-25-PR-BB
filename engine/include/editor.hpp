#pragma once
#include "common.hpp"

<<<<<<< HEAD
=======
#include "vulkan/vulkan.hpp"

>>>>>>> 9856e044
#include <entt/entity/entity.hpp>

class ECS;
class PhysicsModule;
class VulkanBrain;
class PerformanceTracker;
class BloomSettings;
struct SceneDescription;
class GBuffers;
class ECS;
class Editor
{
public:
    Editor(const VulkanBrain& brain, vk::Format swapchainFormat, vk::Format depthFormat, uint32_t swapchainImages, GBuffers& gBuffers, ECS& ecs);
    ~Editor();

    NON_MOVABLE(Editor);
    NON_COPYABLE(Editor);

    void Draw(PerformanceTracker& performanceTracker, BloomSettings& bloomSettings, SceneDescription& scene, ECS& ecs);

private:
    void DrawMainMenuBar();

    ECS& _ecs;
    const VulkanBrain& _brain;
    vk::UniqueSampler _basicSampler; // Sampler for basic textures/ImGUI images, etc
    GBuffers& _gBuffers;

    entt::entity _selectedEntity = entt::null;

    void DisplaySelectedEntityDetails(ECS& ecs);
};<|MERGE_RESOLUTION|>--- conflicted
+++ resolved
@@ -1,11 +1,8 @@
 #pragma once
 #include "common.hpp"
 
-<<<<<<< HEAD
-=======
 #include "vulkan/vulkan.hpp"
 
->>>>>>> 9856e044
 #include <entt/entity/entity.hpp>
 
 class ECS;
