#pragma once

#include "vulkan_brain.hpp"
#include "swap_chain.hpp"
#include "resource_manager.hpp"
#include "enum_utils.hpp"

struct RenderSceneDescription;
struct Image;
struct Buffer;

enum class FrameGraphRenderPassType : uint8_t
{
    eGraphics,
    eCompute,
};

enum class FrameGraphResourceType : uint8_t
{
    eNone = 1 << 0,

    // Frame buffer that is being rendered to
    eAttachment = 1 << 1,

    // Image that is read during the render pass
    eTexture = 1 << 2,

    // Buffer of data that we can write to or read from
    eBuffer = 1 << 3,

    // Type exclusively used to ensure correct node ordering when the pass does not actually use the resource
    eReference = 1 << 4,
};
<<<<<<< HEAD
DEFINE_ENUM_FLAG_OPERATORS(FrameGraphResourceType)

template<typename EnumerationType>
bool HasAnyFlags(EnumerationType lhs, EnumerationType rhs)
{
    return static_cast<int>(lhs & rhs) != 0;
}
=======
GENERATE_ENUM_FLAG_OPERATORS(FrameGraphResourceType)
>>>>>>> a9a682ab

using FrameGraphNodeHandle = uint32_t;
using FrameGraphResourceHandle = uint32_t;

struct FrameGraphResourceInfo
{
    union
    {
        struct
        {
            ResourceHandle<Buffer> handle = ResourceHandle<Buffer>::Invalid();
            vk::PipelineStageFlags2 stageUsage;
        } buffer;

        struct
        {
            ResourceHandle<Image> handle = ResourceHandle<Image>::Invalid();
        } image;
    };
};

struct FrameGraphResourceCreation
{
    FrameGraphResourceType type = FrameGraphResourceType::eNone;
    FrameGraphResourceInfo info {};
};

struct FrameGraphResource
{
    FrameGraphResourceType type = FrameGraphResourceType::eNone;
    FrameGraphResourceInfo info {};

    FrameGraphNodeHandle producer = 0;
    FrameGraphResourceHandle output = 0;

    std::string name {};
};

class FrameGraphRenderPass
{
public:
    virtual ~FrameGraphRenderPass() = default;
    virtual void RecordCommands(vk::CommandBuffer commandBuffer, MAYBE_UNUSED uint32_t currentFrame, MAYBE_UNUSED const RenderSceneDescription& scene) = 0;
<<<<<<< HEAD
};

struct ImageMemoryBarrier
{
    ImageMemoryBarrier(const Image& image, vk::ImageLayout oldLayout, vk::ImageLayout newLayout, vk::ImageAspectFlagBits imageAspect = vk::ImageAspectFlagBits::eColor);

    vk::PipelineStageFlags srcStage{};
    vk::PipelineStageFlags dstStage{};
    vk::ImageMemoryBarrier barrier{};
};

struct BufferMemoryBarrier
{
    vk::PipelineStageFlags srcStage{};
    vk::PipelineStageFlags dstStage{};
    vk::BufferMemoryBarrier barrier{};
=======
>>>>>>> a9a682ab
};

struct FrameGraphNodeCreation
{
    FrameGraphRenderPassType queueType = FrameGraphRenderPassType::eGraphics;
    FrameGraphRenderPass& renderPass;

    std::vector<FrameGraphResourceCreation> inputs {};
    std::vector<FrameGraphResourceCreation> outputs {};

    bool isEnabled = true;
    std::string name {};
    glm::vec3 debugLabelColor = glm::vec3(0.0f);

    FrameGraphNodeCreation(FrameGraphRenderPass& renderPass, FrameGraphRenderPassType queueType = FrameGraphRenderPassType::eGraphics);

    FrameGraphNodeCreation& AddInput(ResourceHandle<Image> image, FrameGraphResourceType type);
    FrameGraphNodeCreation& AddInput(ResourceHandle<Buffer> buffer, FrameGraphResourceType type, vk::PipelineStageFlags2 stageUsage);

    FrameGraphNodeCreation& AddOutput(ResourceHandle<Image> image, FrameGraphResourceType type);
    FrameGraphNodeCreation& AddOutput(ResourceHandle<Buffer> buffer, FrameGraphResourceType type, vk::PipelineStageFlags2 stageUsage);

    FrameGraphNodeCreation& SetIsEnabled(bool isEnabled);
    FrameGraphNodeCreation& SetName(std::string_view name);
    FrameGraphNodeCreation& SetDebugLabelColor(const glm::vec3& color);
};

struct FrameGraphNode
{
    FrameGraphRenderPassType queueType = FrameGraphRenderPassType::eGraphics;
    FrameGraphRenderPass& renderPass;

    std::vector<FrameGraphResourceHandle> inputs {};
    std::vector<FrameGraphResourceHandle> outputs {};

    std::vector<FrameGraphNodeHandle> edges {};

    vk::DependencyInfo dependencyInfo {};
    std::vector<vk::ImageMemoryBarrier2> imageMemoryBarriers {};
    std::vector<vk::BufferMemoryBarrier2> bufferMemoryBarriers {};

    vk::Viewport viewport {};
    vk::Rect2D scissor {};

    bool isEnabled = true;
    std::string name {};
    glm::vec3 debugLabelColor = glm::vec3(0.0f);

    FrameGraphNode(FrameGraphRenderPass& renderPass, FrameGraphRenderPassType queueType);
};

class FrameGraph
{
public:
    FrameGraph(const VulkanBrain& brain, const SwapChain& swapChain);

    // Builds the graph from the node inputs.
    void Build();

    // Calls all the render passes from the built graph.
    void RecordCommands(vk::CommandBuffer commandBuffer, uint32_t currentFrame, const RenderSceneDescription& scene);

    // Adds a new node to the graph. To actually use the node, you also need to build the graph, by calling FrameGraph::Build().
    FrameGraph& AddNode(const FrameGraphNodeCreation& creation);

private:
    const VulkanBrain& _brain;
    const SwapChain& _swapChain;

    std::unordered_map<std::string, FrameGraphResourceHandle> _outputResourcesMap {};

    std::vector<FrameGraphResource> _resources {};
    std::vector<FrameGraphNode> _nodes {};

    std::vector<FrameGraphNodeHandle> _sortedNodes {};

    void ProcessNodes();
    void ComputeNodeEdges(const FrameGraphNode& node, FrameGraphNodeHandle nodeHandle);
    void ComputeNodeViewportAndScissor(FrameGraphNodeHandle nodeHandle);
    void CreateMemoryBarriers();
    void SortGraph();
    FrameGraphResourceHandle CreateOutputResource(const FrameGraphResourceCreation& creation, FrameGraphNodeHandle producer);
    FrameGraphResourceHandle CreateInputResource(const FrameGraphResourceCreation& creation);
    std::string GetResourceName(const FrameGraphResourceCreation& creation);
};<|MERGE_RESOLUTION|>--- conflicted
+++ resolved
@@ -31,17 +31,7 @@
     // Type exclusively used to ensure correct node ordering when the pass does not actually use the resource
     eReference = 1 << 4,
 };
-<<<<<<< HEAD
-DEFINE_ENUM_FLAG_OPERATORS(FrameGraphResourceType)
-
-template<typename EnumerationType>
-bool HasAnyFlags(EnumerationType lhs, EnumerationType rhs)
-{
-    return static_cast<int>(lhs & rhs) != 0;
-}
-=======
 GENERATE_ENUM_FLAG_OPERATORS(FrameGraphResourceType)
->>>>>>> a9a682ab
 
 using FrameGraphNodeHandle = uint32_t;
 using FrameGraphResourceHandle = uint32_t;
@@ -85,25 +75,6 @@
 public:
     virtual ~FrameGraphRenderPass() = default;
     virtual void RecordCommands(vk::CommandBuffer commandBuffer, MAYBE_UNUSED uint32_t currentFrame, MAYBE_UNUSED const RenderSceneDescription& scene) = 0;
-<<<<<<< HEAD
-};
-
-struct ImageMemoryBarrier
-{
-    ImageMemoryBarrier(const Image& image, vk::ImageLayout oldLayout, vk::ImageLayout newLayout, vk::ImageAspectFlagBits imageAspect = vk::ImageAspectFlagBits::eColor);
-
-    vk::PipelineStageFlags srcStage{};
-    vk::PipelineStageFlags dstStage{};
-    vk::ImageMemoryBarrier barrier{};
-};
-
-struct BufferMemoryBarrier
-{
-    vk::PipelineStageFlags srcStage{};
-    vk::PipelineStageFlags dstStage{};
-    vk::BufferMemoryBarrier barrier{};
-=======
->>>>>>> a9a682ab
 };
 
 struct FrameGraphNodeCreation
