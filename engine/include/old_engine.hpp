--- conflicted
+++ resolved
@@ -9,13 +9,8 @@
 class ECS;
 class Renderer;
 class Editor;
-<<<<<<< HEAD
 class PhysicsModule;
-class OldEngine
-=======
-
 class OldEngine : public ModuleInterface
->>>>>>> 8ac352fe
 {
     virtual ModuleTickOrder Init(Engine& engine) override;
     virtual void Tick(Engine& engine) override;
