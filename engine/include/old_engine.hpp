#pragma once

#include "mesh.hpp"
#include "module_interface.hpp"
#include "particles/particle_interface.hpp"
#include "performance_tracker.hpp"

#include <memory>

struct RigidbodyComponent;
class ECS;
class Renderer;
class Editor;
class PhysicsModule;
class OldEngine : public ModuleInterface
{
    ModuleTickOrder Init(Engine& engine) override;
    void Tick(Engine& engine) override;
    void Shutdown(Engine& engine) override;

public:
    OldEngine();
    ~OldEngine() override;

    std::shared_ptr<ECS> GetECS() const { return _ecs; }

private:
    // std::unique_ptr<ThreadPool> _threadPool;
    // std::unique_ptr<AssetManager> _AssetManager;

    std::unique_ptr<Editor> _editor;
    std::shared_ptr<ECS> _ecs;
    std::shared_ptr<SceneDescription> _scene;
<<<<<<< HEAD

    std::unordered_map<GameObject*, RigidbodyComponent> _projectiles;

=======
>>>>>>> 1f34b5fd
    glm::ivec2 _lastMousePos {};
    std::chrono::time_point<std::chrono::high_resolution_clock> _lastFrameTime;
    PerformanceTracker _performanceTracker;

    // modules
    std::unique_ptr<PhysicsModule> _physicsModule;

    bool _shouldQuit = false;
};<|MERGE_RESOLUTION|>--- conflicted
+++ resolved
@@ -31,12 +31,6 @@
     std::unique_ptr<Editor> _editor;
     std::shared_ptr<ECS> _ecs;
     std::shared_ptr<SceneDescription> _scene;
-<<<<<<< HEAD
-
-    std::unordered_map<GameObject*, RigidbodyComponent> _projectiles;
-
-=======
->>>>>>> 1f34b5fd
     glm::ivec2 _lastMousePos {};
     std::chrono::time_point<std::chrono::high_resolution_clock> _lastFrameTime;
     PerformanceTracker _performanceTracker;
