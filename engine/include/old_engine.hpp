#pragma once

#include "module_interface.hpp"

#include <glm/glm.hpp>
#include <memory>

struct RigidbodyComponent;
class ECSModule;
class Renderer;
class Editor;

class OldEngine : public ModuleInterface
{
    ModuleTickOrder Init(Engine& engine) override;
    void Tick(Engine& engine) override;
    void Shutdown(Engine& engine) override;

public:
    OldEngine();
    ~OldEngine() override;

    NON_COPYABLE(OldEngine);
    NON_MOVABLE(OldEngine);

    ECSModule& GetECS() const { return *_ecs; }

private:
    // std::unique_ptr<ThreadPool> _threadPool;
    // std::unique_ptr<AssetManager> _AssetManager;

    ECSModule* _ecs;
    glm::ivec2 _lastMousePos {};
<<<<<<< HEAD
    std::chrono::time_point<std::chrono::high_resolution_clock> _lastFrameTime;
    PerformanceTracker _performanceTracker;

=======
>>>>>>> 0e4a9e1b
    MAYBE_UNUSED bool _shouldQuit = false;
};<|MERGE_RESOLUTION|>--- conflicted
+++ resolved
@@ -31,11 +31,5 @@
 
     ECSModule* _ecs;
     glm::ivec2 _lastMousePos {};
-<<<<<<< HEAD
-    std::chrono::time_point<std::chrono::high_resolution_clock> _lastFrameTime;
-    PerformanceTracker _performanceTracker;
-
-=======
->>>>>>> 0e4a9e1b
     MAYBE_UNUSED bool _shouldQuit = false;
 };