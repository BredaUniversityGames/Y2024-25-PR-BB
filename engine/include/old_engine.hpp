--- conflicted
+++ resolved
@@ -4,11 +4,7 @@
 #include "performance_tracker.hpp"
 #include "mesh.hpp"
 #include "particles/particle_interface.hpp"
-<<<<<<< HEAD
-=======
-
 #include <memory>
->>>>>>> 4bdfc994
 
 class ECS;
 class Renderer;
@@ -34,11 +30,6 @@
     std::unique_ptr<Renderer> _renderer;
 
     std::unique_ptr<ParticleInterface> _particleInterface;
-<<<<<<< HEAD
-
-    std::shared_ptr<ECS> _ecs;
-=======
->>>>>>> 4bdfc994
 
     std::shared_ptr<ECS> _ecs;
 
