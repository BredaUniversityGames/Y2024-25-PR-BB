--- conflicted
+++ resolved
@@ -12,28 +12,18 @@
 class ModelLoader
 {
 public:
-<<<<<<< HEAD
     ModelLoader(const VulkanBrain& brain);
-=======
-    ModelLoader(const VulkanBrain& brain, vk::DescriptorSetLayout materialDescriptorSetLayout);
-
->>>>>>> aafebd88
     ~ModelLoader();
 
     NON_COPYABLE(ModelLoader);
     NON_MOVABLE(ModelLoader);
 
-<<<<<<< HEAD
-    ModelHandle Load(std::string_view path);
-    MeshPrimitiveHandle LoadPrimitive(const MeshPrimitive& primitive, SingleTimeCommands& commandBuffer, ResourceHandle<Material> material);
-=======
     ModelHandle Load(std::string_view path, BatchBuffer& batchBuffer);
 
     MeshPrimitiveHandle LoadPrimitive(const MeshPrimitive& primitive, SingleTimeCommands& commandBuffer, BatchBuffer& batchBuffer,
-        std::shared_ptr<MaterialHandle> material = nullptr);
+        ResourceHandle<Material> material);
 
     void ReadGeometrySize(std::string_view path, uint32_t& vertexBufferSize, uint32_t& indexBufferSize);
->>>>>>> aafebd88
 
 private:
     const VulkanBrain& _brain;
@@ -41,21 +31,9 @@
     vk::UniqueSampler _sampler;
     ResourceHandle<Material> _defaultMaterial;
 
-<<<<<<< HEAD
     MeshPrimitive ProcessPrimitive(const fastgltf::Primitive& primitive, const fastgltf::Asset& gltf);
     ImageCreation ProcessImage(const fastgltf::Image& gltfImage, const fastgltf::Asset& gltf, std::vector<std::byte>& data, std::string_view name);
     MaterialCreation ProcessMaterial(const fastgltf::Material& gltfMaterial, const std::vector<ResourceHandle<Image>>& modelTextures, const fastgltf::Asset& gltf);
-=======
-    Mesh ProcessMesh(const fastgltf::Mesh& gltfMesh, const fastgltf::Asset& gltf);
-
-    MeshPrimitive ProcessPrimitive(const fastgltf::Primitive& primitive, const fastgltf::Asset& gltf);
-
-    ImageCreation
-    ProcessImage(const fastgltf::Image& gltfImage, const fastgltf::Asset& gltf, std::vector<std::byte>& data,
-        std::string_view name);
-
-    Material ProcessMaterial(const fastgltf::Material& gltfMaterial, const fastgltf::Asset& gltf);
->>>>>>> aafebd88
 
     vk::PrimitiveTopology MapGltfTopology(fastgltf::PrimitiveType gltfTopology);
 
@@ -64,11 +42,8 @@
     uint32_t MapTextureIndexToImageIndex(uint32_t textureIndex, const fastgltf::Asset& gltf);
 
     void CalculateTangents(MeshPrimitive& primitive);
-<<<<<<< HEAD
-    glm::vec4 CalculateTangent(glm::vec3 p0, glm::vec3 p1, glm::vec3 p2, glm::vec2 uv0, glm::vec2 uv1, glm::vec2 uv2, glm::vec3 normal);
-    ModelHandle LoadModel(const fastgltf::Asset& gltf, const std::string_view name);
-=======
->>>>>>> aafebd88
+
+    ModelHandle LoadModel(const fastgltf::Asset& gltf, BatchBuffer& batchBuffer, const std::string_view name);
 
     glm::vec4 CalculateTangent(glm::vec3 p0, glm::vec3 p1, glm::vec3 p2, glm::vec2 uv0, glm::vec2 uv1, glm::vec2 uv2,
         glm::vec3 normal);
