--- conflicted
+++ resolved
@@ -31,86 +31,7 @@
 
 void ShadowPass::RecordCommands(vk::CommandBuffer commandBuffer, uint32_t currentFrame, const RenderSceneDescription& scene)
 {
-<<<<<<< HEAD
     TracyVkZone(scene.tracyContext, commandBuffer, "Shadow Pass");
-    auto vkContext { _context->VulkanContext() };
-    auto resources { _context->Resources() };
-
-    _culler.RecordCommands(commandBuffer, currentFrame, scene, scene.gpuScene->DirectionalLightShadowCamera(), _drawBuffer, _drawBufferDescriptorSet);
-
-    vk::RenderingAttachmentInfoKHR depthAttachmentInfo {
-        .imageView = resources->ImageResourceManager().Access(_gBuffers.Shadow())->view,
-        .imageLayout = vk::ImageLayout::eDepthStencilAttachmentOptimal,
-        .loadOp = vk::AttachmentLoadOp::eClear,
-        .storeOp = vk::AttachmentStoreOp::eStore,
-        .clearValue = {
-            .depthStencil = vk::ClearDepthStencilValue { 1.0f, 0 } },
-    };
-
-    vk::RenderingInfoKHR renderingInfo {
-        .renderArea = {
-            .extent = vk::Extent2D { 4096, 4096 } // TODO: Remove hard coded size
-        },
-        .layerCount = 1,
-        .pDepthAttachment = &depthAttachmentInfo,
-    };
-
-    commandBuffer.beginRenderingKHR(&renderingInfo, _context->VulkanContext()->Dldi());
-
-    if (scene.gpuScene->StaticDrawRange().count > 0)
-    {
-        commandBuffer.bindPipeline(vk::PipelineBindPoint::eGraphics, _staticPipeline);
-
-        commandBuffer.bindDescriptorSets(vk::PipelineBindPoint::eGraphics, _staticPipelineLayout, 0, { scene.gpuScene->GetObjectInstancesDescriptorSet(currentFrame) }, {});
-        commandBuffer.bindDescriptorSets(vk::PipelineBindPoint::eGraphics, _staticPipelineLayout, 1, { scene.gpuScene->GetSceneDescriptorSet(currentFrame) }, {});
-
-        vk::Buffer vertexBuffer = resources->BufferResourceManager().Access(scene.staticBatchBuffer->VertexBuffer())->buffer;
-        vk::Buffer indexBuffer = resources->BufferResourceManager().Access(scene.staticBatchBuffer->IndexBuffer())->buffer;
-        vk::Buffer indirectDrawBuffer = resources->BufferResourceManager().Access(_drawBuffer)->buffer;
-
-        commandBuffer.pushConstants<uint32_t>(_skinnedPipelineLayout, vk::ShaderStageFlagBits::eVertex, 0, { scene.gpuScene->StaticDrawRange().start });
-
-        commandBuffer.bindVertexBuffers(0, { vertexBuffer }, { 0 });
-        commandBuffer.bindIndexBuffer(indexBuffer, 0, scene.staticBatchBuffer->IndexType());
-
-        commandBuffer.drawIndexedIndirect(
-            indirectDrawBuffer,
-            scene.gpuScene->StaticDrawRange().start * sizeof(DrawIndexedIndirectCommand),
-            scene.gpuScene->StaticDrawRange().count,
-            sizeof(DrawIndexedIndirectCommand),
-            _context->VulkanContext()->Dldi());
-
-        _context->GetDrawStats().IndirectDraw(scene.gpuScene->StaticDrawRange().count, scene.gpuScene->DrawCommandIndexCount(scene.gpuScene->StaticDrawRange()));
-    }
-
-    if (scene.gpuScene->SkinnedDrawRange().count > 0)
-    {
-        commandBuffer.bindPipeline(vk::PipelineBindPoint::eGraphics, _skinnedPipeline);
-
-        commandBuffer.bindDescriptorSets(vk::PipelineBindPoint::eGraphics, _skinnedPipelineLayout, 0, { scene.gpuScene->GetObjectInstancesDescriptorSet(currentFrame) }, {});
-        commandBuffer.bindDescriptorSets(vk::PipelineBindPoint::eGraphics, _skinnedPipelineLayout, 1, { scene.gpuScene->GetSceneDescriptorSet(currentFrame) }, {});
-        commandBuffer.bindDescriptorSets(vk::PipelineBindPoint::eGraphics, _skinnedPipelineLayout, 2, { scene.gpuScene->GetSkinDescriptorSet(currentFrame) }, {});
-
-        vk::Buffer vertexBuffer = _context->Resources()->BufferResourceManager().Access(scene.skinnedBatchBuffer->VertexBuffer())->buffer;
-        vk::Buffer indexBuffer = _context->Resources()->BufferResourceManager().Access(scene.skinnedBatchBuffer->IndexBuffer())->buffer;
-        vk::Buffer indirectDrawBuffer = _context->Resources()->BufferResourceManager().Access(_drawBuffer)->buffer;
-
-        commandBuffer.pushConstants<uint32_t>(_skinnedPipelineLayout, vk::ShaderStageFlagBits::eVertex, 0, { scene.gpuScene->SkinnedDrawRange().start });
-
-        commandBuffer.bindVertexBuffers(0, { vertexBuffer }, { 0 });
-        commandBuffer.bindIndexBuffer(indexBuffer, 0, scene.skinnedBatchBuffer->IndexType());
-        commandBuffer.drawIndexedIndirect(
-            indirectDrawBuffer,
-            scene.gpuScene->SkinnedDrawRange().start * sizeof(DrawIndexedIndirectCommand),
-            scene.gpuScene->SkinnedDrawRange().count,
-            sizeof(DrawIndexedIndirectCommand),
-            _context->VulkanContext()->Dldi());
-
-        _context->GetDrawStats().IndirectDraw(scene.gpuScene->SkinnedDrawRange().count, scene.gpuScene->DrawCommandIndexCount(scene.gpuScene->SkinnedDrawRange()));
-    }
-=======
-    TracyVkZone(scene.tracyContext, commandBuffer, "Shadow Pipeline");
->>>>>>> 0de14741
 
     static bool isPrepass = true;
     DrawGeometry(commandBuffer, currentFrame, scene, isPrepass);
