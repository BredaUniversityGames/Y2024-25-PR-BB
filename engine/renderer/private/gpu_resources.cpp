#include "gpu_resources.hpp"

#include "vulkan_context.hpp"
#include "vulkan_helper.hpp"

#include <stb_image.h>

SamplerCreation& SamplerCreation::SetGlobalAddressMode(vk::SamplerAddressMode addressMode)
{
    addressModeU = addressMode;
    addressModeV = addressMode;
    addressModeW = addressMode;

    return *this;
}

Sampler::Sampler(const SamplerCreation& creation, const std::shared_ptr<VulkanContext>& context)
    : _context(context)
{
    vk::SamplerCreateInfo createInfo {};
    if (creation.useMaxAnisotropy)
    {
        auto properties = _context->PhysicalDevice().getProperties();
        createInfo.maxAnisotropy = properties.limits.maxSamplerAnisotropy;
    }

    createInfo.addressModeU = creation.addressModeU;
    createInfo.addressModeV = creation.addressModeV;
    createInfo.addressModeW = creation.addressModeW;
    createInfo.mipmapMode = creation.mipmapMode;
    createInfo.minLod = creation.minLod;
    createInfo.maxLod = creation.maxLod;
    createInfo.compareOp = creation.compareOp;
    createInfo.compareEnable = creation.compareEnable;
    createInfo.unnormalizedCoordinates = creation.unnormalizedCoordinates;
    createInfo.mipLodBias = creation.mipLodBias;
    createInfo.borderColor = creation.borderColor;
    createInfo.minFilter = creation.minFilter;
    createInfo.magFilter = creation.magFilter;

    sampler = _context->Device().createSampler(createInfo);

    util::NameObject(sampler, creation.name, _context);
}

Sampler::~Sampler()
{
    if (!_context)
    {
        return;
    }

    _context->Device().destroy(sampler);
}

Sampler::Sampler(Sampler&& other) noexcept
    : sampler(other.sampler)
    , _context(other._context)
{
    other.sampler = nullptr;
    other._context = nullptr;
}

Sampler& Sampler::operator=(Sampler&& other) noexcept
{
    if (this == &other)
    {
        return *this;
    }

    sampler = other.sampler;
    _context = other._context;

    other.sampler = nullptr;
    other._context = nullptr;

    return *this;
}

CPUImage& CPUImage::FromPNG(std::string_view path)
{
    int width;
    int height;
    int nrChannels;

    std::byte* data = reinterpret_cast<std::byte*>(stbi_load(std::string(path).c_str(),
        &width, &height, &nrChannels,
        4));

    if (data == nullptr)
    {
        throw std::runtime_error("Failed to load image!");
    }

    if (width > UINT16_MAX || height > UINT16_MAX)
    {
        throw std::runtime_error("Image size is too large!");
    }

    vk::Format format;
    if (nrChannels == 3)
    {
        format = vk::Format::eR8G8B8Unorm;
    }
    else if (nrChannels == 4)
    {
        format = vk::Format::eR8G8B8A8Unorm;
    }
    else
    {
        throw std::runtime_error("Image format is not supported!");
    }

    SetFormat(format);
    SetSize(static_cast<uint16_t>(width), static_cast<uint16_t>(height));
<<<<<<< HEAD
    SetName(path);
=======
>>>>>>> 7aa8894d
    initialData.assign(data, data + static_cast<ptrdiff_t>(width * height * nrChannels));
    stbi_image_free(data);

    return *this;
}
CPUImage& CPUImage::SetData(std::vector<std::byte> data)
{
    initialData = std::move(data);
    return *this;
}

CPUImage& CPUImage::SetSize(uint16_t width, uint16_t height, uint16_t depth)
{
    this->width = width;
    this->height = height;
    this->depth = depth;
    return *this;
}

CPUImage& CPUImage::SetMips(uint8_t mips)
{
    this->mips = mips;
    return *this;
}

CPUImage& CPUImage::SetFlags(vk::ImageUsageFlags flags)
{
    this->flags = flags;
    return *this;
}

CPUImage& CPUImage::SetFormat(vk::Format format)
{
    this->format = format;
    return *this;
}

CPUImage& CPUImage::SetName(std::string_view name)
{
    this->name = name;
    return *this;
}

CPUImage& CPUImage::SetType(ImageType type)
{
    this->type = type;
    return *this;
}

vk::ImageType ImageTypeConversion(ImageType type)
{
    switch (type)
    {
    case ImageType::e2D:
    case ImageType::eDepth:
    case ImageType::eShadowMap:
    case ImageType::eCubeMap:
        return vk::ImageType::e2D;
    default:
        throw std::runtime_error("Unsupported ImageType!");
    }
}

vk::ImageViewType ImageViewTypeConversion(ImageType type)
{
    switch (type)
    {
    case ImageType::eShadowMap:
    case ImageType::e2D:
        return vk::ImageViewType::e2D;
    case ImageType::eDepth:
        return vk::ImageViewType::e2D;
    case ImageType::eCubeMap:
        return vk::ImageViewType::eCube;
    default:
        throw std::runtime_error("Unsupported ImageType!");
    }
}

GPUImage::GPUImage(const CPUImage& creation, ResourceHandle<Sampler> textureSampler, const std::shared_ptr<VulkanContext>& context)
    : _context(context)
{
    width = creation.width;
    height = creation.height;
    depth = creation.depth;
    layers = creation.layers;
    flags = creation.flags;
    type = creation.type;
    format = creation.format;
    mips = std::min(creation.mips, static_cast<uint8_t>(floor(log2(std::max(width, height))) + 1));
    name = creation.name;
    isHDR = creation.isHDR;
    sampler = textureSampler;

    vk::ImageCreateInfo imageCreateInfo {};
    imageCreateInfo.imageType = ImageTypeConversion(creation.type);
    imageCreateInfo.extent.width = creation.width;
    imageCreateInfo.extent.height = creation.height;
    imageCreateInfo.extent.depth = creation.depth;
    imageCreateInfo.mipLevels = creation.mips;
    imageCreateInfo.arrayLayers = creation.type == ImageType::eCubeMap ? 6 : creation.layers;
    imageCreateInfo.format = creation.format;
    imageCreateInfo.tiling = vk::ImageTiling::eOptimal;
    imageCreateInfo.initialLayout = vk::ImageLayout::eUndefined;
    imageCreateInfo.sharingMode = vk::SharingMode::eExclusive;
    imageCreateInfo.samples = vk::SampleCountFlagBits::e1;

    imageCreateInfo.usage = creation.flags;

    if (creation.initialData.data())
        imageCreateInfo.usage |= vk::ImageUsageFlagBits::eTransferDst;

    if (creation.type == ImageType::eCubeMap)
        imageCreateInfo.flags |= vk::ImageCreateFlagBits::eCubeCompatible;

    VmaAllocationCreateInfo allocCreateInfo {};
    allocCreateInfo.usage = VMA_MEMORY_USAGE_GPU_ONLY;

    vmaCreateImage(_context->MemoryAllocator(), (VkImageCreateInfo*)&imageCreateInfo, &allocCreateInfo, reinterpret_cast<VkImage*>(&image), &allocation, nullptr);
    std::string allocName = creation.name + " texture allocation";
    vmaSetAllocationName(_context->MemoryAllocator(), allocation, allocName.c_str());

    vk::ImageViewCreateInfo viewCreateInfo {};
    viewCreateInfo.image = image;
    viewCreateInfo.viewType = vk::ImageViewType::e2D;
    viewCreateInfo.format = creation.format;
    viewCreateInfo.subresourceRange.aspectMask = util::GetImageAspectFlags(format);
    viewCreateInfo.subresourceRange.baseMipLevel = 0;
    viewCreateInfo.subresourceRange.levelCount = creation.mips;
    viewCreateInfo.subresourceRange.baseArrayLayer = 0;
    viewCreateInfo.subresourceRange.layerCount = 1;

    for (size_t i = 0; i < imageCreateInfo.arrayLayers; ++i)
    {
        viewCreateInfo.subresourceRange.baseArrayLayer = i;
        vk::ImageView imageView;
        util::VK_ASSERT(_context->Device().createImageView(&viewCreateInfo, nullptr, &imageView), "Failed creating image view!");
        views.emplace_back(imageView);
    }
    view = *views.begin();

    if (creation.type == ImageType::eCubeMap)
    {
        vk::ImageViewCreateInfo cubeViewCreateInfo {};
        cubeViewCreateInfo.image = image;
        cubeViewCreateInfo.viewType = ImageViewTypeConversion(creation.type);
        cubeViewCreateInfo.format = creation.format;
        cubeViewCreateInfo.subresourceRange.aspectMask = util::GetImageAspectFlags(format);
        cubeViewCreateInfo.subresourceRange.baseMipLevel = 0;
        cubeViewCreateInfo.subresourceRange.levelCount = creation.mips;
        cubeViewCreateInfo.subresourceRange.baseArrayLayer = 0;
        cubeViewCreateInfo.subresourceRange.layerCount = 6;

        util::VK_ASSERT(_context->Device().createImageView(&cubeViewCreateInfo, nullptr, &view), "Failed creating image view!");
    }

    if (creation.initialData.data())
    {
        vk::DeviceSize imageSize = width * height * depth * 4;
        if (format == vk::Format::eR8Unorm)
        {
            imageSize = width * height * depth;
        }
        if (isHDR)
        {
            imageSize *= sizeof(float);
        }

        vk::Buffer stagingBuffer;
        VmaAllocation stagingBufferAllocation;

        util::CreateBuffer(_context, imageSize, vk::BufferUsageFlagBits::eTransferSrc, stagingBuffer, true, stagingBufferAllocation, VMA_MEMORY_USAGE_CPU_ONLY, "Texture staging buffer");

        vmaCopyMemoryToAllocation(_context->MemoryAllocator(), creation.initialData.data(), stagingBufferAllocation, 0, imageSize);

        vk::ImageLayout oldLayout = vk::ImageLayout::eTransferDstOptimal;

        vk::CommandBuffer commandBuffer = util::BeginSingleTimeCommands(_context);

        util::TransitionImageLayout(commandBuffer, image, format, vk::ImageLayout::eUndefined, oldLayout);

        util::CopyBufferToImage(commandBuffer, stagingBuffer, image, width, height);

        if (creation.mips > 1)
        {
            util::TransitionImageLayout(commandBuffer, image, format, vk::ImageLayout::eTransferDstOptimal, vk::ImageLayout::eTransferSrcOptimal, 1, 0, 1);

            for (uint32_t i = 1; i < creation.mips; ++i)
            {
                vk::ImageBlit blit {};
                blit.srcSubresource.aspectMask = vk::ImageAspectFlagBits::eColor;
                blit.srcSubresource.layerCount = 1;
                blit.srcSubresource.mipLevel = i - 1;
                blit.srcOffsets[1].x = width >> (i - 1);
                blit.srcOffsets[1].y = height >> (i - 1);
                blit.srcOffsets[1].z = 1;

                blit.dstSubresource.aspectMask = vk::ImageAspectFlagBits::eColor;
                blit.dstSubresource.layerCount = 1;
                blit.dstSubresource.mipLevel = i;
                blit.dstOffsets[1].x = width >> i;
                blit.dstOffsets[1].y = height >> i;
                blit.dstOffsets[1].z = 1;

                util::TransitionImageLayout(commandBuffer, image, format, vk::ImageLayout::eUndefined, vk::ImageLayout::eTransferDstOptimal, 1, i);

                commandBuffer.blitImage(image, vk::ImageLayout::eTransferSrcOptimal, image, vk::ImageLayout::eTransferDstOptimal, 1, &blit, vk::Filter::eLinear);

                util::TransitionImageLayout(commandBuffer, image, format, vk::ImageLayout::eTransferDstOptimal, vk::ImageLayout::eTransferSrcOptimal, 1, i);
            }
            oldLayout = vk::ImageLayout::eTransferSrcOptimal;
        }

        util::TransitionImageLayout(commandBuffer, image, format, oldLayout, vk::ImageLayout::eShaderReadOnlyOptimal, 1, 0, mips);

        util::EndSingleTimeCommands(_context, commandBuffer);

        vmaDestroyBuffer(_context->MemoryAllocator(), stagingBuffer, stagingBufferAllocation);
    }

    if (!creation.name.empty())
    {
        std::stringstream ss {};
        ss << "[IMAGE] ";
        ss << creation.name;
        std::string imageStr = ss.str();
        util::NameObject(image, imageStr, _context);
        ss.str("");

        for (size_t i = 0; i < imageCreateInfo.arrayLayers; ++i)
        {
            ss << "[VIEW " << i << "] ";
            ss << creation.name;
            std::string viewStr = ss.str();
            util::NameObject(views[i], viewStr, _context);
            ss.str("");
        }

        ss << "[ALLOCATION] ";
        ss << creation.name;
        std::string str = ss.str();
        vmaSetAllocationName(_context->MemoryAllocator(), allocation, str.c_str());
    }
    else
    {
        bblog::warn("Creating an unnamed image!");
    }
}

GPUImage::~GPUImage()
{
    if (!_context)
    {
        return;
    }

    vmaDestroyImage(_context->MemoryAllocator(), image, allocation);
    for (auto& aView : views)
        _context->Device().destroy(aView);
    if (type == ImageType::eCubeMap)
        _context->Device().destroy(view);
}

GPUImage::GPUImage(GPUImage&& other) noexcept
    : image(other.image)
    , views(std::move(other.views))
    , view(other.view)
    , allocation(other.allocation)
    , sampler(other.sampler)
    , width(other.width)
    , height(other.height)
    , depth(other.depth)
    , layers(other.layers)
    , mips(other.mips)
    , flags(other.flags)
    , isHDR(other.isHDR)
    , type(other.type)
    , format(other.format)
    , vkType(other.vkType)
    , name(std::move(other.name))
    , _context(other._context)
{
    other.image = nullptr;
    other.view = nullptr;
    other.allocation = nullptr;
    other._context = nullptr;
}

GPUImage& GPUImage::operator=(GPUImage&& other) noexcept
{
    if (this == &other)
    {
        return *this;
    }

    image = other.image;
    views = std::move(other.views);
    view = other.view;
    allocation = other.allocation;
    sampler = other.sampler;
    width = other.width;
    height = other.height;
    depth = other.depth;
    layers = other.layers;
    mips = other.mips;
    flags = other.flags;
    isHDR = other.isHDR;
    type = other.type;
    format = other.format;
    vkType = other.vkType;
    name = std::move(other.name);
    _context = other._context;

    other.image = nullptr;
    other.view = nullptr;
    other.allocation = nullptr;
    other._context = nullptr;

    return *this;
}

GPUMaterial::GPUMaterial(const MaterialCreation& creation, const std::shared_ptr<ResourceManager<GPUImage>>& imageResourceManager)
    : _imageResourceManager(imageResourceManager)
{
    albedoMap = creation.albedoMap;
    mrMap = creation.metallicRoughnessMap;
    normalMap = creation.normalMap;
    occlusionMap = creation.occlusionMap;
    emissiveMap = creation.emissiveMap;

    gpuInfo.useAlbedoMap = _imageResourceManager->IsValid(albedoMap);
    gpuInfo.useMRMap = _imageResourceManager->IsValid(mrMap);
    gpuInfo.useNormalMap = _imageResourceManager->IsValid(normalMap);
    gpuInfo.useOcclusionMap = _imageResourceManager->IsValid(occlusionMap);
    gpuInfo.useEmissiveMap = _imageResourceManager->IsValid(emissiveMap);

    gpuInfo.albedoMapIndex = albedoMap.Index();
    gpuInfo.mrMapIndex = mrMap.Index();
    gpuInfo.normalMapIndex = normalMap.Index();
    gpuInfo.occlusionMapIndex = occlusionMap.Index();
    gpuInfo.emissiveMapIndex = emissiveMap.Index();

    gpuInfo.albedoFactor = creation.albedoFactor;
    gpuInfo.metallicFactor = creation.metallicFactor;
    gpuInfo.roughnessFactor = creation.roughnessFactor;
    gpuInfo.normalScale = creation.normalScale;
    gpuInfo.occlusionStrength = creation.occlusionStrength;
    gpuInfo.emissiveFactor = creation.emissiveFactor;
}

GPUMaterial::~GPUMaterial()
{
}

BufferCreation& BufferCreation::SetSize(vk::DeviceSize size)
{
    this->size = size;
    return *this;
}

BufferCreation& BufferCreation::SetUsageFlags(vk::BufferUsageFlags usage)
{
    this->usage = usage;
    return *this;
}

BufferCreation& BufferCreation::SetIsMappable(bool isMappable)
{
    this->isMappable = isMappable;
    return *this;
}

BufferCreation& BufferCreation::SetMemoryUsage(VmaMemoryUsage memoryUsage)
{
    this->memoryUsage = memoryUsage;
    return *this;
}

BufferCreation& BufferCreation::SetName(std::string_view name)
{
    this->name = name;
    return *this;
}

Buffer::Buffer(const BufferCreation& creation, const std::shared_ptr<VulkanContext>& context)
    : _context(context)
{
    util::CreateBuffer(_context,
        creation.size,
        creation.usage,
        buffer,
        creation.isMappable,
        allocation,
        creation.memoryUsage,
        creation.name);

    size = creation.size;
    usage = creation.usage;
    name = creation.name;

    if (creation.isMappable)
    {
        util::VK_ASSERT(vmaMapMemory(_context->MemoryAllocator(), allocation, &mappedPtr),
            "Failed mapping memory for buffer: " + creation.name);
    }
}

Buffer::~Buffer()
{
    if (!_context)
    {
        return;
    }

    if (mappedPtr)
    {
        vmaUnmapMemory(_context->MemoryAllocator(), allocation);
    }

    vmaDestroyBuffer(_context->MemoryAllocator(), buffer, allocation);
}

Buffer::Buffer(Buffer&& other) noexcept
    : buffer(other.buffer)
    , allocation(other.allocation)
    , mappedPtr(other.mappedPtr)
    , size(other.size)
    , usage(other.usage)
    , name(std::move(other.name))
    , _context(other._context)
{
    other.buffer = nullptr;
    other.allocation = nullptr;
    other.mappedPtr = nullptr;
    other._context = nullptr;
}

Buffer& Buffer::operator=(Buffer&& other) noexcept
{
    if (this == &other)
    {
        return *this;
    }

    buffer = other.buffer;
    allocation = other.allocation;
    mappedPtr = other.mappedPtr;
    size = other.size;
    usage = other.usage;
    name = std::move(other.name);
    _context = other._context;

    other.buffer = nullptr;
    other.allocation = nullptr;
    other.mappedPtr = nullptr;
    other._context = nullptr;

    return *this;
}<|MERGE_RESOLUTION|>--- conflicted
+++ resolved
@@ -113,10 +113,7 @@
 
     SetFormat(format);
     SetSize(static_cast<uint16_t>(width), static_cast<uint16_t>(height));
-<<<<<<< HEAD
     SetName(path);
-=======
->>>>>>> 7aa8894d
     initialData.assign(data, data + static_cast<ptrdiff_t>(width * height * nrChannels));
     stbi_image_free(data);
 
