--- conflicted
+++ resolved
@@ -59,11 +59,7 @@
 
     if (logLevel == spdlog::level::err)
     {
-<<<<<<< HEAD
-     //   assert(false && "Vulkan Error: check logs");
-=======
         // assert(false && "Vulkan Error: check logs");
->>>>>>> 7aa8894d
     }
 
     return VK_FALSE;
