#include "pipeline_builder.hpp"

#include "graphics_context.hpp"
#include "vulkan_helper.hpp"

#include "graphics_context.hpp"

std::unordered_map<size_t, vk::DescriptorSetLayout> PipelineBuilder::_cacheDescriptorSetLayouts {};

PipelineBuilder::PipelineBuilder(const std::shared_ptr<GraphicsContext>& context)
    : _context(context)
{
}

PipelineBuilder::~PipelineBuilder()
{
    for (auto& shaderStage : _shaderStages)
    {
        spvReflectDestroyShaderModule(&shaderStage.reflectModule);
        _context->VulkanContext()->Device().destroy(shaderStage.shaderModule);
    }
}

void PipelineBuilder::AddShaderStage(vk::ShaderStageFlagBits stage, const std::vector<std::byte>& spirvBytes, std::string_view entryPoint)
{
    // TODO: Handle invalid shader stages; i.e. multiple bits
    SpvReflectShaderModule reflectModule;
    util::VK_ASSERT(spvReflectCreateShaderModule(spirvBytes.size(), spirvBytes.data(), &reflectModule),
        "Failed reflecting on shader module!");

    vk::ShaderModule shaderModule = CreateShaderModule(spirvBytes);

    _shaderStages.emplace_back(ShaderStage {
        .stage = stage,
        .entryPoint = entryPoint,
        .spirvBytes = spirvBytes,
        .reflectModule = reflectModule,
        .shaderModule = shaderModule,
    });
}

std::tuple<vk::PipelineLayout, vk::Pipeline> PipelineBuilder::BuildPipeline()
{
    ReflectShaders();
    _pipelineLayout = CreatePipelineLayout();
    _pipeline = CreatePipeline();

    return { _pipelineLayout, _pipeline };
}

<<<<<<< HEAD
vk::DescriptorSetLayout PipelineBuilder::CacheDescriptorSetLayout(const std::shared_ptr<VulkanContext>& context, const std::vector<vk::DescriptorSetLayoutBinding>& bindings, const std::vector<std::string_view>& names, const std::string name)
=======
vk::DescriptorSetLayout PipelineBuilder::CacheDescriptorSetLayout(const VulkanContext& context, const std::vector<vk::DescriptorSetLayoutBinding>& bindings, const std::vector<std::string_view>& names, std::optional<vk::DescriptorSetLayoutCreateInfo> createInfo)
>>>>>>> 0de14741
{
    size_t hash = HashBindings(bindings, names);

    if (_cacheDescriptorSetLayouts.find(hash) == _cacheDescriptorSetLayouts.end())
    {
        if (!createInfo.has_value())
        {
            createInfo = vk::DescriptorSetLayoutCreateInfo {
                .bindingCount = static_cast<uint32_t>(bindings.size()),
                .pBindings = bindings.data(),
            };
        }

<<<<<<< HEAD
        vk::DescriptorSetLayout layout { context->Device().createDescriptorSetLayout(layoutInfo, nullptr) };
=======
        vk::DescriptorSetLayout layout { context.Device().createDescriptorSetLayout(createInfo.value(), nullptr) };
>>>>>>> 0de14741

        _cacheDescriptorSetLayouts[hash] = layout;

        util::NameObject(layout, name, context);
    }

    return _cacheDescriptorSetLayouts[hash];
}

void PipelineBuilder::ReflectShaders()
{
    for (const auto& shaderStage : _shaderStages)
    {
        ReflectShader(shaderStage);

        ReflectPushConstants(shaderStage);
        ReflectDescriptorLayouts(shaderStage);

        vk::PipelineShaderStageCreateInfo pipelineShaderStageCreateInfo {
            .stage = shaderStage.stage,
            .module = shaderStage.shaderModule,
            .pName = shaderStage.entryPoint.data(),
        };
        _pipelineShaderStages.emplace_back(pipelineShaderStageCreateInfo);
    }
}

void PipelineBuilder::ReflectPushConstants(const PipelineBuilder::ShaderStage& shaderStage)
{
    uint32_t pushCount { 0 };
    spvReflectEnumeratePushConstantBlocks(&shaderStage.reflectModule, &pushCount, nullptr);
    std::vector<SpvReflectBlockVariable*> pushConstants { pushCount };
    spvReflectEnumeratePushConstantBlocks(&shaderStage.reflectModule, &pushCount, pushConstants.data());

    for (const auto& pushConstant : pushConstants)
    {
        vk::PushConstantRange pushRange {
            .stageFlags = shaderStage.stage,
            .offset = pushConstant->offset,
            .size = pushConstant->size,
        };

        _pushConstantRanges.emplace_back(pushRange);
    }
}

void PipelineBuilder::ReflectDescriptorLayouts(const PipelineBuilder::ShaderStage& shaderStage)
{
    uint32_t setCount { 0 };
    spvReflectEnumerateDescriptorSets(&shaderStage.reflectModule, &setCount, nullptr);
    std::vector<SpvReflectDescriptorSet*> sets { setCount };
    spvReflectEnumerateDescriptorSets(&shaderStage.reflectModule, &setCount, sets.data());

    for (const auto& set : sets)
    {
        std::vector<vk::DescriptorSetLayoutBinding> bindings;
        std::vector<std::string_view> names;

        for (size_t i = 0; i < set->binding_count; ++i)
        {
            const SpvReflectDescriptorBinding* reflectBinding = set->bindings[i];

            if (std::find_if(bindings.begin(), bindings.end(),
                    [reflectBinding](const auto& binding)
                    { return reflectBinding->binding == binding.binding; })
                != bindings.end())
            {
                // Skip if we already have the binding encountered.
                continue;
            }

            vk::DescriptorSetLayoutBinding binding {
                .binding = reflectBinding->binding,
                .descriptorType = static_cast<vk::DescriptorType>(reflectBinding->descriptor_type),
                .descriptorCount = reflectBinding->count,
                .stageFlags = vk::ShaderStageFlagBits::eAll,
                .pImmutableSamplers = nullptr,
            };

            bindings.emplace_back(binding);
            if (reflectBinding->name != nullptr && reflectBinding->name[0] != '\0')
            {
                names.emplace_back(reflectBinding->name);
            }
            else if (reflectBinding->type_description->type_name != nullptr && reflectBinding->type_description->type_name[0] != '\0')
            {
                std::string_view name { reflectBinding->type_description->type_name };
                const char* underscorePos = std::strchr(reflectBinding->type_description->type_name, '_');
                if (underscorePos != nullptr)
                {
                    name = std::string_view { reflectBinding->type_description->type_name, static_cast<size_t>(underscorePos - reflectBinding->type_description->type_name) }; // Length up to the underscore
                }
                names.emplace_back(name);
            }
            else
            {
                bblog::warn("Failed reflecting name of descriptor set binding!");
                names.emplace_back("\0");
            }
        }

        size_t hash = HashBindings(bindings, names);

        if (_descriptorSetLayouts.size() <= set->set)
        {
            _descriptorSetLayouts.resize(set->set + 1);
        }

        if (_cacheDescriptorSetLayouts.find(hash) != _cacheDescriptorSetLayouts.end())
        {
            _descriptorSetLayouts[set->set] = _cacheDescriptorSetLayouts[hash];
        }
        else
        {
            vk::DescriptorSetLayoutCreateInfo layoutInfo {
                .bindingCount = static_cast<uint32_t>(bindings.size()),
                .pBindings = bindings.data(),
            };

            vk::DescriptorSetLayout layout { _context->VulkanContext()->Device().createDescriptorSetLayout(layoutInfo, nullptr) };

            _descriptorSetLayouts[set->set] = layout;
            _cacheDescriptorSetLayouts[hash] = _descriptorSetLayouts[set->set];
        }
    }
}

vk::PipelineLayout PipelineBuilder::CreatePipelineLayout()
{
    vk::PipelineLayoutCreateInfo createInfo {
        .setLayoutCount = static_cast<uint32_t>(_descriptorSetLayouts.size()),
        .pSetLayouts = _descriptorSetLayouts.data(),
        .pushConstantRangeCount = static_cast<uint32_t>(_pushConstantRanges.size()),
        .pPushConstantRanges = _pushConstantRanges.data(),
    };

    return _context->VulkanContext()->Device().createPipelineLayout(createInfo, nullptr);
}

vk::ShaderModule PipelineBuilder::CreateShaderModule(const std::vector<std::byte>& spirvBytes)
{
    vk::ShaderModuleCreateInfo createInfo {
        .codeSize = spirvBytes.size(),
        .pCode = reinterpret_cast<const uint32_t*>(spirvBytes.data()),
    };

    return _context->VulkanContext()->Device().createShaderModule(createInfo, nullptr);
}

size_t PipelineBuilder::HashBindings(const std::vector<vk::DescriptorSetLayoutBinding>& bindings, const std::vector<std::string_view>& names)
{
    size_t seed = bindings.size();
    for (const auto& binding : bindings)
    {
        seed ^= std::hash<uint32_t> {}(binding.binding) + 0x9e3779b9 + (seed << 6) + (seed >> 2);
        seed ^= std::hash<uint32_t> {}(static_cast<uint32_t>(binding.descriptorType)) + 0x9e3779b9 + (seed << 6) + (seed >> 2);
        // seed ^= std::hash<uint32_t> {}(binding.descriptorCount) + 0x9e3779b9 + (seed << 6) + (seed >> 2);
        // seed ^= std::hash<uint32_t>{}(static_cast<uint32_t>(binding.stageFlags)) + 0x9e3779b9 + (seed << 6) + (seed >> 2);
    }
    for (const auto& name : names)
    {
        seed ^= std::hash<std::string_view> {}(name) + 0x9e3779b9 + (seed << 6) + (seed >> 2);
    }
    return seed;
}

GraphicsPipelineBuilder::GraphicsPipelineBuilder(const std::shared_ptr<GraphicsContext>& context)
    : PipelineBuilder(context)
{
    _inputAssemblyStateCreateInfo = {
        .topology = vk::PrimitiveTopology::eTriangleList,
        .primitiveRestartEnable = vk::False,
    };

    _multisampleStateCreateInfo = {
        .rasterizationSamples = vk::SampleCountFlagBits::e1,
        .sampleShadingEnable = vk::False,
    };

    _viewportStateCreateInfo = {
        .viewportCount = 1,
        .scissorCount = 1,
    };

    _rasterizationStateCreateInfo = {
        .depthClampEnable = vk::False,
        .rasterizerDiscardEnable = vk::False,
        .polygonMode = vk::PolygonMode::eFill,
        .cullMode = vk::CullModeFlagBits::eBack,
        .frontFace = vk::FrontFace::eCounterClockwise,
        .lineWidth = 1.0f,
    };

    _depthStencilStateCreateInfo = {
        .depthTestEnable = false,
        .depthWriteEnable = false,
    };

    static constexpr std::array<vk::DynamicState, 2> DYNAMIC_STATES = {
        vk::DynamicState::eViewport,
        vk::DynamicState::eScissor,
    };

    _dynamicStateCreateInfo = {
        .dynamicStateCount = DYNAMIC_STATES.size(),
        .pDynamicStates = DYNAMIC_STATES.data(),
    };
}

GraphicsPipelineBuilder::~GraphicsPipelineBuilder() = default;

std::tuple<vk::PipelineLayout, vk::Pipeline> GraphicsPipelineBuilder::BuildPipeline()
{
    return PipelineBuilder::BuildPipeline();
}

void GraphicsPipelineBuilder::ReflectShader(const ShaderStage& shaderStage)
{
    if (shaderStage.stage & vk::ShaderStageFlagBits::eVertex)
    {
        ReflectVertexInput(shaderStage);
    }
}

void GraphicsPipelineBuilder::ReflectVertexInput(const ShaderStage& shaderStage)
{
    uint32_t inputCount { 0 };

    spvReflectEnumerateInputVariables(&shaderStage.reflectModule, &inputCount, nullptr);
    std::vector<SpvReflectInterfaceVariable*> inputVariables { inputCount };
    spvReflectEnumerateInputVariables(&shaderStage.reflectModule, &inputCount, inputVariables.data());

    // Makes sure the input variables are sorted by their location.
    std::sort(inputVariables.begin(), inputVariables.end(), [](const auto a, const auto b)
        { return a->location < b->location; });

    uint32_t binding { 0 };
    vk::VertexInputBindingDescription bindingDescription {
        .binding = binding,
        .stride = 0,
        .inputRate = vk::VertexInputRate::eVertex
    };

    for (const auto* var : inputVariables)
    {
        if (var->location == std::numeric_limits<uint32_t>::max())
            continue;

        vk::VertexInputAttributeDescription attributeDescription {
            .location = var->location,
            .binding = binding,
            .format = static_cast<vk::Format>(var->format),
            .offset = bindingDescription.stride
        };

        bindingDescription.stride += util::FormatSize(attributeDescription.format);

        _attributeDescriptions.emplace_back(attributeDescription);
    }

    if (!_attributeDescriptions.empty())
    {
        _bindingDescriptions.emplace_back(bindingDescription);
    }
}

vk::Pipeline GraphicsPipelineBuilder::CreatePipeline()
{
    if (!_inputAssemblyStateCreateInfo.has_value() || !_viewportStateCreateInfo.has_value() || !_rasterizationStateCreateInfo.has_value() || !_multisampleStateCreateInfo.has_value() || !_depthStencilStateCreateInfo.has_value() || !_colorBlendStateCreateInfo.has_value() || !_dynamicStateCreateInfo.has_value())
    {
        throw std::runtime_error("Failed creating pipeline, missing information1");
    }

    vk::PipelineVertexInputStateCreateInfo vertexInputStateCreateInfo {
        .vertexBindingDescriptionCount = static_cast<uint32_t>(_bindingDescriptions.size()),
        .pVertexBindingDescriptions = _bindingDescriptions.data(),
        .vertexAttributeDescriptionCount = static_cast<uint32_t>(_attributeDescriptions.size()),
        .pVertexAttributeDescriptions = _attributeDescriptions.data(),
    };

    vk::GraphicsPipelineCreateInfo graphicsPipelineCreateInfo {
        .stageCount = static_cast<uint32_t>(_pipelineShaderStages.size()),
        .pStages = _pipelineShaderStages.data(),
        .pVertexInputState = &vertexInputStateCreateInfo,
        .pInputAssemblyState = &_inputAssemblyStateCreateInfo.value(),
        .pViewportState = &_viewportStateCreateInfo.value(),
        .pRasterizationState = &_rasterizationStateCreateInfo.value(),
        .pMultisampleState = &_multisampleStateCreateInfo.value(),
        .pDepthStencilState = &_depthStencilStateCreateInfo.value(),
        .pColorBlendState = &_colorBlendStateCreateInfo.value(),
        .pDynamicState = &_dynamicStateCreateInfo.value(),
        .layout = _pipelineLayout,
        .renderPass = nullptr,
        .basePipelineHandle = nullptr,
        .basePipelineIndex = -1,
    };

    vk::PipelineRenderingCreateInfoKHR renderingCreateInfo {
        .colorAttachmentCount = static_cast<uint32_t>(_colorAttachmentFormats.size()),
        .pColorAttachmentFormats = _colorAttachmentFormats.data(),
        .depthAttachmentFormat = _depthFormat,
    };

    vk::StructureChain<vk::GraphicsPipelineCreateInfo, vk::PipelineRenderingCreateInfoKHR> structureChain;
    structureChain.assign(graphicsPipelineCreateInfo);
    structureChain.assign(renderingCreateInfo);

    auto [result, vkPipeline] = _context->VulkanContext()->Device().createGraphicsPipeline(nullptr, structureChain.get(), nullptr);

    util::VK_ASSERT(result, "Failed creating graphics pipeline!");

    return vkPipeline;
}

ComputePipelineBuilder::ComputePipelineBuilder(const std::shared_ptr<GraphicsContext>& context)
    : PipelineBuilder(context)
{
}

ComputePipelineBuilder::~ComputePipelineBuilder() = default;

std::tuple<vk::PipelineLayout, vk::Pipeline> ComputePipelineBuilder::BuildPipeline()
{
    return PipelineBuilder::BuildPipeline();
}

vk::Pipeline ComputePipelineBuilder::CreatePipeline()
{
    if (_pipelineShaderStages.size() > 1)
    {
        bblog::warn("Created compute pipeline that had more than one shader stages present. First one is used, others are ignored.");
    }

    vk::ComputePipelineCreateInfo computePipelineCreateInfo {
        .stage = _pipelineShaderStages.front(),
        .layout = _pipelineLayout,
    };

    auto [result, vkPipeline] = _context->VulkanContext()->Device().createComputePipeline(nullptr, computePipelineCreateInfo, nullptr);

    util::VK_ASSERT(result, "Failed creating compute pipeline!");

    return vkPipeline;
}<|MERGE_RESOLUTION|>--- conflicted
+++ resolved
@@ -48,11 +48,7 @@
     return { _pipelineLayout, _pipeline };
 }
 
-<<<<<<< HEAD
-vk::DescriptorSetLayout PipelineBuilder::CacheDescriptorSetLayout(const std::shared_ptr<VulkanContext>& context, const std::vector<vk::DescriptorSetLayoutBinding>& bindings, const std::vector<std::string_view>& names, const std::string name)
-=======
 vk::DescriptorSetLayout PipelineBuilder::CacheDescriptorSetLayout(const VulkanContext& context, const std::vector<vk::DescriptorSetLayoutBinding>& bindings, const std::vector<std::string_view>& names, std::optional<vk::DescriptorSetLayoutCreateInfo> createInfo)
->>>>>>> 0de14741
 {
     size_t hash = HashBindings(bindings, names);
 
@@ -66,11 +62,7 @@
             };
         }
 
-<<<<<<< HEAD
-        vk::DescriptorSetLayout layout { context->Device().createDescriptorSetLayout(layoutInfo, nullptr) };
-=======
-        vk::DescriptorSetLayout layout { context.Device().createDescriptorSetLayout(createInfo.value(), nullptr) };
->>>>>>> 0de14741
+        vk::DescriptorSetLayout layout { context->Device().createDescriptorSetLayout(createInfo.value(), nullptr) };
 
         _cacheDescriptorSetLayouts[hash] = layout;
 
