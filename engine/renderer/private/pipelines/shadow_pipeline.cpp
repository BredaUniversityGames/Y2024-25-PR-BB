--- conflicted
+++ resolved
@@ -147,29 +147,18 @@
 
     std::vector<std::byte> vertSpv = shader::ReadFile("shaders/bin/shadow.vert.spv");
 
-<<<<<<< HEAD
     GraphicsPipelineBuilder pipelineBuilder { _context };
     pipelineBuilder.AddShaderStage(vk::ShaderStageFlagBits::eVertex, vertSpv);
     auto result = pipelineBuilder
                       .SetColorBlendState(vk::PipelineColorBlendStateCreateInfo {})
                       .SetDepthStencilState(depthStencilStateCreateInfo)
+                      .SetRasterizationState(rasterizationStateCreateInfo)
                       .SetColorAttachmentFormats({})
                       .SetDepthAttachmentFormat(_context->Resources()->ImageResourceManager().Access(_gBuffers.Shadow())->format)
                       .BuildPipeline();
 
     _staticPipelineLayout = std::get<0>(result);
     _staticPipeline = std::get<1>(result);
-=======
-    PipelineBuilder pipelineBuilder { _context };
-    pipelineBuilder
-        .AddShaderStage(vk::ShaderStageFlagBits::eVertex, vertSpv)
-        .SetColorBlendState(vk::PipelineColorBlendStateCreateInfo {})
-        .SetDepthStencilState(depthStencilStateCreateInfo)
-        .SetRasterizationState(rasterizationStateCreateInfo)
-        .SetColorAttachmentFormats({})
-        .SetDepthAttachmentFormat(_context->Resources()->ImageResourceManager().Access(_gBuffers.Shadow())->format)
-        .BuildPipeline(_staticPipeline, _staticPipelineLayout);
->>>>>>> f85c1986
 }
 
 void ShadowPipeline::CreateSkinnedPipeline()
@@ -181,6 +170,15 @@
         .depthBoundsTestEnable = vk::False,
     };
 
+    vk::PipelineRasterizationStateCreateInfo rasterizationStateCreateInfo {
+        .depthClampEnable = vk::False,
+        .rasterizerDiscardEnable = vk::False,
+        .polygonMode = vk::PolygonMode::eFill,
+        .cullMode = vk::CullModeFlagBits::eFront,
+        .frontFace = vk::FrontFace::eCounterClockwise,
+        .lineWidth = 1.0f,
+    };
+
     std::vector<std::byte> vertSpv = shader::ReadFile("shaders/bin/skinned_shadow.vert.spv");
 
     GraphicsPipelineBuilder pipelineBuilder { _context };
@@ -188,6 +186,7 @@
     auto result = pipelineBuilder
                       .SetColorBlendState(vk::PipelineColorBlendStateCreateInfo {})
                       .SetDepthStencilState(depthStencilStateCreateInfo)
+                      .SetRasterizationState(rasterizationStateCreateInfo)
                       .SetColorAttachmentFormats({})
                       .SetDepthAttachmentFormat(_context->Resources()->ImageResourceManager().Access(_gBuffers.Shadow())->format)
                       .BuildPipeline();
