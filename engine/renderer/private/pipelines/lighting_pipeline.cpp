#include "pipelines/lighting_pipeline.hpp"

#include "../vulkan_helper.hpp"
#include "bloom_settings.hpp"
#include "camera.hpp"
#include "gpu_scene.hpp"
#include "graphics_context.hpp"
#include "graphics_resources.hpp"
#include "pipeline_builder.hpp"
#include "resource_management/image_resource_manager.hpp"
#include "shaders/shader_loader.hpp"
#include "vulkan_context.hpp"

LightingPipeline::LightingPipeline(const std::shared_ptr<GraphicsContext>& context, const GBuffers& gBuffers, const ResourceHandle<GPUImage>& hdrTarget, const ResourceHandle<GPUImage>& brightnessTarget, const BloomSettings& bloomSettings, const ResourceHandle<GPUImage>& ssaoTarget)
    : _pushConstants()
    , _context(context)
    , _gBuffers(gBuffers)
    , _hdrTarget(hdrTarget)
    , _brightnessTarget(brightnessTarget)
    , _bloomSettings(bloomSettings)
{
    _pushConstants.albedoMIndex = _gBuffers.Attachments()[0].Index();
    _pushConstants.normalRIndex = _gBuffers.Attachments()[1].Index();
    _pushConstants.emissiveAOIndex = _gBuffers.Attachments()[2].Index();
    _pushConstants.positionIndex = _gBuffers.Attachments()[3].Index();
<<<<<<< HEAD
    _pushConstants.screenSize = glm::vec2 { _gBuffers.Size().x, _gBuffers.Size().y };
=======
    _pushConstants.ssaoIndex = ssaoTarget.Index();
    _pushConstants.depthIndex = _gBuffers.Depth().Index();
>>>>>>> c4636889

    vk::PhysicalDeviceProperties properties {};
    _context->VulkanContext()->PhysicalDevice().getProperties(&properties);

    CreatePipeline();
}

void LightingPipeline::RecordCommands(vk::CommandBuffer commandBuffer, uint32_t currentFrame, const RenderSceneDescription& scene)
{
    TracyVkZone(scene.tracyContext, commandBuffer, "Lighting Pipeline");
    std::array<vk::RenderingAttachmentInfoKHR, 2> colorAttachmentInfos {};

    // HDR color
    colorAttachmentInfos[0].imageView = _context->Resources()->ImageResourceManager().Access(_hdrTarget)->views[0];
    colorAttachmentInfos[0].imageLayout = vk::ImageLayout::eAttachmentOptimalKHR;
    colorAttachmentInfos[0].storeOp = vk::AttachmentStoreOp::eStore;
    colorAttachmentInfos[0].loadOp = vk::AttachmentLoadOp::eClear;
    colorAttachmentInfos[0].clearValue.color = vk::ClearColorValue { .float32 = { { 0.0f, 0.0f, 0.0f, 0.0f } } };

    // HDR brightness for bloom
    colorAttachmentInfos[1].imageView = _context->Resources()->ImageResourceManager().Access(_brightnessTarget)->views[0];
    colorAttachmentInfos[1].imageLayout = vk::ImageLayout::eAttachmentOptimalKHR;
    colorAttachmentInfos[1].storeOp = vk::AttachmentStoreOp::eStore;
    colorAttachmentInfos[1].loadOp = vk::AttachmentLoadOp::eClear;
    colorAttachmentInfos[1].clearValue.color = vk::ClearColorValue { .float32 = { { 0.0f, 0.0f, 0.0f, 0.0f } } };

    vk::RenderingInfoKHR renderingInfo {};
    renderingInfo.renderArea.extent = vk::Extent2D { _gBuffers.Size().x, _gBuffers.Size().y };
    renderingInfo.renderArea.offset = vk::Offset2D { 0, 0 };
    renderingInfo.colorAttachmentCount = colorAttachmentInfos.size();
    renderingInfo.pColorAttachments = colorAttachmentInfos.data();
    renderingInfo.layerCount = 1;
    renderingInfo.pDepthAttachment = nullptr;
    renderingInfo.pStencilAttachment = nullptr;

    commandBuffer.beginRenderingKHR(&renderingInfo, _context->VulkanContext()->Dldi());

    commandBuffer.bindPipeline(vk::PipelineBindPoint::eGraphics, _pipeline);

    commandBuffer.pushConstants<PushConstants>(_pipelineLayout, vk::ShaderStageFlagBits::eFragment, 0, _pushConstants);

    commandBuffer.bindDescriptorSets(vk::PipelineBindPoint::eGraphics, _pipelineLayout, 0, { _context->BindlessSet() }, {});
    commandBuffer.bindDescriptorSets(vk::PipelineBindPoint::eGraphics, _pipelineLayout, 1, { scene.gpuScene->MainCamera().DescriptorSet(currentFrame) }, {});
    commandBuffer.bindDescriptorSets(vk::PipelineBindPoint::eGraphics, _pipelineLayout, 2, { scene.gpuScene->GetSceneDescriptorSet(currentFrame) }, {});
    commandBuffer.bindDescriptorSets(vk::PipelineBindPoint::eGraphics, _pipelineLayout, 3, { scene.gpuScene->GetPointLightDescriptorSet(currentFrame) }, {});
    commandBuffer.bindDescriptorSets(vk::PipelineBindPoint::eGraphics, _pipelineLayout, 4, { _bloomSettings.GetDescriptorSetData(currentFrame) }, {});
    commandBuffer.bindDescriptorSets(vk::PipelineBindPoint::eGraphics, _pipelineLayout, 5, { scene.gpuScene->GetClusterCullingDescriptorSet(currentFrame) }, {});

    commandBuffer.draw(3, 1, 0, 0);

    _context->GetDrawStats().Draw(3);

    commandBuffer.endRenderingKHR(_context->VulkanContext()->Dldi());
}

LightingPipeline::~LightingPipeline()
{
    _context->VulkanContext()->Device().destroy(_pipeline);
    _context->VulkanContext()->Device().destroy(_pipelineLayout);
}

void LightingPipeline::CreatePipeline()
{
    std::array<vk::PipelineColorBlendAttachmentState, 2> blendAttachments {};
    blendAttachments[0].blendEnable = vk::False;
    blendAttachments[0].colorWriteMask = vk::ColorComponentFlagBits::eR | vk::ColorComponentFlagBits::eG | vk::ColorComponentFlagBits::eB | vk::ColorComponentFlagBits::eA;
    memcpy(&blendAttachments[1], &blendAttachments[0], sizeof(vk::PipelineColorBlendAttachmentState));

    vk::PipelineColorBlendStateCreateInfo colorBlendStateCreateInfo {};
    colorBlendStateCreateInfo.logicOpEnable = vk::False;
    colorBlendStateCreateInfo.attachmentCount = blendAttachments.size();
    colorBlendStateCreateInfo.pAttachments = blendAttachments.data();

    std::vector<vk::Format> formats = {
        _context->Resources()->ImageResourceManager().Access(_hdrTarget)->format,
        _context->Resources()->ImageResourceManager().Access(_brightnessTarget)->format
    };

    std::vector<std::byte> vertSpv = shader::ReadFile("shaders/bin/fullscreen.vert.spv");
    std::vector<std::byte> fragSpv = shader::ReadFile("shaders/bin/lighting.frag.spv");

    GraphicsPipelineBuilder pipelineBuilder { _context };
    pipelineBuilder.AddShaderStage(vk::ShaderStageFlagBits::eVertex, vertSpv);
    pipelineBuilder.AddShaderStage(vk::ShaderStageFlagBits::eFragment, fragSpv);
    auto result = pipelineBuilder
                      .SetColorBlendState(colorBlendStateCreateInfo)
                      .SetColorAttachmentFormats(formats)
                      .BuildPipeline();

    _pipelineLayout = std::get<0>(result);
    _pipeline = std::get<1>(result);
}<|MERGE_RESOLUTION|>--- conflicted
+++ resolved
@@ -23,12 +23,9 @@
     _pushConstants.normalRIndex = _gBuffers.Attachments()[1].Index();
     _pushConstants.emissiveAOIndex = _gBuffers.Attachments()[2].Index();
     _pushConstants.positionIndex = _gBuffers.Attachments()[3].Index();
-<<<<<<< HEAD
-    _pushConstants.screenSize = glm::vec2 { _gBuffers.Size().x, _gBuffers.Size().y };
-=======
     _pushConstants.ssaoIndex = ssaoTarget.Index();
     _pushConstants.depthIndex = _gBuffers.Depth().Index();
->>>>>>> c4636889
+    _pushConstants.screenSize = glm::vec2 { _gBuffers.Size().x, _gBuffers.Size().y };
 
     vk::PhysicalDeviceProperties properties {};
     _context->VulkanContext()->PhysicalDevice().getProperties(&properties);
