--- conflicted
+++ resolved
@@ -78,13 +78,9 @@
 
     _drawCommands.clear();
 
-<<<<<<< HEAD
     _staticDrawRange.start = 0;
-=======
-    auto meshView = _ecs.GetRegistry().view<StaticMeshComponent, WorldMatrixComponent>();
->>>>>>> ce5bce12
-
-    auto staticMeshView = _ecs->registry.view<StaticMeshComponent, WorldMatrixComponent>();
+
+    auto staticMeshView = _ecs.GetRegistry().view<StaticMeshComponent, WorldMatrixComponent>();
 
     for (auto entity : staticMeshView)
     {
@@ -117,7 +113,7 @@
     _staticDrawRange.count = count;
     _skinnedDrawRange.start = count;
 
-    auto skinnedMeshView = _ecs->registry.view<SkinnedMeshComponent, WorldMatrixComponent>();
+    auto skinnedMeshView = _ecs.GetRegistry().view<SkinnedMeshComponent, WorldMatrixComponent>();
 
     for (auto entity : skinnedMeshView)
     {
@@ -133,7 +129,7 @@
         instances[count].model = TransformHelpers::GetWorldMatrix(transformComponent);
         instances[count].materialIndex = mesh->material.Index();
         instances[count].boundingRadius = mesh->boundingRadius;
-        instances[count].boneOffset = _ecs->registry.get<SkeletonComponent>(skinnedMeshComponent.skeletonEntity).boneOffset;
+        instances[count].boneOffset = _ecs.GetRegistry().get<SkeletonComponent>(skinnedMeshComponent.skeletonEntity).boneOffset;
 
         _drawCommands.emplace_back(DrawIndexedIndirectCommand {
             .command = {
@@ -221,12 +217,12 @@
 
 void GPUScene::UpdateSkinBuffers(uint32_t frameIndex)
 {
-    auto jointView = _ecs->registry.view<JointComponent, WorldMatrixComponent>();
+    auto jointView = _ecs.GetRegistry().view<JointComponent, WorldMatrixComponent>();
     static std::array<glm::mat4, MAX_BONES> skinMatrices {};
     static std::unordered_map<entt::entity, uint32_t> skeletonBoneOffset {};
     skeletonBoneOffset.clear();
 
-    _ecs->registry.sort<JointComponent>([](const JointComponent& a, const JointComponent& b)
+    _ecs.GetRegistry().sort<JointComponent>([](const JointComponent& a, const JointComponent& b)
         { return a.skeletonEntity < b.skeletonEntity; });
 
     // Sort joint indices need to stay relative, but can have arbitrary offset.
@@ -252,7 +248,7 @@
         skinMatrices[offset + joint.jointIndex] = worldTransform * joint.inverseBindMatrix;
     }
 
-    auto skeletonView = _ecs->registry.view<SkeletonComponent>();
+    auto skeletonView = _ecs.GetRegistry().view<SkeletonComponent>();
     for (auto [entity, offset] : skeletonBoneOffset)
     {
         auto& skeleton = skeletonView.get<SkeletonComponent>(entity);
