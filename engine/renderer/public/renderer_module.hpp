#pragma once

#include "model.hpp"
#include "module_interface.hpp"

class Renderer;
class ParticleInterface;
class ImGuiBackend;

struct SceneDescription;

class RendererModule final : public ModuleInterface
{
    ModuleTickOrder Init(Engine& engine) final;
    void Shutdown(Engine& engine) final;
    void Tick(Engine& engine) final;

public:
    RendererModule();
    ~RendererModule() final = default;

<<<<<<< HEAD
    std::vector<Model> FrontLoadModels(const std::vector<std::string>& modelPaths);
=======
    void SetScene(std::shared_ptr<const SceneDescription> scene);
    std::vector<std::pair<CPUModel, ResourceHandle<GPUModel>>> FrontLoadModels(const std::vector<std::string>& modelPaths);
>>>>>>> e7ca89af
    std::shared_ptr<Renderer> GetRenderer() { return _renderer; }
    ParticleInterface& GetParticleInterface() { return *_particleInterface; }
    std::shared_ptr<ImGuiBackend> GetImGuiBackend() { return _imguiBackend; }

private:
    std::shared_ptr<GraphicsContext> _context;
    std::shared_ptr<Renderer> _renderer;
    std::unique_ptr<ParticleInterface> _particleInterface;
    std::shared_ptr<ImGuiBackend> _imguiBackend;
};<|MERGE_RESOLUTION|>--- conflicted
+++ resolved
@@ -19,12 +19,7 @@
     RendererModule();
     ~RendererModule() final = default;
 
-<<<<<<< HEAD
-    std::vector<Model> FrontLoadModels(const std::vector<std::string>& modelPaths);
-=======
-    void SetScene(std::shared_ptr<const SceneDescription> scene);
     std::vector<std::pair<CPUModel, ResourceHandle<GPUModel>>> FrontLoadModels(const std::vector<std::string>& modelPaths);
->>>>>>> e7ca89af
     std::shared_ptr<Renderer> GetRenderer() { return _renderer; }
     ParticleInterface& GetParticleInterface() { return *_particleInterface; }
     std::shared_ptr<ImGuiBackend> GetImGuiBackend() { return _imguiBackend; }
