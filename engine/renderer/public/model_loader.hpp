#pragma once

#include "mesh.hpp"
#include "model.hpp"

#include <lib/include_fastgltf.hpp>
#include <memory>
#include <vector>

class SingleTimeCommands;
class BatchBuffer;
class ECS;
class GraphicsContext;

struct StagingAnimationChannels
{
    Animation animation;
    std::vector<AnimationChannel> animationChannels;
    std::vector<uint32_t> nodeIndices;
};

class ModelLoader
{
public:
    ModelLoader() = default;
    ~ModelLoader() = default;

    NON_COPYABLE(ModelLoader);
    NON_MOVABLE(ModelLoader);

    NO_DISCARD CPUModel ExtractModelFromGltfFile(std::string_view path);

    void ReadGeometrySize(std::string_view path, uint32_t& vertexBufferSize, uint32_t& indexBufferSize);

private:
    fastgltf::Parser _parser;
<<<<<<< HEAD
    ResourceHandle<Material> _defaultMaterial;

    StagingMesh::Primitive ProcessPrimitive(const fastgltf::Primitive& primitive, const fastgltf::Asset& gltf);
    ImageCreation ProcessImage(const fastgltf::Image& gltfImage, const fastgltf::Asset& gltf, std::vector<std::byte>& data, std::string_view name);
    MaterialCreation ProcessMaterial(const fastgltf::Material& gltfMaterial, const std::vector<ResourceHandle<Image>>& modelTextures, const fastgltf::Asset& gltf);

    vk::PrimitiveTopology MapGltfTopology(fastgltf::PrimitiveType gltfTopology);

    uint32_t MapTextureIndexToImageIndex(uint32_t textureIndex, const fastgltf::Asset& gltf);

    void CalculateTangents(StagingMesh::Primitive& stagingPrimitive);

    Model LoadModel(const fastgltf::Asset& gltf, BatchBuffer& batchBuffer, const std::string_view name, LoadMode loadMode);

    glm::vec4 CalculateTangent(glm::vec3 p0, glm::vec3 p1, glm::vec3 p2, glm::vec2 uv0, glm::vec2 uv1, glm::vec2 uv2,
        glm::vec3 normal);

    Model LoadModel(const std::vector<Mesh>& meshes, const std::vector<ImageCreation>& textures,
        const std::vector<Material>& materials, BatchBuffer& batchBuffer, const fastgltf::Asset& gltf);

    void RecurseHierarchy(const fastgltf::Node& gltfNode, uint32_t gltfNodeIndex, Model& model, const fastgltf::Asset& gltf, Hierarchy::Node& parent, const StagingAnimationChannels& animationChannels);

    Mesh::Primitive LoadPrimitive(const StagingMesh::Primitive& stagingPrimitive, SingleTimeCommands& commandBuffer, BatchBuffer& batchBuffer,
        ResourceHandle<Material> material);

    StagingAnimationChannels LoadAnimations(const fastgltf::Asset& gltf);
=======
>>>>>>> e7ca89af
};<|MERGE_RESOLUTION|>--- conflicted
+++ resolved
@@ -34,33 +34,4 @@
 
 private:
     fastgltf::Parser _parser;
-<<<<<<< HEAD
-    ResourceHandle<Material> _defaultMaterial;
-
-    StagingMesh::Primitive ProcessPrimitive(const fastgltf::Primitive& primitive, const fastgltf::Asset& gltf);
-    ImageCreation ProcessImage(const fastgltf::Image& gltfImage, const fastgltf::Asset& gltf, std::vector<std::byte>& data, std::string_view name);
-    MaterialCreation ProcessMaterial(const fastgltf::Material& gltfMaterial, const std::vector<ResourceHandle<Image>>& modelTextures, const fastgltf::Asset& gltf);
-
-    vk::PrimitiveTopology MapGltfTopology(fastgltf::PrimitiveType gltfTopology);
-
-    uint32_t MapTextureIndexToImageIndex(uint32_t textureIndex, const fastgltf::Asset& gltf);
-
-    void CalculateTangents(StagingMesh::Primitive& stagingPrimitive);
-
-    Model LoadModel(const fastgltf::Asset& gltf, BatchBuffer& batchBuffer, const std::string_view name, LoadMode loadMode);
-
-    glm::vec4 CalculateTangent(glm::vec3 p0, glm::vec3 p1, glm::vec3 p2, glm::vec2 uv0, glm::vec2 uv1, glm::vec2 uv2,
-        glm::vec3 normal);
-
-    Model LoadModel(const std::vector<Mesh>& meshes, const std::vector<ImageCreation>& textures,
-        const std::vector<Material>& materials, BatchBuffer& batchBuffer, const fastgltf::Asset& gltf);
-
-    void RecurseHierarchy(const fastgltf::Node& gltfNode, uint32_t gltfNodeIndex, Model& model, const fastgltf::Asset& gltf, Hierarchy::Node& parent, const StagingAnimationChannels& animationChannels);
-
-    Mesh::Primitive LoadPrimitive(const StagingMesh::Primitive& stagingPrimitive, SingleTimeCommands& commandBuffer, BatchBuffer& batchBuffer,
-        ResourceHandle<Material> material);
-
-    StagingAnimationChannels LoadAnimations(const fastgltf::Asset& gltf);
-=======
->>>>>>> e7ca89af
 };