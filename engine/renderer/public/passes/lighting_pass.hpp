--- conflicted
+++ resolved
@@ -31,12 +31,9 @@
         uint32_t normalRIndex;
         uint32_t ssaoIndex;
         uint32_t depthIndex;
-<<<<<<< HEAD
-=======
         glm::vec2 screenSize;
         glm::vec2 padding;
         glm::ivec3 clusterDimensions;
->>>>>>> 0ca15274
         float shadowMapSize;
     } _pushConstants;
 
