#pragma once

#include "common.hpp"
#include "frame_graph.hpp"
#include "gbuffers.hpp"
#include "resource_manager.hpp"

#include "vulkan_include.hpp"
#include <cstdint>
#include <memory>
#include <vk_mem_alloc.h>

class CameraResource;
class BloomSettings;
class ECSModule;
class GraphicsContext;

struct Buffer;
struct Emitter;
struct LocalEmitter;
struct RenderSceneDescription;

class ParticlePass final : public FrameGraphRenderPass
{
public:
    ParticlePass(const std::shared_ptr<GraphicsContext>& context, ECSModule& ecs, const GBuffers& gBuffers, const ResourceHandle<GPUImage>& hdrTarget, const ResourceHandle<GPUImage>& brightnessTarget, const BloomSettings& bloomSettings);
    ~ParticlePass() final;

    void RecordCommands(vk::CommandBuffer commandBuffer, uint32_t currentFrame, const RenderSceneDescription& scene) final;

    NON_COPYABLE(ParticlePass);
    NON_MOVABLE(ParticlePass);

private:
    enum class ParticleBufferUsage
    {
        eParticle = 0,
        eAliveNew,
        eAliveCurrent,
        eDead,
        eCounter,
        eNone
    };
    enum class ShaderStages
    {
        eKickOff = 0,
        eEmit,
        eSimulate,
        eRenderIndexedIndirect,
        eNone
    };

    struct SimulatePushConstant
    {
        float deltaTime;
        uint32_t localEmitterCount;
    } _simulatePushConstant;
    struct EmitPushConstant
    {
        uint32_t bufferOffset;
    } _emitPushConstant;

    std::shared_ptr<GraphicsContext> _context;
    ECSModule& _ecs;
    const GBuffers& _gBuffers;
    const ResourceHandle<GPUImage> _hdrTarget;
    const ResourceHandle<GPUImage> _brightnessTarget;
    const BloomSettings& _bloomSettings;

    std::vector<Emitter> _emitters;
    std::vector<LocalEmitter> _localEmitters;

    std::array<vk::Pipeline, 4> _pipelines;
    std::array<vk::PipelineLayout, 4> _pipelineLayouts;

    // indirect draw storage buffer
    ResourceHandle<Buffer> _drawCommandsBuffer;
    vk::DescriptorSet _drawCommandsDescriptorSet;
    vk::DescriptorSetLayout _drawCommandsDescriptorSetLayout;
    // particle instances storage buffer
    ResourceHandle<Buffer> _culledInstancesBuffer;
    vk::DescriptorSet _culledInstancesDescriptorSet;
    vk::DescriptorSetLayout _culledInstancesDescriptorSetLayout;
    // particle storage buffers
    std::array<ResourceHandle<Buffer>, 5> _particlesBuffers;
    vk::DescriptorSet _particlesBuffersDescriptorSet;
    vk::DescriptorSetLayout _particlesBuffersDescriptorSetLayout;
    // emitter uniform buffers
    ResourceHandle<Buffer> _emittersBuffer;
    vk::DescriptorSet _emittersDescriptorSet;
    vk::DescriptorSetLayout _emittersBufferDescriptorSetLayout;
    // emitter staging buffer
    vk::Buffer _emitterStagingBuffer;
    VmaAllocation _emitterStagingBufferAllocation;
    // local emitter uniform buffer
    ResourceHandle<Buffer> _localEmittersBuffer;
    vk::DescriptorSet _localEmittersDescriptorSet;
    vk::DescriptorSetLayout _localEmittersBufferDescriptorSetLayout;
    // local emitter staging buffer
    vk::Buffer _localEmitterStagingBuffer;
    VmaAllocation _localEmitterStagingBufferAllocation;
    // buffers for rendering
    ResourceHandle<Buffer> _vertexBuffer;
    ResourceHandle<Buffer> _indexBuffer;

    void RecordKickOff(vk::CommandBuffer commandBuffer);
    void RecordEmit(vk::CommandBuffer commandBuffer);
    void RecordSimulate(vk::CommandBuffer commandBuffer, const CameraResource& camera, float deltaTime, uint32_t currentFrame);
    void RecordRenderIndexedIndirect(vk::CommandBuffer commandBuffer, const RenderSceneDescription& scene, uint32_t currentFrame);

    void UpdateEmitters(vk::CommandBuffer commandBuffer);

    void CreatePipelines();
    void CreateDescriptorSetLayouts();
    void CreateDescriptorSets();
    void CreateBuffers();

    void UpdateAliveLists();
    void UpdateParticleBuffersDescriptorSets();
    void UpdateParticleInstancesBufferDescriptorSet();
    void UpdateEmittersBuffersDescriptorSets();
<<<<<<< HEAD
    void UpdateLocalEmittersBuffersDescriptorSets();
=======
    void UpdateDrawCommandsBufferDescriptorSet();
>>>>>>> f9a22f34
};<|MERGE_RESOLUTION|>--- conflicted
+++ resolved
@@ -119,9 +119,6 @@
     void UpdateParticleBuffersDescriptorSets();
     void UpdateParticleInstancesBufferDescriptorSet();
     void UpdateEmittersBuffersDescriptorSets();
-<<<<<<< HEAD
     void UpdateLocalEmittersBuffersDescriptorSets();
-=======
     void UpdateDrawCommandsBufferDescriptorSet();
->>>>>>> f9a22f34
 };