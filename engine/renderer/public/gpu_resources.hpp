--- conflicted
+++ resolved
@@ -52,49 +52,6 @@
 private:
     std::shared_ptr<VulkanContext> _context;
 };
-
-<<<<<<< HEAD
-enum class ImageType
-{
-    e2D,
-    eDepth,
-    eCubeMap,
-    eShadowMap
-};
-
-struct CPUImage
-{
-    std::vector<std::byte> initialData;
-    uint16_t width { 1 };
-    uint16_t height { 1 };
-    uint16_t depth { 1 };
-    uint16_t layers { 1 };
-    uint8_t mips { 1 };
-    vk::ImageUsageFlags flags { 0 };
-    bool isHDR = false;
-
-    vk::Format format { vk::Format::eUndefined };
-    ImageType type { ImageType::e2D };
-
-    std::string name;
-
-    /**
-     * loads the pixel data, width, height and format from a specifed png file.
-     * assigned format can be R8G8B8Unorm or vk::Format::eR8G8B8A8Unorm.
-     * @param path filepath for the png file, .png extention required.
-     */
-    CPUImage& FromPNG(std::string_view path);
-    CPUImage& SetData(std::vector<std::byte> data);
-    CPUImage& SetSize(uint16_t width, uint16_t height, uint16_t depth = 1);
-    CPUImage& SetMips(uint8_t mips);
-    CPUImage& SetFlags(vk::ImageUsageFlags flags);
-    CPUImage& SetFormat(vk::Format format);
-    CPUImage& SetName(std::string_view name);
-    CPUImage& SetType(ImageType type);
-};
-
-=======
->>>>>>> d09dbd2e
 struct GPUImage
 {
     GPUImage(const CPUImage& data, ResourceHandle<Sampler> textureSampler, const std::shared_ptr<VulkanContext>& context, SingleTimeCommands* const commands = nullptr);
