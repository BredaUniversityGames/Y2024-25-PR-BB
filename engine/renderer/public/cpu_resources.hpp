#pragma once

#include "animation.hpp"
#include "components/animation_channel_component.hpp"
#include "geometric.hpp"
#include "vertex.hpp"

#include <glm/glm.hpp>
#include <glm/mat4x4.hpp>
#include <vector>

struct Hierarchy
{
    struct Joint
    {
        glm::mat4 inverseBind;
        uint32_t index;
    };

    struct Node
    {
        Node() = default;
<<<<<<< HEAD
        Node(const std::string& newName, const glm::mat4& newTransform, const std::optional<std::pair<MeshType, uint32_t>>& newMeshIndex)
            : name(newName)
            , transform(newTransform)
            , meshIndex(newMeshIndex)
        {
        }
=======
        Node(std::string_view name, const glm::mat4& transform, std::pair<MeshType, uint32_t> meshIndex)
            : name(name), transform(transform), meshIndex(meshIndex)
        {}

>>>>>>> d6500dcd
        std::string name {};
        glm::mat4 transform { 1.0f };
        std::optional<std::pair<MeshType, uint32_t>> meshIndex = std::nullopt;
        std::vector<uint32_t> children {};

        std::optional<AnimationChannelComponent> animationChannel {};
        std::optional<Joint> joint {};
        bool isSkeletonRoot { false };
        std::optional<uint32_t> skeletonNode {};
    };

    uint32_t root {};
    std::vector<Node> nodes {};
};

template <typename T>
struct CPUMesh
{
    std::vector<T> vertices;
    std::vector<uint32_t> indices;
    uint32_t materialIndex { 0 };

    Vec3Range boundingBox;
    float boundingRadius;
};

struct CPUModel
{
    // For now this is only meant to be used in combination with an owning CPUModel.
    struct CPUMaterial
    {
        // Texture indices corrospond to the index in the array of textures located in the owning CPUModel
        using TextureIndex = uint32_t;
        std::optional<TextureIndex> albedoMap;
        glm::vec4 albedoFactor { 0.0f };
        uint32_t albedoUVChannel;

        std::optional<TextureIndex> metallicRoughnessMap;
        float metallicFactor { 0.0f };
        float roughnessFactor { 0.0f };
        std::optional<TextureIndex> metallicRoughnessUVChannel;

        std::optional<TextureIndex> normalMap;
        float normalScale { 1.0f };
        uint32_t normalUVChannel;

        std::optional<TextureIndex> occlusionMap;
        float occlusionStrength { 0.0f };
        uint32_t occlusionUVChannel;

        std::optional<TextureIndex> emissiveMap;
        glm::vec3 emissiveFactor { 0.0f };
        uint32_t emissiveUVChannel;
    };

    Hierarchy hierarchy {};

    std::vector<CPUMesh<Vertex>> meshes {};
    std::vector<CPUMesh<SkinnedVertex>> skinnedMeshes {};

    std::vector<CPUMaterial> materials {};
    std::vector<CPUImage> textures {};

    std::optional<Animation> animation { std::nullopt };
};

struct GPUModel
{
    std::vector<ResourceHandle<GPUMesh>> staticMeshes;
    std::vector<ResourceHandle<GPUMesh>> skinnedMeshes;
    std::vector<ResourceHandle<GPUMaterial>> materials;
    std::vector<ResourceHandle<GPUImage>> textures;
};<|MERGE_RESOLUTION|>--- conflicted
+++ resolved
@@ -20,19 +20,10 @@
     struct Node
     {
         Node() = default;
-<<<<<<< HEAD
-        Node(const std::string& newName, const glm::mat4& newTransform, const std::optional<std::pair<MeshType, uint32_t>>& newMeshIndex)
-            : name(newName)
-            , transform(newTransform)
-            , meshIndex(newMeshIndex)
-        {
-        }
-=======
         Node(std::string_view name, const glm::mat4& transform, std::pair<MeshType, uint32_t> meshIndex)
             : name(name), transform(transform), meshIndex(meshIndex)
         {}
 
->>>>>>> d6500dcd
         std::string name {};
         glm::mat4 transform { 1.0f };
         std::optional<std::pair<MeshType, uint32_t>> meshIndex = std::nullopt;
