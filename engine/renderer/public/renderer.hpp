--- conflicted
+++ resolved
@@ -105,12 +105,9 @@
     void CreateSyncObjects();
     void InitializeHDRTarget();
     void InitializeBloomTargets();
-<<<<<<< HEAD
-    void InitializeSSAOTarget();
-=======
     void InitializeTonemappingTarget();
     void InitializeUITarget();
->>>>>>> 1ac6ff2d
+    void InitializeSSAOTarget();
     void LoadEnvironmentMap();
     void UpdateBindless();
 };