--- conflicted
+++ resolved
@@ -11,22 +11,6 @@
 class UIModule;
 class DebugPass;
 class Application;
-<<<<<<< HEAD
-class GeometryPipeline;
-class SSAOPipeline;
-class LightingPipeline;
-class SkydomePipeline;
-class TonemappingPipeline;
-class FXAAPipeline;
-class UIPipeline;
-class GaussianBlurPipeline;
-class ClusterGenerationPipeline;
-class ClusterLightCullingPipeline;
-class ShadowPipeline;
-class IBLPipeline;
-class ParticlePipeline;
-class PresentationPipeline;
-=======
 class GeometryPass;
 class SSAOPass;
 class LightingPass;
@@ -36,10 +20,11 @@
 class UIPass;
 class GaussianBlurPass;
 class ShadowPass;
+class ClusterGenerationPipeline;
+class ClusterLightCullingPipeline;
 class IBLPass;
 class ParticlePass;
 class PresentationPass;
->>>>>>> 81968f19
 class SwapChain;
 class GBuffers;
 class GraphicsContext;
@@ -89,23 +74,6 @@
 
     std::array<vk::CommandBuffer, MAX_FRAMES_IN_FLIGHT> _commandBuffers;
 
-<<<<<<< HEAD
-    std::unique_ptr<GeometryPipeline> _geometryPipeline;
-    std::unique_ptr<LightingPipeline> _lightingPipeline;
-    std::unique_ptr<SkydomePipeline> _skydomePipeline;
-    std::unique_ptr<TonemappingPipeline> _tonemappingPipeline;
-    std::unique_ptr<FXAAPipeline> _fxaaPipeline;
-    std::unique_ptr<UIPipeline> _uiPipeline;
-    std::unique_ptr<GaussianBlurPipeline> _bloomBlurPipeline;
-    std::unique_ptr<ShadowPipeline> _shadowPipeline;
-    std::unique_ptr<DebugPipeline> _debugPipeline;
-    std::unique_ptr<IBLPipeline> _iblPipeline;
-    std::unique_ptr<ParticlePipeline> _particlePipeline;
-    std::unique_ptr<SSAOPipeline> _ssaoPipeline;
-    std::unique_ptr<PresentationPipeline> _presentationPipeline;
-    std::unique_ptr<ClusterGenerationPipeline> _clusterGenerationPipeline;
-    std::unique_ptr<ClusterLightCullingPipeline> _clusterLightCullingPipeline;
-=======
     std::unique_ptr<GeometryPass> _geometryPass;
     std::unique_ptr<LightingPass> _lightingPass;
     std::unique_ptr<SkydomePass> _skydomePass;
@@ -119,7 +87,8 @@
     std::unique_ptr<ParticlePass> _particlePass;
     std::unique_ptr<SSAOPass> _ssaoPass;
     std::unique_ptr<PresentationPass> _presentationPass;
->>>>>>> 81968f19
+    std::unique_ptr<ClusterGenerationPipeline> _clusterGenerationPipeline;
+    std::unique_ptr<ClusterLightCullingPipeline> _clusterLightCullingPipeline;
 
     std::shared_ptr<GPUScene> _gpuScene;
     ResourceHandle<GPUImage> _environmentMap;
