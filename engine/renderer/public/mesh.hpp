--- conflicted
+++ resolved
@@ -63,14 +63,5 @@
 
 struct StaticMeshComponent
 {
-<<<<<<< HEAD
-    ResourceHandle<Mesh> mesh;
-=======
     ResourceHandle<GPUMesh> mesh;
-};
-
-struct SceneDescription
-{
-    Camera camera;
->>>>>>> e7ca89af
 };