--- conflicted
+++ resolved
@@ -77,21 +77,12 @@
     const vk::DescriptorSetLayout GetSkinDescriptorSetLayout() const { return _skinDescriptorSetLayout; }
     const vk::DescriptorSet GetSkinDescriptorSet(uint32_t frameIndex) const { return _skinDescriptorSets[frameIndex]; }
 
-<<<<<<< HEAD
     uint32_t StaticDrawCount() const { return _staticDrawCommands.size(); };
     const std::vector<DrawIndexedIndirectCommand>& StaticDrawCommands() const { return _staticDrawCommands; }
 
     uint32_t SkinnedDrawCount() const { return _skinnedDrawCommands.size(); };
     const std::vector<DrawIndexedIndirectCommand>& SkinnedDrawCommands() const { return _skinnedDrawCommands; }
     uint32_t DrawCommandIndexCount(std::vector<DrawIndexedIndirectCommand> commands) const
-=======
-    const math::URange& StaticDrawRange() const { return _staticDrawRange; }
-    const math::URange& SkinnedDrawRange() const { return _skinnedDrawRange; }
-
-    uint32_t DrawCount() const { return _drawCommands.size(); };
-    const std::vector<DrawIndexedIndirectCommand>& DrawCommands() const { return _drawCommands; }
-    uint32_t DrawCommandIndexCount(const math::URange& range) const
->>>>>>> f3f74ddd
     {
         uint32_t count { 0 };
         for (size_t i = 0; i < commands.size(); ++i)
@@ -194,13 +185,6 @@
     std::vector<DrawIndexedIndirectCommand> _staticDrawCommands;
     std::vector<DrawIndexedIndirectCommand> _skinnedDrawCommands;
 
-<<<<<<< HEAD
-=======
-    math::URange _staticDrawRange;
-    math::URange _skinnedDrawRange;
-
-    // TODO: Handle all camera's in one buffer or array to enable better culling
->>>>>>> f3f74ddd
     CameraResource _mainCamera;
     CameraResource _directionalLightShadowCamera;
 
