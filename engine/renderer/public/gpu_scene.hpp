#pragma once

#include "camera.hpp"
#include "constants.hpp"
#include "gpu_resources.hpp"
#include "range.hpp"
#include "resource_manager.hpp"
#include "vulkan_include.hpp"

#include <memory>

class GPUScene;
class BatchBuffer;
class ECSModule;
class GraphicsContext;

struct GPUSceneCreation
{
    std::shared_ptr<GraphicsContext> context;
    ECSModule& ecs;

    ResourceHandle<GPUImage> irradianceMap;
    ResourceHandle<GPUImage> prefilterMap;
    ResourceHandle<GPUImage> brdfLUTMap;
    ResourceHandle<GPUImage> directionalShadowMap;
};

struct RenderSceneDescription
{
    std::shared_ptr<GPUScene> gpuScene;
    ECSModule& ecs;
    std::shared_ptr<BatchBuffer> staticBatchBuffer;
    std::shared_ptr<BatchBuffer> skinnedBatchBuffer;
    uint32_t targetSwapChainImageIndex;
    float deltaTime;
};

<<<<<<< HEAD
constexpr uint32_t MAX_INSTANCES = 10000;
=======
constexpr uint32_t MAX_INSTANCES = 4096 * 4;
constexpr uint32_t MAX_POINT_LIGHTS = 8192;
constexpr uint32_t MAX_BONES = 2048;

struct DrawIndexedIndirectCommand
{
    vk::DrawIndexedIndirectCommand command;
};
>>>>>>> 7aa8894d

class GPUScene
{
public:
    GPUScene(const GPUSceneCreation& creation);
    ~GPUScene();

    NON_COPYABLE(GPUScene);
    NON_MOVABLE(GPUScene);

    void Update(uint32_t frameIndex);

    const vk::DescriptorSet& GetSceneDescriptorSet(uint32_t frameIndex) const { return _sceneFrameData.at(frameIndex).descriptorSet; }
    const vk::DescriptorSet& GetObjectInstancesDescriptorSet(uint32_t frameIndex) const { return _objectInstancesFrameData.at(frameIndex).descriptorSet; }
    const vk::DescriptorSet& GetPointLightDescriptorSet(uint32_t frameIndex) const { return _pointLightFrameData.at(frameIndex).descriptorSet; }
    const vk::DescriptorSetLayout& GetSceneDescriptorSetLayout() const { return _sceneDescriptorSetLayout; }
    const vk::DescriptorSetLayout& GetObjectInstancesDescriptorSetLayout() const { return _objectInstancesDescriptorSetLayout; }
    const vk::DescriptorSetLayout& GetPointLightDescriptorSetLayout() const { return _pointLightDescriptorSetLayout; }

    ResourceHandle<Buffer> IndirectDrawBuffer(uint32_t frameIndex) const { return _indirectDrawFrameData[frameIndex].buffer; }
    vk::DescriptorSetLayout DrawBufferLayout() const { return _drawBufferDescriptorSetLayout; }
    vk::DescriptorSet DrawBufferDescriptorSet(uint32_t frameIndex) const { return _indirectDrawFrameData[frameIndex].descriptorSet; }

    const vk::DescriptorSetLayout GetSkinDescriptorSetLayout() const { return _skinDescriptorSetLayout; }
    const vk::DescriptorSet GetSkinDescriptorSet(uint32_t frameIndex) const { return _skinDescriptorSets[frameIndex]; }

    const Range& StaticDrawRange() const { return _staticDrawRange; }
    const Range& SkinnedDrawRange() const { return _skinnedDrawRange; }

    uint32_t DrawCount() const { return _drawCommands.size(); };
    const std::vector<DrawIndexedIndirectCommand>& DrawCommands() const { return _drawCommands; }
    uint32_t DrawCommandIndexCount(const Range& range) const
    {
        assert(range.count <= _drawCommands.size());

        uint32_t count { 0 };
        for (size_t i = range.start; i < range.count; ++i)
        {
            const auto& command = _drawCommands[i];
            count += command.command.indexCount;
        }
        return count;
    }

    const CameraResource& MainCamera() const { return _mainCamera; }
    const CameraResource& DirectionalLightShadowCamera() const { return _directionalLightShadowCamera; }

    ResourceHandle<GPUImage> irradianceMap;
    ResourceHandle<GPUImage> prefilterMap;
    ResourceHandle<GPUImage> brdfLUTMap;
    ResourceHandle<GPUImage> directionalShadowMap;

private:
    struct alignas(16) DirectionalLightData
    {
        glm::mat4 lightVP;
        glm::mat4 depthBiasMVP;

        glm::vec4 direction;
        glm::vec4 color;
    };

    struct alignas(16) PointLightData
    {
        glm::vec3 position;
        float range;
        glm::vec3 color;
        float attenuation;
    };

    struct alignas(16) PointLightArray
    {
        std::array<PointLightData, MAX_POINT_LIGHTS> lights;
        uint32_t count;
    };

    struct alignas(16) SceneData
    {
        DirectionalLightData directionalLight;

        uint32_t irradianceIndex;
        uint32_t prefilterIndex;
        uint32_t brdfLUTIndex;
        uint32_t shadowMapIndex;
    };

    struct alignas(16) InstanceData
    {
        glm::mat4 model;

        uint32_t materialIndex;
        float boundingRadius;
        uint32_t boneOffset;
    };

    struct FrameData
    {
        ResourceHandle<Buffer> buffer;
        vk::DescriptorSet descriptorSet;
    };

    struct PointLightFrameData
    {
        ResourceHandle<Buffer> buffer;
        vk::DescriptorSet descriptorSet;
    };

    std::shared_ptr<GraphicsContext> _context;
    ECSModule& _ecs;

    vk::DescriptorSetLayout _sceneDescriptorSetLayout;
    std::array<FrameData, MAX_FRAMES_IN_FLIGHT> _sceneFrameData;
    vk::DescriptorSetLayout _objectInstancesDescriptorSetLayout;
    std::array<FrameData, MAX_FRAMES_IN_FLIGHT> _objectInstancesFrameData;
    vk::DescriptorSetLayout _drawBufferDescriptorSetLayout;
    std::array<FrameData, MAX_FRAMES_IN_FLIGHT> _indirectDrawFrameData;
    vk::DescriptorSetLayout _pointLightDescriptorSetLayout;
    std::array<PointLightFrameData, MAX_FRAMES_IN_FLIGHT> _pointLightFrameData;

    std::vector<DrawIndexedIndirectCommand> _drawCommands;

    Range _staticDrawRange;
    Range _skinnedDrawRange;

    // TODO: Handle all camera's in one buffer or array to enable better culling
    CameraResource _mainCamera;
    CameraResource _directionalLightShadowCamera;

    vk::DescriptorSetLayout _skinDescriptorSetLayout;
    std::array<vk::DescriptorSet, MAX_FRAMES_IN_FLIGHT> _skinDescriptorSets;
    std::array<ResourceHandle<Buffer>, MAX_FRAMES_IN_FLIGHT> _skinBuffers;

    void UpdateSceneData(uint32_t frameIndex);
    void UpdatePointLightArray(uint32_t frameIndex);
    void UpdateObjectInstancesData(uint32_t frameIndex);
    void UpdateDirectionalLightData(SceneData& scene, uint32_t frameIndex);
    void UpdatePointLightData(PointLightArray& pointLightArray, uint32_t frameIndex);
    void UpdateCameraData(uint32_t frameIndex);
    void UpdateSkinBuffers(uint32_t frameIndex);

    void InitializeSceneBuffers();
    void InitializePointLightBuffer();
    void InitializeObjectInstancesBuffers();
    void InitializeSkinBuffers();

    void CreateSceneDescriptorSetLayout();
    void CreatePointLightDescriptorSetLayout();
    void CreateObjectInstanceDescriptorSetLayout();
    void CreateSkinDescriptorSetLayout();

    void CreateSceneDescriptorSets();
    void CreatePointLightDescriptorSets();
    void CreateObjectInstancesDescriptorSets();
    void CreateSkinDescriptorSets();

    void UpdateSceneDescriptorSet(uint32_t frameIndex);
    void UpdatePointLightDescriptorSet(uint32_t frameIndex);
    void UpdateObjectInstancesDescriptorSet(uint32_t frameIndex);
    void UpdateSkinDescriptorSet(uint32_t frameIndex);

    void CreateSceneBuffers();
    void CreatePointLightBuffer();
    void CreateObjectInstancesBuffers();
    void CreateSkinBuffers();

    void InitializeIndirectDrawBuffer();
    void InitializeIndirectDrawDescriptor();

    void WriteDraws(uint32_t frameIndex);
};<|MERGE_RESOLUTION|>--- conflicted
+++ resolved
@@ -35,9 +35,6 @@
     float deltaTime;
 };
 
-<<<<<<< HEAD
-constexpr uint32_t MAX_INSTANCES = 10000;
-=======
 constexpr uint32_t MAX_INSTANCES = 4096 * 4;
 constexpr uint32_t MAX_POINT_LIGHTS = 8192;
 constexpr uint32_t MAX_BONES = 2048;
@@ -46,7 +43,6 @@
 {
     vk::DrawIndexedIndirectCommand command;
 };
->>>>>>> 7aa8894d
 
 class GPUScene
 {
