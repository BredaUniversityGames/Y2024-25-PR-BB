#pragma once

#include "camera.hpp"
#include "constants.hpp"
#include "gpu_resources.hpp"
#include "resource_manager.hpp"
#include <memory>

class GPUScene;
class BatchBuffer;
class ECS;
class GraphicsContext;

struct GPUSceneCreation
{
    std::shared_ptr<GraphicsContext> context;
    std::shared_ptr<ECS> ecs;

<<<<<<< HEAD
    ResourceHandle<Image> irradianceMap;
    ResourceHandle<Image> prefilterMap;
    ResourceHandle<Image> brdfLUTMap;
    ResourceHandle<Image> directionalShadowMap;
=======
    // TODO: When we switch to ECS, fetch this data from a component in the world
    ResourceHandle<GPUImage> irradianceMap;
    ResourceHandle<GPUImage> prefilterMap;
    ResourceHandle<GPUImage> brdfLUTMap;
    ResourceHandle<GPUImage> directionalShadowMap;
>>>>>>> e7ca89af
};

struct RenderSceneDescription
{
    std::shared_ptr<GPUScene> gpuScene;
    std::shared_ptr<const ECS> ecs;
    std::shared_ptr<BatchBuffer> batchBuffer;
    uint32_t targetSwapChainImageIndex;
};

constexpr uint32_t MAX_INSTANCES = 2048;

class GPUScene
{
public:
    GPUScene(const GPUSceneCreation& creation);
    ~GPUScene();

    NON_COPYABLE(GPUScene);
    NON_MOVABLE(GPUScene);

    void Update(uint32_t frameIndex);

    const vk::DescriptorSet& GetSceneDescriptorSet(uint32_t frameIndex) const { return _sceneFrameData.at(frameIndex).descriptorSet; }
    const vk::DescriptorSet& GetObjectInstancesDescriptorSet(uint32_t frameIndex) const { return _objectInstancesFrameData.at(frameIndex).descriptorSet; }
    const vk::DescriptorSetLayout& GetSceneDescriptorSetLayout() const { return _sceneDescriptorSetLayout; }
    const vk::DescriptorSetLayout& GetObjectInstancesDescriptorSetLayout() const { return _objectInstancesDescriptorSetLayout; }

    ResourceHandle<Buffer> IndirectDrawBuffer(uint32_t frameIndex) const { return _indirectDrawFrameData[frameIndex].buffer; }
    vk::DescriptorSetLayout DrawBufferLayout() const { return _drawBufferDescriptorSetLayout; }
    vk::DescriptorSet DrawBufferDescriptorSet(uint32_t frameIndex) const { return _indirectDrawFrameData[frameIndex].descriptorSet; }

    ResourceHandle<Buffer> IndirectCountBuffer(uint32_t frameIndex) const { return _indirectDrawFrameData[frameIndex].buffer; }
    uint32_t IndirectCountOffset() const { return MAX_INSTANCES * sizeof(vk::DrawIndexedIndirectCommand); }

    uint32_t DrawCount() const { return _drawCommands.size(); };
    const std::vector<vk::DrawIndexedIndirectCommand>& DrawCommands() const { return _drawCommands; }
    uint32_t DrawCommandIndexCount() const
    {
        uint32_t count { 0 };
        for (const auto& command : _drawCommands)
        {
            count += command.indexCount;
        }
        return count;
    }

    const CameraResource& MainCamera() const { return _mainCamera; }
    const CameraResource& DirectionalLightShadowCamera() const { return _directionalLightShadowCamera; }

    ResourceHandle<GPUImage> irradianceMap;
    ResourceHandle<GPUImage> prefilterMap;
    ResourceHandle<GPUImage> brdfLUTMap;
    ResourceHandle<GPUImage> directionalShadowMap;

private:
    struct alignas(16) DirectionalLightData
    {
        glm::mat4 lightVP;
        glm::mat4 depthBiasMVP;

        glm::vec4 direction;
        glm::vec4 color;
    };

    struct alignas(16) SceneData
    {
        DirectionalLightData directionalLight;

        uint32_t irradianceIndex;
        uint32_t prefilterIndex;
        uint32_t brdfLUTIndex;
        uint32_t shadowMapIndex;
    };

    struct alignas(16) InstanceData
    {
        glm::mat4 model;

        uint32_t materialIndex;
        float boundingRadius;
    };

    struct FrameData
    {
        ResourceHandle<Buffer> buffer;
        vk::DescriptorSet descriptorSet;
    };

    std::shared_ptr<GraphicsContext> _context;
    std::shared_ptr<const ECS> _ecs;

    vk::DescriptorSetLayout _sceneDescriptorSetLayout;
    std::array<FrameData, MAX_FRAMES_IN_FLIGHT> _sceneFrameData;
    vk::DescriptorSetLayout _objectInstancesDescriptorSetLayout;
    std::array<FrameData, MAX_FRAMES_IN_FLIGHT> _objectInstancesFrameData;
    vk::DescriptorSetLayout _drawBufferDescriptorSetLayout;
    std::array<FrameData, MAX_FRAMES_IN_FLIGHT> _indirectDrawFrameData;

    std::vector<vk::DrawIndexedIndirectCommand> _drawCommands;

    // TODO: Handle all camera's in one buffer or array to enable better culling
    CameraResource _mainCamera;
    CameraResource _directionalLightShadowCamera;

    void UpdateSceneData(uint32_t frameIndex);
    void UpdateObjectInstancesData(uint32_t frameIndex);
    void UpdateDirectionalLightData(SceneData& scene, uint32_t frameIndex);
    void UpdateCameraData(uint32_t frameIndex);

    void InitializeSceneBuffers();
    void InitializeObjectInstancesBuffers();

    void CreateSceneDescriptorSetLayout();
    void CreateObjectInstanceDescriptorSetLayout();

    void CreateSceneDescriptorSets();
    void CreateObjectInstancesDescriptorSets();

    void UpdateSceneDescriptorSet(uint32_t frameIndex);
    void UpdateObjectInstancesDescriptorSet(uint32_t frameIndex);

    void CreateSceneBuffers();
    void CreateObjectInstancesBuffers();

    void InitializeIndirectDrawBuffer();
    void InitializeIndirectDrawDescriptor();

    void WriteDraws(uint32_t frameIndex);
};<|MERGE_RESOLUTION|>--- conflicted
+++ resolved
@@ -16,18 +16,10 @@
     std::shared_ptr<GraphicsContext> context;
     std::shared_ptr<ECS> ecs;
 
-<<<<<<< HEAD
     ResourceHandle<Image> irradianceMap;
     ResourceHandle<Image> prefilterMap;
     ResourceHandle<Image> brdfLUTMap;
     ResourceHandle<Image> directionalShadowMap;
-=======
-    // TODO: When we switch to ECS, fetch this data from a component in the world
-    ResourceHandle<GPUImage> irradianceMap;
-    ResourceHandle<GPUImage> prefilterMap;
-    ResourceHandle<GPUImage> brdfLUTMap;
-    ResourceHandle<GPUImage> directionalShadowMap;
->>>>>>> e7ca89af
 };
 
 struct RenderSceneDescription
