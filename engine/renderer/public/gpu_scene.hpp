--- conflicted
+++ resolved
@@ -35,18 +35,14 @@
     float deltaTime;
 };
 
-<<<<<<< HEAD
+constexpr uint32_t MAX_INSTANCES = 4096 * 4;
+constexpr uint32_t MAX_POINT_LIGHTS = 8192;
+constexpr uint32_t MAX_BONES = 2048;
+
 struct DrawIndexedIndirectCommand
 {
     vk::DrawIndexedIndirectCommand command;
 };
-
-constexpr uint32_t MAX_INSTANCES = 4096 * 4;
-constexpr uint32_t MAX_BONES = 2048;
-=======
-constexpr uint32_t MAX_INSTANCES = 2048;
-constexpr uint32_t MAX_POINT_LIGHTS = 8192;
->>>>>>> 1ac6ff2d
 
 class GPUScene
 {
@@ -111,9 +107,9 @@
 
     struct alignas(16) PointLightData
     {
-        glm::vec4 position;
-        glm::vec4 color;
+        glm::vec3 position;
         float range;
+        glm::vec3 color;
         float attenuation;
     };
 
