#pragma once

#include "camera.hpp"
#include "constants.hpp"
#include "gpu_resources.hpp"
#include "range.hpp"
#include "resource_manager.hpp"

#include <memory>
#include <vulkan_include.hpp>

class GPUScene;
class BatchBuffer;
class ECSModule;
class GraphicsContext;

struct GPUSceneCreation
{
    std::shared_ptr<GraphicsContext> context;
    ECSModule& ecs;

    ResourceHandle<GPUImage> irradianceMap;
    ResourceHandle<GPUImage> prefilterMap;
    ResourceHandle<GPUImage> brdfLUTMap;
    ResourceHandle<GPUImage> directionalShadowMap;
};

struct RenderSceneDescription
{
    std::shared_ptr<GPUScene> gpuScene;
<<<<<<< HEAD
    std::shared_ptr<ECS> ecs;
    std::shared_ptr<BatchBuffer> staticBatchBuffer;
    std::shared_ptr<BatchBuffer> skinnedBatchBuffer;
=======
    ECSModule& ecs;
    std::shared_ptr<BatchBuffer> batchBuffer;
>>>>>>> ce5bce12
    uint32_t targetSwapChainImageIndex;
    float deltaTime;
};

struct DrawIndexedIndirectCommand
{
    vk::DrawIndexedIndirectCommand command;
};

constexpr uint32_t MAX_INSTANCES = 4096 * 4;
constexpr uint32_t MAX_BONES = 2048;

class GPUScene
{
public:
    GPUScene(const GPUSceneCreation& creation);
    ~GPUScene();

    NON_COPYABLE(GPUScene);
    NON_MOVABLE(GPUScene);

    void Update(uint32_t frameIndex);

    const vk::DescriptorSet& GetSceneDescriptorSet(uint32_t frameIndex) const { return _sceneFrameData.at(frameIndex).descriptorSet; }
    const vk::DescriptorSet& GetObjectInstancesDescriptorSet(uint32_t frameIndex) const { return _objectInstancesFrameData.at(frameIndex).descriptorSet; }
    const vk::DescriptorSetLayout& GetSceneDescriptorSetLayout() const { return _sceneDescriptorSetLayout; }
    const vk::DescriptorSetLayout& GetObjectInstancesDescriptorSetLayout() const { return _objectInstancesDescriptorSetLayout; }

    ResourceHandle<Buffer> IndirectDrawBuffer(uint32_t frameIndex) const { return _indirectDrawFrameData[frameIndex].buffer; }
    vk::DescriptorSetLayout DrawBufferLayout() const { return _drawBufferDescriptorSetLayout; }
    vk::DescriptorSet DrawBufferDescriptorSet(uint32_t frameIndex) const { return _indirectDrawFrameData[frameIndex].descriptorSet; }

    const vk::DescriptorSetLayout GetSkinDescriptorSetLayout() const { return _skinDescriptorSetLayout; }
    const vk::DescriptorSet GetSkinDescriptorSet(uint32_t frameIndex) const { return _skinDescriptorSets[frameIndex]; }

    const Range& StaticDrawRange() const { return _staticDrawRange; }
    const Range& SkinnedDrawRange() const { return _skinnedDrawRange; }

    uint32_t DrawCount() const { return _drawCommands.size(); };
    const std::vector<DrawIndexedIndirectCommand>& DrawCommands() const { return _drawCommands; }
    uint32_t DrawCommandIndexCount() const
    {
        uint32_t count { 0 };
        for (const auto& command : _drawCommands)
        {
            count += command.command.indexCount;
        }
        return count;
    }

    const CameraResource& MainCamera() const { return _mainCamera; }
    const CameraResource& DirectionalLightShadowCamera() const { return _directionalLightShadowCamera; }

    ResourceHandle<GPUImage> irradianceMap;
    ResourceHandle<GPUImage> prefilterMap;
    ResourceHandle<GPUImage> brdfLUTMap;
    ResourceHandle<GPUImage> directionalShadowMap;

private:
    struct alignas(16) DirectionalLightData
    {
        glm::mat4 lightVP;
        glm::mat4 depthBiasMVP;

        glm::vec4 direction;
        glm::vec4 color;
    };

    struct alignas(16) SceneData
    {
        DirectionalLightData directionalLight;

        uint32_t irradianceIndex;
        uint32_t prefilterIndex;
        uint32_t brdfLUTIndex;
        uint32_t shadowMapIndex;
    };

    struct alignas(16) InstanceData
    {
        glm::mat4 model;

        uint32_t materialIndex;
        float boundingRadius;
        uint32_t boneOffset;
    };

    struct FrameData
    {
        ResourceHandle<Buffer> buffer;
        vk::DescriptorSet descriptorSet;
    };

    std::shared_ptr<GraphicsContext> _context;
<<<<<<< HEAD
    std::shared_ptr<ECS> _ecs;
=======
    ECSModule& _ecs;
>>>>>>> ce5bce12

    vk::DescriptorSetLayout _sceneDescriptorSetLayout;
    std::array<FrameData, MAX_FRAMES_IN_FLIGHT> _sceneFrameData;
    vk::DescriptorSetLayout _objectInstancesDescriptorSetLayout;
    std::array<FrameData, MAX_FRAMES_IN_FLIGHT> _objectInstancesFrameData;
    vk::DescriptorSetLayout _drawBufferDescriptorSetLayout;
    std::array<FrameData, MAX_FRAMES_IN_FLIGHT> _indirectDrawFrameData;

    std::vector<DrawIndexedIndirectCommand> _drawCommands;

    Range _staticDrawRange;
    Range _skinnedDrawRange;

    // TODO: Handle all camera's in one buffer or array to enable better culling
    CameraResource _mainCamera;
    CameraResource _directionalLightShadowCamera;

    vk::DescriptorSetLayout _skinDescriptorSetLayout;
    std::array<vk::DescriptorSet, MAX_FRAMES_IN_FLIGHT> _skinDescriptorSets;
    std::array<ResourceHandle<Buffer>, MAX_FRAMES_IN_FLIGHT> _skinBuffers;

    void UpdateSceneData(uint32_t frameIndex);
    void UpdateObjectInstancesData(uint32_t frameIndex);
    void UpdateDirectionalLightData(SceneData& scene, uint32_t frameIndex);
    void UpdateCameraData(uint32_t frameIndex);
    void UpdateSkinBuffers(uint32_t frameIndex);

    void InitializeSceneBuffers();
    void InitializeObjectInstancesBuffers();
    void InitializeSkinBuffers();

    void CreateSceneDescriptorSetLayout();
    void CreateObjectInstanceDescriptorSetLayout();
    void CreateSkinDescriptorSetLayout();

    void CreateSceneDescriptorSets();
    void CreateObjectInstancesDescriptorSets();
    void CreateSkinDescriptorSets();

    void UpdateSceneDescriptorSet(uint32_t frameIndex);
    void UpdateObjectInstancesDescriptorSet(uint32_t frameIndex);
    void UpdateSkinDescriptorSet(uint32_t frameIndex);

    void CreateSceneBuffers();
    void CreateObjectInstancesBuffers();
    void CreateSkinBuffers();

    void InitializeIndirectDrawBuffer();
    void InitializeIndirectDrawDescriptor();

    void WriteDraws(uint32_t frameIndex);
};<|MERGE_RESOLUTION|>--- conflicted
+++ resolved
@@ -5,9 +5,9 @@
 #include "gpu_resources.hpp"
 #include "range.hpp"
 #include "resource_manager.hpp"
+#include "vulkan_include.hpp"
 
 #include <memory>
-#include <vulkan_include.hpp>
 
 class GPUScene;
 class BatchBuffer;
@@ -28,14 +28,9 @@
 struct RenderSceneDescription
 {
     std::shared_ptr<GPUScene> gpuScene;
-<<<<<<< HEAD
-    std::shared_ptr<ECS> ecs;
+    ECSModule& ecs;
     std::shared_ptr<BatchBuffer> staticBatchBuffer;
     std::shared_ptr<BatchBuffer> skinnedBatchBuffer;
-=======
-    ECSModule& ecs;
-    std::shared_ptr<BatchBuffer> batchBuffer;
->>>>>>> ce5bce12
     uint32_t targetSwapChainImageIndex;
     float deltaTime;
 };
@@ -130,11 +125,7 @@
     };
 
     std::shared_ptr<GraphicsContext> _context;
-<<<<<<< HEAD
-    std::shared_ptr<ECS> _ecs;
-=======
     ECSModule& _ecs;
->>>>>>> ce5bce12
 
     vk::DescriptorSetLayout _sceneDescriptorSetLayout;
     std::array<FrameData, MAX_FRAMES_IN_FLIGHT> _sceneFrameData;
