#pragma once

#include "camera.hpp"
#include "constants.hpp"
#include "gpu_resources.hpp"
#include "range.hpp"
#include "resource_manager.hpp"
#include "vulkan_include.hpp"

#include <memory>
#include <tracy/TracyVulkan.hpp>

class GPUScene;
class BatchBuffer;
class ECSModule;
class GraphicsContext;

struct GPUSceneCreation
{
    std::shared_ptr<GraphicsContext> context;
    ECSModule& ecs;

    ResourceHandle<GPUImage> irradianceMap;
    ResourceHandle<GPUImage> prefilterMap;
    ResourceHandle<GPUImage> brdfLUTMap;
    ResourceHandle<GPUImage> directionalShadowMap;
};

struct RenderSceneDescription
{
    std::shared_ptr<GPUScene> gpuScene;
    ECSModule& ecs;
    std::shared_ptr<BatchBuffer> staticBatchBuffer;
    std::shared_ptr<BatchBuffer> skinnedBatchBuffer;
    uint32_t targetSwapChainImageIndex;
    float deltaTime;
    TracyVkCtx& tracyContext;
};

constexpr uint32_t MAX_INSTANCES = 4096 * 10;
constexpr uint32_t MAX_POINT_LIGHTS = 8192;
constexpr uint32_t MAX_BONES = 2048;

struct DrawIndexedIndirectCommand
{
    vk::DrawIndexedIndirectCommand command;
};

class GPUScene
{
public:
    GPUScene(const GPUSceneCreation& creation);
    ~GPUScene();

    NON_COPYABLE(GPUScene);
    NON_MOVABLE(GPUScene);

    void Update(uint32_t frameIndex);

    const vk::DescriptorSet& GetSceneDescriptorSet(uint32_t frameIndex) const { return _sceneFrameData.at(frameIndex).descriptorSet; }
    const vk::DescriptorSet& GetObjectInstancesDescriptorSet(uint32_t frameIndex) const { return _objectInstancesFrameData.at(frameIndex).descriptorSet; }
    const vk::DescriptorSet& GetPointLightDescriptorSet(uint32_t frameIndex) const { return _pointLightFrameData.at(frameIndex).descriptorSet; }
    const vk::DescriptorSet& GetClusterDescriptorSet() const { return _clusterData.descriptorSet; }
    const vk::DescriptorSet& GetClusterCullingDescriptorSet(uint32_t frameIndex) const { return _clusterCullingData.descriptorSets.at(frameIndex); }
    const vk::DescriptorSetLayout& GetSceneDescriptorSetLayout() const { return _sceneDescriptorSetLayout; }
    const vk::DescriptorSetLayout& GetObjectInstancesDescriptorSetLayout() const { return _objectInstancesDescriptorSetLayout; }
    const vk::DescriptorSetLayout& GetPointLightDescriptorSetLayout() const { return _pointLightDescriptorSetLayout; }
    const vk::DescriptorSetLayout& GetClusterDescriptorSetLayout() const { return _clusterDescriptorSetLayout; }
    const vk::DescriptorSetLayout& GetClusterCullingDescriptorSetLayout() const { return _clusterCullingDescriptorSetLayout; }

    ResourceHandle<Buffer> IndirectDrawBuffer(uint32_t frameIndex) const { return _indirectDrawFrameData[frameIndex].buffer; }
    vk::DescriptorSetLayout DrawBufferLayout() const { return _drawBufferDescriptorSetLayout; }
    vk::DescriptorSet DrawBufferDescriptorSet(uint32_t frameIndex) const { return _indirectDrawFrameData[frameIndex].descriptorSet; }

<<<<<<< HEAD
    ResourceHandle<Buffer>& GetClusterBuffer() { return _clusterData.buffer; }
    ResourceHandle<Buffer>& GetClusterCullingBuffer(uint32_t index) { return _clusterCullingData.buffers.at(index); }
    ResourceHandle<Buffer>& GetGlobalIndexBuffer(uint32_t index) { return _clusterCullingData.globalIndexBuffers.at(index); }

    ResourceHandle<Buffer> IndirectCountBuffer(uint32_t frameIndex) const { return _indirectDrawFrameData[frameIndex].buffer; }
    uint32_t IndirectCountOffset() const { return MAX_INSTANCES * sizeof(vk::DrawIndexedIndirectCommand); }
=======
    const vk::DescriptorSetLayout GetSkinDescriptorSetLayout() const { return _skinDescriptorSetLayout; }
    const vk::DescriptorSet GetSkinDescriptorSet(uint32_t frameIndex) const { return _skinDescriptorSets[frameIndex]; }

    const Range& StaticDrawRange() const { return _staticDrawRange; }
    const Range& SkinnedDrawRange() const { return _skinnedDrawRange; }
>>>>>>> c4636889

    uint32_t DrawCount() const { return _drawCommands.size(); };
    const std::vector<DrawIndexedIndirectCommand>& DrawCommands() const { return _drawCommands; }
    uint32_t DrawCommandIndexCount(const Range& range) const
    {
        assert(range.count <= _drawCommands.size());

        uint32_t count { 0 };
        for (size_t i = range.start; i < range.count; ++i)
        {
            const auto& command = _drawCommands[i];
            count += command.command.indexCount;
        }
        return count;
    }

    const CameraResource& MainCamera() const { return _mainCamera; }
    const CameraResource& DirectionalLightShadowCamera() const { return _directionalLightShadowCamera; }

    ResourceHandle<GPUImage> irradianceMap;
    ResourceHandle<GPUImage> prefilterMap;
    ResourceHandle<GPUImage> brdfLUTMap;
    ResourceHandle<GPUImage> directionalShadowMap;

private:
    struct alignas(16) DirectionalLightData
    {
        glm::mat4 lightVP;
        glm::mat4 depthBiasMVP;

        glm::vec4 direction;
        glm::vec4 color;
    };

    struct alignas(16) PointLightData
    {
        glm::vec3 position;
        float range;
        glm::vec3 color;
        float attenuation;
    };

    struct alignas(16) PointLightArray
    {
        std::array<PointLightData, MAX_POINT_LIGHTS> lights;
        uint32_t count;
    };

    struct alignas(16) SceneData
    {
        DirectionalLightData directionalLight;

        uint32_t irradianceIndex;
        uint32_t prefilterIndex;
        uint32_t brdfLUTIndex;
        uint32_t shadowMapIndex;
    };

    struct alignas(16) InstanceData
    {
        glm::mat4 model;

        uint32_t materialIndex;
        float boundingRadius;
        uint32_t boneOffset;
    };

    struct FrameData
    {
        ResourceHandle<Buffer> buffer;
        vk::DescriptorSet descriptorSet;
    };

    struct PointLightFrameData
    {
        ResourceHandle<Buffer> buffer;
        vk::DescriptorSet descriptorSet;
    };

    struct ClusterData
    {
        ResourceHandle<Buffer> buffer;
        vk::DescriptorSet descriptorSet;
    };

    struct ClusterCullingData
    {
        std::array<ResourceHandle<Buffer>, 2> buffers;
        std::array<ResourceHandle<Buffer>, MAX_FRAMES_IN_FLIGHT> globalIndexBuffers;
        std::array<vk::DescriptorSet, MAX_FRAMES_IN_FLIGHT> descriptorSets;
    };

    std::shared_ptr<GraphicsContext>
        _context;
    ECSModule& _ecs;

    vk::DescriptorSetLayout _sceneDescriptorSetLayout;
    std::array<FrameData, MAX_FRAMES_IN_FLIGHT> _sceneFrameData;
    vk::DescriptorSetLayout _objectInstancesDescriptorSetLayout;
    std::array<FrameData, MAX_FRAMES_IN_FLIGHT> _objectInstancesFrameData;
    vk::DescriptorSetLayout _drawBufferDescriptorSetLayout;
    std::array<FrameData, MAX_FRAMES_IN_FLIGHT> _indirectDrawFrameData;
    vk::DescriptorSetLayout _pointLightDescriptorSetLayout;
    std::array<PointLightFrameData, MAX_FRAMES_IN_FLIGHT> _pointLightFrameData;

<<<<<<< HEAD
    vk::DescriptorSetLayout _clusterDescriptorSetLayout;
    ClusterData _clusterData;

    vk::DescriptorSetLayout _clusterCullingDescriptorSetLayout;
    ClusterCullingData _clusterCullingData;

    std::vector<vk::DrawIndexedIndirectCommand> _drawCommands;
=======
    std::vector<DrawIndexedIndirectCommand> _drawCommands;

    Range _staticDrawRange;
    Range _skinnedDrawRange;
>>>>>>> c4636889

    // TODO: Handle all camera's in one buffer or array to enable better culling
    CameraResource _mainCamera;
    CameraResource _directionalLightShadowCamera;

    vk::DescriptorSetLayout _skinDescriptorSetLayout;
    std::array<vk::DescriptorSet, MAX_FRAMES_IN_FLIGHT> _skinDescriptorSets;
    std::array<ResourceHandle<Buffer>, MAX_FRAMES_IN_FLIGHT> _skinBuffers;

    void UpdateSceneData(uint32_t frameIndex);
    void UpdateGlobalIndexBuffer(uint32_t frameIndex);
    void UpdatePointLightArray(uint32_t frameIndex);
    void UpdateObjectInstancesData(uint32_t frameIndex);
    void UpdateDirectionalLightData(SceneData& scene, uint32_t frameIndex);
    void UpdatePointLightData(PointLightArray& pointLightArray, uint32_t frameIndex);
    void UpdateCameraData(uint32_t frameIndex);
    void UpdateSkinBuffers(uint32_t frameIndex);

    void InitializeSceneBuffers();
    void InitializePointLightBuffer();
    void InitializeClusterBuffer();
    void InitializeClusterCullingBuffers();
    void InitializeObjectInstancesBuffers();
    void InitializeSkinBuffers();

    void CreateSceneDescriptorSetLayout();
    void CreatePointLightDescriptorSetLayout();
    void CreateClusterDescriptorSetLayout();
    void CreateClusterCullingDescriptorSetLayout();
    void CreateObjectInstanceDescriptorSetLayout();
    void CreateSkinDescriptorSetLayout();

    void CreateSceneDescriptorSets();
    void CreatePointLightDescriptorSets();
    void CreateClusterDescriptorSet();
    void CreateClusterCullingDescriptorSet();
    void CreateObjectInstancesDescriptorSets();
    void CreateSkinDescriptorSets();

    void UpdateSceneDescriptorSet(uint32_t frameIndex);
    void UpdatePointLightDescriptorSet(uint32_t frameIndex);
    void UpdateAtomicGlobalDescriptorSet(uint32_t frameIndex);
    void UpdateObjectInstancesDescriptorSet(uint32_t frameIndex);
    void UpdateSkinDescriptorSet(uint32_t frameIndex);

    void CreateSceneBuffers();
    void CreatePointLightBuffer();
    void CreateClusterBuffer();
    void CreateClusterCullingBuffers();
    void CreateObjectInstancesBuffers();
    void CreateSkinBuffers();

    void InitializeIndirectDrawBuffer();
    void InitializeIndirectDrawDescriptor();

    void WriteDraws(uint32_t frameIndex);
};<|MERGE_RESOLUTION|>--- conflicted
+++ resolved
@@ -72,20 +72,17 @@
     vk::DescriptorSetLayout DrawBufferLayout() const { return _drawBufferDescriptorSetLayout; }
     vk::DescriptorSet DrawBufferDescriptorSet(uint32_t frameIndex) const { return _indirectDrawFrameData[frameIndex].descriptorSet; }
 
-<<<<<<< HEAD
+    const vk::DescriptorSetLayout GetSkinDescriptorSetLayout() const { return _skinDescriptorSetLayout; }
+    const vk::DescriptorSet GetSkinDescriptorSet(uint32_t frameIndex) const { return _skinDescriptorSets[frameIndex]; }
+
+    const Range& StaticDrawRange() const { return _staticDrawRange; }
+    const Range& SkinnedDrawRange() const { return _skinnedDrawRange; }
     ResourceHandle<Buffer>& GetClusterBuffer() { return _clusterData.buffer; }
     ResourceHandle<Buffer>& GetClusterCullingBuffer(uint32_t index) { return _clusterCullingData.buffers.at(index); }
     ResourceHandle<Buffer>& GetGlobalIndexBuffer(uint32_t index) { return _clusterCullingData.globalIndexBuffers.at(index); }
 
     ResourceHandle<Buffer> IndirectCountBuffer(uint32_t frameIndex) const { return _indirectDrawFrameData[frameIndex].buffer; }
     uint32_t IndirectCountOffset() const { return MAX_INSTANCES * sizeof(vk::DrawIndexedIndirectCommand); }
-=======
-    const vk::DescriptorSetLayout GetSkinDescriptorSetLayout() const { return _skinDescriptorSetLayout; }
-    const vk::DescriptorSet GetSkinDescriptorSet(uint32_t frameIndex) const { return _skinDescriptorSets[frameIndex]; }
-
-    const Range& StaticDrawRange() const { return _staticDrawRange; }
-    const Range& SkinnedDrawRange() const { return _skinnedDrawRange; }
->>>>>>> c4636889
 
     uint32_t DrawCount() const { return _drawCommands.size(); };
     const std::vector<DrawIndexedIndirectCommand>& DrawCommands() const { return _drawCommands; }
@@ -191,20 +188,16 @@
     vk::DescriptorSetLayout _pointLightDescriptorSetLayout;
     std::array<PointLightFrameData, MAX_FRAMES_IN_FLIGHT> _pointLightFrameData;
 
-<<<<<<< HEAD
     vk::DescriptorSetLayout _clusterDescriptorSetLayout;
     ClusterData _clusterData;
 
     vk::DescriptorSetLayout _clusterCullingDescriptorSetLayout;
     ClusterCullingData _clusterCullingData;
 
-    std::vector<vk::DrawIndexedIndirectCommand> _drawCommands;
-=======
     std::vector<DrawIndexedIndirectCommand> _drawCommands;
 
     Range _staticDrawRange;
     Range _skinnedDrawRange;
->>>>>>> c4636889
 
     // TODO: Handle all camera's in one buffer or array to enable better culling
     CameraResource _mainCamera;
