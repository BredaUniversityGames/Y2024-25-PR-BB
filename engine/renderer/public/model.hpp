#pragma once

#include "animation.hpp"
#include "geometric.hpp"
#include "mesh.hpp"
<<<<<<< HEAD

=======
#include <glm/glm.hpp>
>>>>>>> ce5bce12
#include <glm/mat4x4.hpp>
#include <vector>

struct Hierarchy
{
    struct Joint
    {
        uint32_t skinnedMesh;
        glm::mat4 inverseBind;
        uint32_t index;
    };

    struct Node
    {
        std::string name {};
        glm::mat4 transform { 1.0f };
        std::optional<std::pair<MeshType, uint32_t>> meshIndex = std::nullopt;
        std::vector<uint32_t> children {};

        std::optional<AnimationChannel> animationChannel {};
        std::optional<Joint> joint {};
        bool isSkeletonRoot { false };
        std::optional<uint32_t> skeletonNode {};
    };

    uint32_t root {};
    std::vector<Node> nodes {};
};

template <typename T>
struct CPUMesh
{
    std::vector<T> vertices;
    std::vector<uint32_t> indices;
    uint32_t materialIndex { 0 };

<<<<<<< HEAD
    Vec3Range boundingBox;
    float boundingRadius;
=======
        // calculated using component wise min/max;
        Vec3Range boundingBox;
        float boundingRadius;
    };

    Vec3Range GetMeshBounds() const
    {
        glm::vec3 min { std::numeric_limits<float>::max() };
        glm::vec3 max { std::numeric_limits<float>::lowest() };
        for (const auto& primitive : primitives)
        {
            min = glm::min(min, primitive.boundingBox.min);
            max = glm::max(max, primitive.boundingBox.max);
        }
        return Vec3Range(min, max);
    }

    std::vector<Primitive> primitives;
>>>>>>> ce5bce12
};

struct CPUModel
{
    // For now this is only meant to be used in combination with an owning CPUModel.
    struct CPUMaterial
    {
        // Texture indices corrospond to the index in the array of textures located in the owning CPUModel
        using TextureIndex = uint32_t;
        std::optional<TextureIndex> albedoMap;
        glm::vec4 albedoFactor { 0.0f };
        uint32_t albedoUVChannel;

        std::optional<TextureIndex> metallicRoughnessMap;
        float metallicFactor { 0.0f };
        float roughnessFactor { 0.0f };
        std::optional<TextureIndex> metallicRoughnessUVChannel;

        std::optional<TextureIndex> normalMap;
        float normalScale { 1.0f };
        uint32_t normalUVChannel;

        std::optional<TextureIndex> occlusionMap;
        float occlusionStrength { 0.0f };
        uint32_t occlusionUVChannel;

        std::optional<TextureIndex> emissiveMap;
        glm::vec3 emissiveFactor { 0.0f };
        uint32_t emissiveUVChannel;
    };

    Hierarchy hierarchy {};

    std::vector<CPUMesh<Vertex>> meshes {};
    std::vector<CPUMesh<SkinnedVertex>> skinnedMeshes {};

    std::vector<CPUMaterial> materials {};
    std::vector<CPUImage> textures {};

    std::optional<Animation> animation { std::nullopt };
};

struct GPUModel
{
    std::vector<ResourceHandle<GPUMesh>> meshes;
    std::vector<ResourceHandle<GPUMesh>> skinnedMeshes;
    std::vector<ResourceHandle<GPUMaterial>> materials;
    std::vector<ResourceHandle<GPUImage>> textures;
};<|MERGE_RESOLUTION|>--- conflicted
+++ resolved
@@ -3,11 +3,8 @@
 #include "animation.hpp"
 #include "geometric.hpp"
 #include "mesh.hpp"
-<<<<<<< HEAD
 
-=======
 #include <glm/glm.hpp>
->>>>>>> ce5bce12
 #include <glm/mat4x4.hpp>
 #include <vector>
 
@@ -44,29 +41,8 @@
     std::vector<uint32_t> indices;
     uint32_t materialIndex { 0 };
 
-<<<<<<< HEAD
     Vec3Range boundingBox;
     float boundingRadius;
-=======
-        // calculated using component wise min/max;
-        Vec3Range boundingBox;
-        float boundingRadius;
-    };
-
-    Vec3Range GetMeshBounds() const
-    {
-        glm::vec3 min { std::numeric_limits<float>::max() };
-        glm::vec3 max { std::numeric_limits<float>::lowest() };
-        for (const auto& primitive : primitives)
-        {
-            min = glm::min(min, primitive.boundingBox.min);
-            max = glm::max(max, primitive.boundingBox.max);
-        }
-        return Vec3Range(min, max);
-    }
-
-    std::vector<Primitive> primitives;
->>>>>>> ce5bce12
 };
 
 struct CPUModel
