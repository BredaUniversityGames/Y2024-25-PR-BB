--- conflicted
+++ resolved
@@ -19,8 +19,8 @@
         glm::mat4 transform { 1.0f };
         std::optional<uint32_t> meshIndex = std::nullopt;
         std::vector<Node> children {};
+
         std::optional<AnimationChannel> animationChannel {};
-
         std::optional<Joint> joint;
     };
 
@@ -77,17 +77,13 @@
     std::vector<CPUMesh> meshes;
     std::vector<CPUMaterial> materials;
     std::vector<CPUImage> textures;
+
+    std::optional<Animation> animation { std::nullopt };
 };
 
 struct GPUModel
 {
-<<<<<<< HEAD
-    ModelResources resources;
-    Hierarchy hierarchy;
-    std::optional<Animation> animation { std::nullopt };
-=======
     std::vector<ResourceHandle<GPUMesh>> meshes;
     std::vector<ResourceHandle<GPUMaterial>> materials;
     std::vector<ResourceHandle<GPUImage>> textures;
->>>>>>> e7ca89af
 };