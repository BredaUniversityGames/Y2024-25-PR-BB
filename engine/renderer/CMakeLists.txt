add_library(Renderer)
module_default_init(Renderer)

target_link_libraries(Renderer
        PUBLIC Core
        PUBLIC Application
<<<<<<< HEAD
        PUBLIC ECS
)

target_include_directories(Renderer
        PUBLIC stb
=======
        PUBLIC OldEngine
        PUBLIC Particles
>>>>>>> ef95389d
)<|MERGE_RESOLUTION|>--- conflicted
+++ resolved
@@ -4,14 +4,10 @@
 target_link_libraries(Renderer
         PUBLIC Core
         PUBLIC Application
-<<<<<<< HEAD
         PUBLIC ECS
+        PUBLIC Particles
 )
 
 target_include_directories(Renderer
         PUBLIC stb
-=======
-        PUBLIC OldEngine
-        PUBLIC Particles
->>>>>>> ef95389d
 )