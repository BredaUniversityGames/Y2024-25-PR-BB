add_library(Renderer)
module_default_init(Renderer)

target_link_libraries(Renderer
        PUBLIC Core
        PUBLIC Application
        PUBLIC Particles
        PUBLIC ECS
        PUBLIC UserInterface
        PUBLIC Settings

        PUBLIC VulkanAPI
        PUBLIC VulkanMemoryAllocator
        PUBLIC spirv-reflect-static
<<<<<<< HEAD
)
=======
        PUBLIC fastgltf::fastgltf
)

target_include_directories(Renderer
        PUBLIC "${PROJECT_SOURCE_DIR}/external/stb"
)

source_exclude_unity("private/lib/stbi_impl.cpp")
source_exclude_unity("private/lib/vma_impl.cpp")
>>>>>>> 8384309e
<|MERGE_RESOLUTION|>--- conflicted
+++ resolved
@@ -12,16 +12,7 @@
         PUBLIC VulkanAPI
         PUBLIC VulkanMemoryAllocator
         PUBLIC spirv-reflect-static
-<<<<<<< HEAD
-)
-=======
-        PUBLIC fastgltf::fastgltf
-)
-
-target_include_directories(Renderer
-        PUBLIC "${PROJECT_SOURCE_DIR}/external/stb"
 )
 
 source_exclude_unity("private/lib/stbi_impl.cpp")
-source_exclude_unity("private/lib/vma_impl.cpp")
->>>>>>> 8384309e
+source_exclude_unity("private/lib/vma_impl.cpp")