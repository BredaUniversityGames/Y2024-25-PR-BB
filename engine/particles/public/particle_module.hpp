--- conflicted
+++ resolved
@@ -27,13 +27,10 @@
 enum class EmitterPresetID : uint8_t
 {
     eTest = 0,
-<<<<<<< HEAD
-    eImpact = 1,
-    eRay = 2,
-=======
     eFlame,
     eDust,
->>>>>>> c8ba94a5
+    eImpact,
+    eRay,
     eNone
 };
 
