#include "particle_module.hpp"

#include "components/rigidbody_component.hpp"
#include "components/transform_component.hpp"
#include "components/transform_helpers.hpp"
#include "components/world_matrix_component.hpp"
#include "ecs_module.hpp"
#include "engine.hpp"
#include "graphics_context.hpp"
#include "graphics_resources.hpp"
#include "physics_module.hpp"
#include "renderer.hpp"
#include "renderer_module.hpp"
#include "resource_management/image_resource_manager.hpp"
#include "time_module.hpp"

#include <filesystem>

ModuleTickOrder ParticleModule::Init(Engine& engine)
{
    _physics = &engine.GetModule<PhysicsModule>();
    _context = engine.GetModule<RendererModule>().GetRenderer()->GetContext();
    _ecs = &engine.GetModule<ECSModule>();

    return ModuleTickOrder::ePreRender;
}

void ParticleModule::Tick(MAYBE_UNUSED Engine& engine)
{
    const auto emitterView = _ecs->GetRegistry().view<ParticleEmitterComponent, RigidbodyComponent>();
    for (const auto entity : emitterView)
    {
        const auto& rb = _ecs->GetRegistry().get<RigidbodyComponent>(entity);
        if (_physics->GetBodyInterface().GetMotionType(rb.bodyID) != JPH::EMotionType::Static)
        {
            _ecs->GetRegistry().emplace_or_replace<ActiveEmitterTag>(entity);
        }
    }

    const auto activeView = _ecs->GetRegistry().view<ParticleEmitterComponent, ActiveEmitterTag>();
    for (const auto entity : activeView)
    {
        auto& emitter = _ecs->GetRegistry().get<ParticleEmitterComponent>(entity);

        // update position and velocity
        if (_ecs->GetRegistry().all_of<RigidbodyComponent>(entity))
        {
            const auto& rb = _ecs->GetRegistry().get<RigidbodyComponent>(entity);

            const auto joltTranslation = _physics->GetBodyInterface().GetWorldTransform(rb.bodyID).GetTranslation();
            emitter.emitter.position = glm::vec3(joltTranslation.GetX(), joltTranslation.GetY(), joltTranslation.GetZ());
            emitter.emitter.position += emitter.positionOffset;

            if (_physics->GetBodyInterface().GetMotionType(rb.bodyID) == JPH::EMotionType::Static)
            {
                _ecs->GetRegistry().remove<ActiveEmitterTag>(entity);
                continue;
            }
            if (_physics->GetBodyInterface().GetMotionType(rb.bodyID) != JPH::EMotionType::Static)
            {
                JPH::Vec3 rbVelocity = _physics->GetBodyInterface().GetLinearVelocity(rb.bodyID);
                emitter.emitter.velocity = -glm::vec3(rbVelocity.GetX(), rbVelocity.GetY(), rbVelocity.GetZ());
            }
        }
        else if (_ecs->GetRegistry().all_of<WorldMatrixComponent>(entity))
        {
            emitter.emitter.position = TransformHelpers::GetWorldPosition(_ecs->GetRegistry(), entity);
            emitter.emitter.position += emitter.positionOffset;
        }

        // update timers
        const float deltaTime = static_cast<double>(engine.GetModule<TimeModule>().GetDeltatime().count() * 1e-3);
        emitter.currentEmitDelay -= deltaTime;
        for (auto& burst : emitter.bursts)
        {
            if (burst.startTime > 0.0f)
            {
                burst.startTime -= deltaTime;
            }
            else
            {
                burst.currentInterval -= deltaTime;
            }
        }
    }
}

ResourceHandle<GPUImage>& ParticleModule::GetEmitterImage(std::string fileName, bool& imageFound)
{
    auto got = _emitterImages.find(fileName);

    if (got == _emitterImages.end())
    {
        if (std::filesystem::exists("assets/textures/particles/" + fileName))
        {
            CPUImage creation;
            creation.SetFlags(vk::ImageUsageFlagBits::eSampled);
            creation.SetName(fileName);
            creation.FromPNG("assets/textures/particles/" + fileName);
            creation.isHDR = false;
            auto image = _context->Resources()->ImageResourceManager().Create(creation);
            auto& resource = _emitterImages.emplace(fileName, image).first->second;
            _context->UpdateBindlessSet();
            imageFound = true;
            return resource;
        }

        bblog::error("[Error] Particle image not found!");
        imageFound = false;
        return _emitterImages.begin()->second;
    }

    imageFound = true;
    return got->second;
}

bool ParticleModule::SetEmitterPresetImage(EmitterPreset& preset, std::string fileName)
{
    auto resources = _context->Resources();

    bool imageFound;
    auto image = GetEmitterImage(fileName, imageFound);

    preset.imageName = std::move(fileName);
    preset.materialIndex = image.Index();
    float biggestSize = glm::max(resources->ImageResourceManager().Access(image)->width, resources->ImageResourceManager().Access(image)->height);
    preset.size = glm::vec3(
        resources->ImageResourceManager().Access(image)->width / biggestSize,
        resources->ImageResourceManager().Access(image)->height / biggestSize, preset.size.z);

    return imageFound;
}

void ParticleModule::LoadEmitterPresets()
{
    // TODO: serialize emitter presets and load from file

<<<<<<< HEAD
    { // TEST
        EmitterPreset preset;
        preset.emitDelay = 0.2f;
        preset.mass = 2.0f;
        preset.rotationVelocity = glm::vec2(0.0f, 4.0f);
        preset.maxLife = 5.0f;
        preset.count = 10;
        preset.spawnRandomness = glm::vec3(1.0f);
        preset.flags = static_cast<uint32_t>(ParticleRenderFlagBits::eNoShadow);
        preset.color = glm::vec4(1.0f);
        preset.name = "Test";
        SetEmitterPresetImage(preset, "flame_03.png");

        _emitterPresets.emplace_back(preset);
    }

=======
>>>>>>> 133d5380
    { // FLAME
        EmitterPreset preset;
        preset.emitDelay = 0.1f;
        preset.mass = -0.005f;
        preset.rotationVelocity = glm::vec2(0.0f, 0.0f);
        preset.maxLife = 2.0f;
        preset.count = 10;
        preset.spawnRandomness = glm::vec3(0.05f, 0.05f, 0.05f);
        preset.flags = static_cast<uint32_t>(ParticleRenderFlagBits::eNoShadow);
        preset.color = glm::vec4(1.0f, 1.0f, 1.0f, 5.0f);
        preset.name = "Flame";
        preset.velocityRandomness = glm::vec3(0.05f, 0.05f, 0.05f);
        SetEmitterPresetImage(preset, "flame_03.png");
        preset.size.z = -0.8f;

        _emitterPresets.emplace_back(preset);
    }

    { // DUST
        EmitterPreset preset;
        preset.emitDelay = 0.5f;
        preset.mass = 0.005f;
        preset.rotationVelocity = glm::vec2(0.0f, 0.0f);
        preset.maxLife = 8.0f;
        preset.count = 20;
        preset.spawnRandomness = glm::vec3(1.0f);
        preset.flags = static_cast<uint32_t>(ParticleRenderFlagBits::eNoShadow);
        preset.color = glm::vec4(0.5f, 0.5f, 0.5f, 1.0f);
        preset.name = "Dust";
        SetEmitterPresetImage(preset, "point_03.png");
        preset.size = glm::vec3(0.05f, 0.05f, 0.0f);

        _emitterPresets.emplace_back(preset);
    }

    { // Feathers
        EmitterPreset preset;
        preset.count = 10;
        preset.startingVelocity = glm::vec3(1.0f, 5.0f, 1.0f);
        preset.mass = 0.05f;
        preset.rotationVelocity = glm::vec2(2.0f, 2.0f);
        SetEmitterPresetImage(preset, "feather.png");
        preset.size = glm::vec3(0.8f, 0.8f, 0.0f);
        preset.name = "Feathers";
        preset.color = glm::vec4(0.0f, 0.0f, 0.0f, 1.0f);
        preset.spawnRandomness = glm::vec3(5.0f);

        ParticleBurst burst1;
        burst1.loop = true;
        burst1.count = 5;
        burst1.maxInterval = 1.0f;

        ParticleBurst burst2;
        burst2.loop = true;
        burst2.count = 5;
        burst2.maxInterval = 1.5f;

        preset.bursts.emplace_back(burst1);
        preset.bursts.emplace_back(burst2);

        _emitterPresets.emplace_back(preset);
    }

    { // Bullets
        EmitterPreset preset;
        preset.count = 2;
        preset.startingVelocity = glm::vec3(0.2f, 2.0f, 0.2f);
        preset.mass = 0.09f;
        preset.rotationVelocity = glm::vec2(30.0f, 30.0f);
        SetEmitterPresetImage(preset, "bullet.png");
        preset.size = glm::vec3(0.2f, 0.2f, 0.0f);
        preset.name = "Bullets";
        preset.color = glm::vec4(161.0f / 256.0f, 118.0f / 256.0f, 18.0f / 256.0f, 1.0f);
        preset.spawnRandomness = glm::vec3(0.5f);
        preset.velocityRandomness = glm::vec3(0.01f);

        ParticleBurst burst1;
        burst1.loop = true;
        burst1.count = 2;
        burst1.maxInterval = 0.2f;

        ParticleBurst burst2;
        burst2.loop = true;
        burst2.count = 2;
        burst2.maxInterval = 0.05f;

        preset.bursts.emplace_back(burst1);
        preset.bursts.emplace_back(burst2);

        _emitterPresets.emplace_back(preset);
    }

    { // Bones
        EmitterPreset preset;
        preset.count = 20;
        preset.startingVelocity = glm::vec3(0.0f, 3.0f, 0.0f);
        preset.mass = 0.3f;
        preset.rotationVelocity = glm::vec2(15.0f, 15.0f);
        SetEmitterPresetImage(preset, "bone.png");
        preset.size = glm::vec3(0.4f, 0.4f, 0.0f);
        preset.name = "Bones";
        preset.color = glm::vec4(1.0f, 1.0f, 1.0f, 1.0f);
        preset.spawnRandomness = glm::vec3(8.0f, 17.0f, 8.0f);
        preset.velocityRandomness = glm::vec3(1.0f);
        preset.maxLife = 5.0f;

        ParticleBurst burst1;
        burst1.loop = true;
        burst1.count = 5;
        burst1.maxInterval = 0.2f;

        ParticleBurst burst2;
        burst2.loop = true;
        burst2.count = 2;
        burst2.maxInterval = 0.05f;

        preset.bursts.emplace_back(burst1);
        preset.bursts.emplace_back(burst2);

        _emitterPresets.emplace_back(preset);
    }

    { // IMPACT
        EmitterPreset preset;
        preset.emitDelay = 1.0f;
        preset.startingVelocity = glm::vec3(0.0f, 0.08f, 0.0f);
        preset.mass = 0.0f;
        preset.rotationVelocity = glm::vec2(2.0f, 2.0f);
        preset.maxLife = 2.0f;
        preset.count = 1;
        preset.spawnRandomness = glm::vec3(0.075f, 0.0f, 0.075f);
        // preset.flags = static_cast<uint32_t>(ParticleRenderFlagBits::eNoShadow);
        preset.color = glm::vec4(1.0f, 1.0f, 1.0f, 2.0f);
        preset.name = "Impact";
        SetEmitterPresetImage(preset, "swoosh.png");
        preset.size = glm::vec3(0.08f, 0.08f, 0.0f);

        preset.spriteDimensions = glm::ivec2(1, 1);
        preset.frameCount = 1;

        ParticleBurst burst1;
        burst1.loop = true;
        burst1.count = 2;
        burst1.maxInterval = 0.1f;

        ParticleBurst burst2;
        burst2.loop = true;
        burst2.count = 1;
        burst2.maxInterval = 0.05f;

        preset.bursts.emplace_back(burst1);
        preset.bursts.emplace_back(burst2);

        _emitterPresets.emplace_back(preset);
    }

    {
        EmitterPreset preset;
        preset.emitDelay = 0.1f;
        preset.mass = 0.0f;
        preset.rotationVelocity = glm::vec2(0.0f, 10.0f);
        preset.maxLife = 1.0f;
        preset.count = 3;
        preset.spawnRandomness = glm::vec3(0.1f);
        preset.flags = static_cast<uint32_t>(ParticleRenderFlagBits::eNoShadow);
        preset.color = glm::vec4(0.9f, 0.9f, 0.9f, 1.0f);
        preset.name = "Ray";
        SetEmitterPresetImage(preset, "swoosh.png");
        preset.size = glm::vec3(0.1f, 0.1f, 0.0f);

        ParticleBurst burst;
        burst.loop = true;
        burst.count = 2;
        burst.maxInterval = 0.05f;

        ParticleBurst burst2;
        burst2.loop = true;
        burst2.count = 2;
        burst2.maxInterval = 0.08f;

        preset.bursts.emplace_back(burst);
        preset.bursts.emplace_back(burst2);
        _emitterPresets.emplace_back(preset);
    }

    {
        EmitterPreset preset;
        preset.emitDelay = 0.1f;
        preset.mass = 0.0f;
        preset.rotationVelocity = glm::vec2(0.0f, 0.0f);
        preset.maxLife = 0.3f;
        preset.count = 20;
        preset.spawnRandomness = glm::vec3(0.5f);
        preset.flags = static_cast<uint32_t>(ParticleRenderFlagBits::eNoShadow);
        preset.color = glm::vec4(4.0f, 0.0f, 0.0f, 1.0f);
        preset.name = "Stab";
        SetEmitterPresetImage(preset, "star.png");
        preset.size = glm::vec3(0.2f, 0.2f, -0.03f);

        _emitterPresets.emplace_back(preset);
    }

    {
        EmitterPreset preset;
        preset.emitDelay = 0.1f;
        preset.mass = 0.0f;
        preset.rotationVelocity = glm::vec2(0.0f, 10.0f);
        preset.maxLife = 1.0f;
        preset.count = 5;
        preset.spawnRandomness = glm::vec3(0.1f);
        preset.flags = static_cast<uint32_t>(ParticleRenderFlagBits::eNoShadow);
        preset.color = glm::vec4(0.6f, 0.6f, 0.6f, 1.0f);
        preset.name = "ShotgunShoot";
        SetEmitterPresetImage(preset, "swoosh.png");
        preset.size = glm::vec3(0.2f, 0.2f, 0.0f);

        _emitterPresets.emplace_back(preset);
    }

    { // FIRE SHEET
        EmitterPreset preset;
        preset.emitDelay = 2.0f;
        preset.mass = 0.0f;
        preset.maxLife = 2.0f;
        preset.count = 1;
        preset.flags = static_cast<uint32_t>(ParticleRenderFlagBits::eNoShadow | ParticleRenderFlagBits::eFrameBlend | ParticleRenderFlagBits::eLockY);
        preset.name = "SpriteSheetTest";
        preset.startingVelocity = glm::vec3(0.0f);
        SetEmitterPresetImage(preset, "Fire+Sparks-Sheet.png");
        preset.size *= 2.0f;
        preset.spriteDimensions = glm::ivec2(4, 5);
        preset.frameCount = 19;

        _emitterPresets.emplace_back(preset);
    }
}

void ParticleModule::SpawnEmitter(entt::entity entity, EmitterPresetID emitterPreset, SpawnEmitterFlagBits flags, glm::vec3 position, glm::vec3 velocity)
{
    SpawnEmitter(entity, static_cast<int32_t>(emitterPreset), flags, position, velocity);
}

void ParticleModule::SpawnEmitter(entt::entity entity, int32_t emitterPresetID, SpawnEmitterFlagBits flags, glm::vec3 position, glm::vec3 velocity)
{
    if (emitterPresetID > static_cast<int32_t>(_emitterPresets.size()) - 1)
        return;

    auto& preset = _emitterPresets[emitterPresetID];

    Emitter emitter;
    emitter.count = preset.count;
    emitter.mass = preset.mass;
    emitter.size = preset.size;
    emitter.materialIndex = preset.materialIndex;
    emitter.maxLife = preset.maxLife;
    emitter.rotationVelocity = preset.rotationVelocity;
    emitter.flags = preset.flags;
    emitter.spawnRandomness = preset.spawnRandomness;
    emitter.velocityRandomness = preset.velocityRandomness;
    emitter.velocity = preset.startingVelocity;
    emitter.color = preset.color;
    emitter.maxFrames = preset.spriteDimensions;
    emitter.frameRate = preset.frameRate;
    emitter.frameCount = preset.frameCount;

    // Set position and velocity according to which components the entity already has
    if (_ecs->GetRegistry().all_of<RigidbodyComponent>(entity))
    {
        const auto& rb = _ecs->GetRegistry().get<RigidbodyComponent>(entity);

        const auto joltTranslation = _physics->GetBodyInterface().GetWorldTransform(rb.bodyID).GetTranslation();
        emitter.position = glm::vec3(joltTranslation.GetX(), joltTranslation.GetY(), joltTranslation.GetZ());

        if (_physics->GetBodyInterface().GetMotionType(rb.bodyID) != JPH::EMotionType::Static)
        {
            JPH::Vec3 rbVelocity = _physics->GetBodyInterface().GetLinearVelocity(rb.bodyID);
            emitter.velocity = -glm::vec3(rbVelocity.GetX(), rbVelocity.GetY(), rbVelocity.GetZ());
            _ecs->GetRegistry().emplace_or_replace<ActiveEmitterTag>(entity);
        }
    }
    else if (_ecs->GetRegistry().all_of<WorldMatrixComponent>(entity))
    {
        emitter.position = TransformHelpers::GetWorldPosition(_ecs->GetRegistry(), entity);
    }
    else
    {
        emitter.position = glm::vec3(0.0f, 0.0f, 0.0f);
    }

    if (HasAnyFlags(flags, SpawnEmitterFlagBits::eSetCustomPosition))
    {
        emitter.position = position;
    }
    if (HasAnyFlags(flags, SpawnEmitterFlagBits::eSetCustomVelocity))
    {
        emitter.velocity = velocity;
    }
    bool emitOnce = HasAnyFlags(flags, SpawnEmitterFlagBits::eEmitOnce);

    ParticleEmitterComponent component;
    component.emitter = emitter;
    component.maxEmitDelay = preset.emitDelay;
    component.currentEmitDelay = preset.emitDelay;
    component.emitOnce = emitOnce;
    component.count = emitter.count;
    std::copy(preset.bursts.begin(), preset.bursts.end(), std::back_inserter(component.bursts));

    _ecs->GetRegistry().emplace_or_replace<ParticleEmitterComponent>(entity, component);
    if (HasAnyFlags(flags, SpawnEmitterFlagBits::eIsActive) || emitOnce)
    {
        _ecs->GetRegistry().emplace_or_replace<ActiveEmitterTag>(entity);
    }
}

void ParticleModule::SpawnBurst(entt::entity entity, uint32_t count, float maxInterval, float startTime, bool loop, uint32_t cycles)
{
    ParticleBurst burst;
    burst.count = count;
    burst.maxInterval = maxInterval;
    burst.loop = loop;
    burst.cycles = cycles;
    burst.startTime = startTime;
    SpawnBurst(entity, std::move(burst));
}

void ParticleModule::SpawnBurst(entt::entity entity, const ParticleBurst& burst)
{
    if (_ecs->GetRegistry().all_of<ParticleEmitterComponent>(entity))
    {
        auto& emitter = _ecs->GetRegistry().get<ParticleEmitterComponent>(entity);
        emitter.bursts.emplace_back(burst);
    }
    else
    {
        bblog::error("Particle Emitter component from entity %i not found!", static_cast<size_t>(entity));
    }
}<|MERGE_RESOLUTION|>--- conflicted
+++ resolved
@@ -135,25 +135,6 @@
 {
     // TODO: serialize emitter presets and load from file
 
-<<<<<<< HEAD
-    { // TEST
-        EmitterPreset preset;
-        preset.emitDelay = 0.2f;
-        preset.mass = 2.0f;
-        preset.rotationVelocity = glm::vec2(0.0f, 4.0f);
-        preset.maxLife = 5.0f;
-        preset.count = 10;
-        preset.spawnRandomness = glm::vec3(1.0f);
-        preset.flags = static_cast<uint32_t>(ParticleRenderFlagBits::eNoShadow);
-        preset.color = glm::vec4(1.0f);
-        preset.name = "Test";
-        SetEmitterPresetImage(preset, "flame_03.png");
-
-        _emitterPresets.emplace_back(preset);
-    }
-
-=======
->>>>>>> 133d5380
     { // FLAME
         EmitterPreset preset;
         preset.emitDelay = 0.1f;
