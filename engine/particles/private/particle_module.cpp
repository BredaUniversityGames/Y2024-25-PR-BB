--- conflicted
+++ resolved
@@ -53,18 +53,10 @@
         {
             const auto& rb = _ecs->GetRegistry().get<RigidbodyComponent>(entity);
 
-<<<<<<< HEAD
-            // TODO: this is temporary to avoid when an entity doesn't have a WorldMatrixComponent. Would there be a way to do this differently?
-            const auto joltTranslation = _physics->bodyInterface->GetWorldTransform(rb.bodyID).GetTranslation();
-            emitter.emitter.position = glm::vec3(joltTranslation.GetX(), joltTranslation.GetY(), joltTranslation.GetZ());
-
-            if (_physics->bodyInterface->GetMotionType(rb.bodyID) != JPH::EMotionType::Dynamic)
-=======
             const auto joltTranslation = _physics->bodyInterface->GetWorldTransform(rb.bodyID).GetTranslation();
             emitter.emitter.position = glm::vec3(joltTranslation.GetX(), joltTranslation.GetY(), joltTranslation.GetZ());
 
             if (_physics->bodyInterface->GetMotionType(rb.bodyID) == JPH::EMotionType::Static)
->>>>>>> a39f3658
             {
                 _ecs->GetRegistry().remove<ActiveEmitterTag>(entity);
                 continue;
@@ -81,11 +73,7 @@
         {
             emitter.currentEmitDelay = emitter.maxEmitDelay;
         }
-<<<<<<< HEAD
-        emitter.currentEmitDelay -= std::chrono::duration_cast<std::chrono::seconds>(engine.GetModule<TimeModule>().GetDeltatime()).count();
-=======
         emitter.currentEmitDelay -= engine.GetModule<TimeModule>().GetDeltatime().count() * 1e-3;
->>>>>>> a39f3658
 
         // update position and velocity
         if (_ecs->GetRegistry().all_of<WorldMatrixComponent>(entity))
@@ -147,11 +135,7 @@
         {
             JPH::Vec3 rbVelocity = _physics->bodyInterface->GetLinearVelocity(rb.bodyID);
             emitter.velocity = -glm::vec3(rbVelocity.GetX(), rbVelocity.GetY(), rbVelocity.GetZ());
-<<<<<<< HEAD
-            _ecs->GetRegistry().emplace<ActiveEmitterTag>(entity);
-=======
             _ecs->GetRegistry().emplace_or_replace<ActiveEmitterTag>(entity);
->>>>>>> a39f3658
         }
     }
     else
@@ -181,11 +165,7 @@
     component.currentEmitDelay = preset.emitDelay;
     component.emitOnce = emitOnce;
 
-<<<<<<< HEAD
-    _ecs->GetRegistry().emplace<EmitterComponent>(entity, component);
-=======
     _ecs->GetRegistry().emplace_or_replace<EmitterComponent>(entity, component);
->>>>>>> a39f3658
     if (HasAnyFlags(flags, SpawnEmitterFlagBits::eIsActive) || emitOnce)
     {
         _ecs->GetRegistry().emplace_or_replace<ActiveEmitterTag>(entity);
