#include "particle_module.hpp"

#include "components/rigidbody_component.hpp"
#include "components/transform_component.hpp"
#include "components/transform_helpers.hpp"
#include "components/world_matrix_component.hpp"
#include "ecs_module.hpp"
#include "emitter_component.hpp"
#include "engine.hpp"
#include "gpu_resources.hpp"
#include "graphics_context.hpp"
#include "graphics_resources.hpp"
#include "physics_module.hpp"
#include "renderer.hpp"
#include "renderer_module.hpp"
#include "resource_management/image_resource_manager.hpp"
#include "time_module.hpp"

#include <filesystem>

ModuleTickOrder ParticleModule::Init(Engine& engine)
{
    _physics = &engine.GetModule<PhysicsModule>();
    _context = engine.GetModule<RendererModule>().GetRenderer()->GetContext();
    _ecs = &engine.GetModule<ECSModule>();

    return ModuleTickOrder::ePostRender;
}

void ParticleModule::Tick(MAYBE_UNUSED Engine& engine)
{
    const auto emitterView = _ecs->GetRegistry().view<ParticleEmitterComponent, RigidbodyComponent>();
    for (const auto entity : emitterView)
    {
        const auto& rb = _ecs->GetRegistry().get<RigidbodyComponent>(entity);
        if (_physics->bodyInterface->GetMotionType(rb.bodyID) != JPH::EMotionType::Static)
        {
            _ecs->GetRegistry().emplace_or_replace<ActiveEmitterTag>(entity);
        }
    }

    const auto activeView = _ecs->GetRegistry().view<ParticleEmitterComponent, ActiveEmitterTag>();
    for (const auto entity : activeView)
    {
        auto& emitter = _ecs->GetRegistry().get<ParticleEmitterComponent>(entity);

        // first remove active tags from inactive emitters and continue
        if (emitter.emitOnce)
        {
            _ecs->GetRegistry().remove<ParticleEmitterComponent>(entity);
            _ecs->GetRegistry().remove<ActiveEmitterTag>(entity);
            continue;
        }

        // update position and velocity
        if (_ecs->GetRegistry().all_of<RigidbodyComponent>(entity))
        {
            const auto& rb = _ecs->GetRegistry().get<RigidbodyComponent>(entity);

            const auto joltTranslation = _physics->bodyInterface->GetWorldTransform(rb.bodyID).GetTranslation();
            emitter.emitter.position = glm::vec3(joltTranslation.GetX(), joltTranslation.GetY(), joltTranslation.GetZ());

            if (_physics->bodyInterface->GetMotionType(rb.bodyID) == JPH::EMotionType::Static)
            {
                _ecs->GetRegistry().remove<ActiveEmitterTag>(entity);
                continue;
            }
            if (_physics->bodyInterface->GetMotionType(rb.bodyID) != JPH::EMotionType::Static)
            {
                JPH::Vec3 rbVelocity = _physics->bodyInterface->GetLinearVelocity(rb.bodyID);
                emitter.emitter.velocity = -glm::vec3(rbVelocity.GetX(), rbVelocity.GetY(), rbVelocity.GetZ());
            }
        }
        else if (_ecs->GetRegistry().all_of<WorldMatrixComponent>(entity))
        {
            emitter.emitter.position = TransformHelpers::GetWorldPosition(_ecs->GetRegistry(), entity);
        }

        // update timers
        if (emitter.currentEmitDelay < 0.0f)
        {
            emitter.currentEmitDelay = emitter.maxEmitDelay;
        }
        emitter.currentEmitDelay -= engine.GetModule<TimeModule>().GetDeltatime().count() * 1e-3;
    }
}

ResourceHandle<GPUImage>& ParticleModule::GetEmitterImage(std::string fileName)
{
    auto got = _emitterImages.find(fileName);

    if (got == _emitterImages.end())
    {
        if (std::filesystem::exists("assets/textures/" + fileName))
        {
            CPUImage creation;
            creation.SetFlags(vk::ImageUsageFlagBits::eSampled);
            creation.SetName(fileName);
            creation.FromPNG("assets/textures/" + fileName);
            creation.isHDR = false;
            auto image = _context->Resources()->ImageResourceManager().Create(creation);
            auto& resource = _emitterImages.emplace(fileName, image).first->second;
            _context->UpdateBindlessSet();
            return resource;
        }

        bblog::error("[Error] Image not found!");
        return _emitterImages.begin()->second;
    }

    return got->second;
}

void ParticleModule::SetEmitterPresetImage(EmitterPreset& preset, ResourceHandle<GPUImage> image)
{
    auto resources = _context->Resources();

    preset.materialIndex = image.Index();
    float biggestSize = glm::max(resources->ImageResourceManager().Access(image)->width, resources->ImageResourceManager().Access(image)->height);
    preset.size = glm::vec3(
        resources->ImageResourceManager().Access(image)->width / biggestSize,
        resources->ImageResourceManager().Access(image)->height / biggestSize, 0.0f);
}

void ParticleModule::LoadEmitterPresets()
{
<<<<<<< HEAD
    {
        // TODO: serialize emitter presets and load from file
        auto image = GetEmitterImage("jeremi.png");
        auto resources = _context->Resources();

        // hardcoded test emitter preset for now
        // hardcoded test emitter preset for now
        EmitterPreset preset;
        preset.emitDelay = 0.2f;
        preset.mass = 2.0f;
        preset.rotationVelocity = glm::vec2(0.0f, 4.0f);
        preset.maxLife = 5.0f;
        preset.count = 10;
        preset.type = ParticleType::eBillboard;
        preset.randomness = glm::vec3(1.0f);
        preset.flags = static_cast<uint32_t>(ParticleRenderFlagBits::eNoShadow);
        preset.color = glm::vec3(1.0f);
        preset.name = "Test";

        SetEmitterPresetImage(preset, image);
        _emitterPresets.emplace_back(preset);
    }

    {
        // TODO: serialize emitter presets and load from file
        auto image = GetEmitterImage("star.png");
        auto resources = _context->Resources();

        // hardcoded test emitter preset for now
        EmitterPreset preset;
        preset.emitDelay = 0.1f;
        preset.mass = 5.0f;
        preset.rotationVelocity = glm::vec2(0.0f, 0.0f);
        preset.maxLife = 1.0f;
        preset.count = 100;
        preset.type = ParticleType::eBillboard;
        preset.randomness = glm::vec3(5.0f, 0.0f, 5.0f);
        preset.flags = static_cast<uint32_t>(ParticleRenderFlagBits::eNoShadow);
        preset.color = glm::vec3(0.2f, 0.2f, 1.0f);
        preset.name = "Impact";
        SetEmitterPresetImage(preset, image);
        preset.size = glm::vec3(2.0f, 2.0f, 0.0f);

        _emitterPresets.emplace_back(preset);
    }

    {
        // TODO: serialize emitter presets and load from file
        auto image = GetEmitterImage("swoosh.png");
        auto resources = _context->Resources();

        // hardcoded test emitter preset for now
        EmitterPreset preset;
        preset.emitDelay = 0.1f;
        preset.mass = 0.0f;
        preset.rotationVelocity = glm::vec2(0.0f, 10.0f);
        preset.maxLife = 1.0f;
        preset.count = 5;
        preset.type = ParticleType::eBillboard;
        preset.randomness = glm::vec3(0.5f);
        preset.flags = static_cast<uint32_t>(ParticleRenderFlagBits::eNoShadow);
        preset.color = glm::vec3(0.1f, 0.15f, 1.0f);
        preset.name = "Ray";
        SetEmitterPresetImage(preset, image);
        preset.size = glm::vec3(0.8f, 0.8f, 0.0f);

=======
    // TODO: serialize emitter presets and load from file

    { // TEST
        auto image = GetEmitterImage("jeremi.png");

        EmitterPreset preset;
        preset.emitDelay = 0.2f;
        preset.mass = 2.0f;
        preset.rotationVelocity = glm::vec2(0.0f, 4.0f);
        preset.maxLife = 5.0f;
        preset.count = 10;
        preset.type = ParticleType::eBillboard;
        preset.randomness = glm::vec3(1.0f);
        preset.flags = static_cast<uint32_t>(ParticleRenderFlagBits::eNoShadow);
        preset.color = glm::vec3(1.0f);
        preset.name = "Test";
        SetEmitterPresetImage(preset, image);
        _emitterPresets.emplace_back(preset);
    }

    { // FLAME
        auto image = GetEmitterImage("flame_03.png");

        EmitterPreset preset;
        preset.emitDelay = 0.2f;
        preset.mass = -0.250f;
        preset.rotationVelocity = glm::vec2(0.0f, 0.0f);
        preset.maxLife = 3.0f;
        preset.count = 10;
        preset.type = ParticleType::eBillboard;
        preset.randomness = glm::vec3(0.120f, 1.0f, 0.120f);
        preset.flags = static_cast<uint32_t>(ParticleRenderFlagBits::eNoShadow);
        preset.color = glm::vec3(5.0f);
        preset.name = "Flame";
        SetEmitterPresetImage(preset, image);
        preset.size.z = -0.4f;
        _emitterPresets.emplace_back(preset);
    }

    { // DUST
        auto image = GetEmitterImage("point_03.png");

        EmitterPreset preset;
        preset.emitDelay = 1.0f;
        preset.mass = 0.150f;
        preset.rotationVelocity = glm::vec2(0.0f, 0.0f);
        preset.maxLife = 8.0f;
        preset.count = 20;
        preset.type = ParticleType::eBillboard;
        preset.randomness = glm::vec3(1.0f);
        preset.flags = static_cast<uint32_t>(ParticleRenderFlagBits::eNoShadow);
        preset.color = glm::vec3(0.5f, 0.5f, 0.5f);
        preset.name = "Dust";
        SetEmitterPresetImage(preset, image);
        preset.size = glm::vec3(0.05f, 0.05f, 0.0f);
>>>>>>> c8ba94a5
        _emitterPresets.emplace_back(preset);
    }
}

void ParticleModule::SpawnEmitter(entt::entity entity, EmitterPresetID emitterPreset, SpawnEmitterFlagBits flags, glm::vec3 position, glm::vec3 velocity)
{
    SpawnEmitter(entity, static_cast<int32_t>(emitterPreset), flags, position, velocity);
}

void ParticleModule::SpawnEmitter(entt::entity entity, int32_t emitterPresetID, SpawnEmitterFlagBits flags, glm::vec3 position, glm::vec3 velocity)
{
    if (emitterPresetID > static_cast<int32_t>(_emitterPresets.size()) - 1)
        return;

    auto& preset = _emitterPresets[emitterPresetID];

    Emitter emitter;
    emitter.count = preset.count;
    emitter.mass = preset.mass;
    emitter.size = preset.size;
    emitter.materialIndex = preset.materialIndex;
    emitter.maxLife = preset.maxLife;
    emitter.rotationVelocity = preset.rotationVelocity;
    emitter.flags = preset.flags;
    emitter.randomness = preset.randomness;
    emitter.color = preset.color;

    // Set position and velocity according to which components the entity already has
    if (_ecs->GetRegistry().all_of<RigidbodyComponent>(entity))
    {
        const auto& rb = _ecs->GetRegistry().get<RigidbodyComponent>(entity);

        const auto joltTranslation = _physics->bodyInterface->GetWorldTransform(rb.bodyID).GetTranslation();
        emitter.position = glm::vec3(joltTranslation.GetX(), joltTranslation.GetY(), joltTranslation.GetZ());

        if (_physics->bodyInterface->GetMotionType(rb.bodyID) != JPH::EMotionType::Static)
        {
            JPH::Vec3 rbVelocity = _physics->bodyInterface->GetLinearVelocity(rb.bodyID);
            emitter.velocity = -glm::vec3(rbVelocity.GetX(), rbVelocity.GetY(), rbVelocity.GetZ());
            _ecs->GetRegistry().emplace_or_replace<ActiveEmitterTag>(entity);
        }
    }
    else if (_ecs->GetRegistry().all_of<WorldMatrixComponent>(entity))
    {
        emitter.position = TransformHelpers::GetWorldPosition(_ecs->GetRegistry(), entity);
        emitter.velocity = glm::vec3(1.0f, 5.0f, 1.0f);
    }
    else
    {
        emitter.position = glm::vec3(0.0f, 0.0f, 0.0f);
        emitter.velocity = glm::vec3(1.0f, 5.0f, 1.0f);
    }

    if (HasAnyFlags(flags, SpawnEmitterFlagBits::eSetCustomPosition))
    {
        emitter.position = position;
    }
    if (HasAnyFlags(flags, SpawnEmitterFlagBits::eSetCustomVelocity))
    {
        emitter.velocity = velocity;
    }
    bool emitOnce = HasAnyFlags(flags, SpawnEmitterFlagBits::eEmitOnce);

    ParticleEmitterComponent component;
    component.emitter = emitter;
    component.type = preset.type;
    component.maxEmitDelay = preset.emitDelay;
    component.currentEmitDelay = preset.emitDelay;
    component.emitOnce = emitOnce;

    _ecs->GetRegistry().emplace_or_replace<ParticleEmitterComponent>(entity, component);
    if (HasAnyFlags(flags, SpawnEmitterFlagBits::eIsActive) || emitOnce)
    {
        _ecs->GetRegistry().emplace_or_replace<ActiveEmitterTag>(entity);
    }
}<|MERGE_RESOLUTION|>--- conflicted
+++ resolved
@@ -124,14 +124,11 @@
 
 void ParticleModule::LoadEmitterPresets()
 {
-<<<<<<< HEAD
-    {
-        // TODO: serialize emitter presets and load from file
+    // TODO: serialize emitter presets and load from file
+
+    { // TEST
         auto image = GetEmitterImage("jeremi.png");
-        auto resources = _context->Resources();
-
-        // hardcoded test emitter preset for now
-        // hardcoded test emitter preset for now
+
         EmitterPreset preset;
         preset.emitDelay = 0.2f;
         preset.mass = 2.0f;
@@ -143,15 +140,51 @@
         preset.flags = static_cast<uint32_t>(ParticleRenderFlagBits::eNoShadow);
         preset.color = glm::vec3(1.0f);
         preset.name = "Test";
-
-        SetEmitterPresetImage(preset, image);
+        SetEmitterPresetImage(preset, image);
+        _emitterPresets.emplace_back(preset);
+    }
+
+    { // FLAME
+        auto image = GetEmitterImage("flame_03.png");
+
+        EmitterPreset preset;
+        preset.emitDelay = 0.2f;
+        preset.mass = -0.250f;
+        preset.rotationVelocity = glm::vec2(0.0f, 0.0f);
+        preset.maxLife = 3.0f;
+        preset.count = 10;
+        preset.type = ParticleType::eBillboard;
+        preset.randomness = glm::vec3(0.120f, 1.0f, 0.120f);
+        preset.flags = static_cast<uint32_t>(ParticleRenderFlagBits::eNoShadow);
+        preset.color = glm::vec3(5.0f);
+        preset.name = "Flame";
+        SetEmitterPresetImage(preset, image);
+        preset.size.z = -0.4f;
+        _emitterPresets.emplace_back(preset);
+    }
+
+    { // DUST
+        auto image = GetEmitterImage("point_03.png");
+
+        EmitterPreset preset;
+        preset.emitDelay = 1.0f;
+        preset.mass = 0.150f;
+        preset.rotationVelocity = glm::vec2(0.0f, 0.0f);
+        preset.maxLife = 8.0f;
+        preset.count = 20;
+        preset.type = ParticleType::eBillboard;
+        preset.randomness = glm::vec3(1.0f);
+        preset.flags = static_cast<uint32_t>(ParticleRenderFlagBits::eNoShadow);
+        preset.color = glm::vec3(0.5f, 0.5f, 0.5f);
+        preset.name = "Dust";
+        SetEmitterPresetImage(preset, image);
+        preset.size = glm::vec3(0.05f, 0.05f, 0.0f);
         _emitterPresets.emplace_back(preset);
     }
 
     {
         // TODO: serialize emitter presets and load from file
         auto image = GetEmitterImage("star.png");
-        auto resources = _context->Resources();
 
         // hardcoded test emitter preset for now
         EmitterPreset preset;
@@ -174,7 +207,6 @@
     {
         // TODO: serialize emitter presets and load from file
         auto image = GetEmitterImage("swoosh.png");
-        auto resources = _context->Resources();
 
         // hardcoded test emitter preset for now
         EmitterPreset preset;
@@ -191,63 +223,6 @@
         SetEmitterPresetImage(preset, image);
         preset.size = glm::vec3(0.8f, 0.8f, 0.0f);
 
-=======
-    // TODO: serialize emitter presets and load from file
-
-    { // TEST
-        auto image = GetEmitterImage("jeremi.png");
-
-        EmitterPreset preset;
-        preset.emitDelay = 0.2f;
-        preset.mass = 2.0f;
-        preset.rotationVelocity = glm::vec2(0.0f, 4.0f);
-        preset.maxLife = 5.0f;
-        preset.count = 10;
-        preset.type = ParticleType::eBillboard;
-        preset.randomness = glm::vec3(1.0f);
-        preset.flags = static_cast<uint32_t>(ParticleRenderFlagBits::eNoShadow);
-        preset.color = glm::vec3(1.0f);
-        preset.name = "Test";
-        SetEmitterPresetImage(preset, image);
-        _emitterPresets.emplace_back(preset);
-    }
-
-    { // FLAME
-        auto image = GetEmitterImage("flame_03.png");
-
-        EmitterPreset preset;
-        preset.emitDelay = 0.2f;
-        preset.mass = -0.250f;
-        preset.rotationVelocity = glm::vec2(0.0f, 0.0f);
-        preset.maxLife = 3.0f;
-        preset.count = 10;
-        preset.type = ParticleType::eBillboard;
-        preset.randomness = glm::vec3(0.120f, 1.0f, 0.120f);
-        preset.flags = static_cast<uint32_t>(ParticleRenderFlagBits::eNoShadow);
-        preset.color = glm::vec3(5.0f);
-        preset.name = "Flame";
-        SetEmitterPresetImage(preset, image);
-        preset.size.z = -0.4f;
-        _emitterPresets.emplace_back(preset);
-    }
-
-    { // DUST
-        auto image = GetEmitterImage("point_03.png");
-
-        EmitterPreset preset;
-        preset.emitDelay = 1.0f;
-        preset.mass = 0.150f;
-        preset.rotationVelocity = glm::vec2(0.0f, 0.0f);
-        preset.maxLife = 8.0f;
-        preset.count = 20;
-        preset.type = ParticleType::eBillboard;
-        preset.randomness = glm::vec3(1.0f);
-        preset.flags = static_cast<uint32_t>(ParticleRenderFlagBits::eNoShadow);
-        preset.color = glm::vec3(0.5f, 0.5f, 0.5f);
-        preset.name = "Dust";
-        SetEmitterPresetImage(preset, image);
-        preset.size = glm::vec3(0.05f, 0.05f, 0.0f);
->>>>>>> c8ba94a5
         _emitterPresets.emplace_back(preset);
     }
 }
