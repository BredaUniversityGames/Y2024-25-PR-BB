#include "application_module.hpp"
#include "audio_module.hpp"
#include "ecs_module.hpp"
#include "game_module.hpp"
#include "inspector_module.hpp"
#include "main_engine.hpp"
#include "particle_module.hpp"
#include "pathfinding_module.hpp"
#include "physics_module.hpp"
#include "renderer_module.hpp"
#include "scripting_module.hpp"
#include "steam_module.hpp"
#include "thread_module.hpp"
#include "time_module.hpp"
#include "ui_module.hpp"

#include "profile_macros.hpp"
#include "wren_bindings.hpp"

int main(MAYBE_UNUSED int argc, MAYBE_UNUSED char* argv[])
{
    MainEngine instance;
    Stopwatch startupTimer {};

    {
        ZoneScopedN("Engine Module Initialization");

        instance
            .AddModule<ThreadModule>()
            .AddModule<ECSModule>()
            .AddModule<ScriptingModule>()
            .AddModule<TimeModule>()
            .AddModule<SteamModule>()
            .AddModule<ApplicationModule>()
            .AddModule<PhysicsModule>()
            .AddModule<RendererModule>()
            .AddModule<PathfindingModule>()
            .AddModule<AudioModule>()
            .AddModule<UIModule>()
            .AddModule<ParticleModule>()
            .AddModule<GameModule>()
            .AddModule<InspectorModule>();
    }

    {
        ZoneScopedN("Game Script Setup");
        auto& scripting = instance.GetModule<ScriptingModule>();
<<<<<<< HEAD

        BindEngineAPI(scripting.GetForeignAPI());
        scripting.GenerateEngineBindingsFile();
        scripting.SetMainScript(instance, "game/main_menu.wren");
    }
    instance.GetModule<TimeModule>().ResetTimer();
=======
        scripting.ResetVM();
        scripting.SetMainScript(instance, "game/game.wren");
        instance.GetModule<TimeModule>().ResetTimer();
    }

>>>>>>> 185dcc17
    bblog::info("{}ms taken for complete startup!", startupTimer.GetElapsed().count());
    return instance.Run();
}<|MERGE_RESOLUTION|>--- conflicted
+++ resolved
@@ -45,20 +45,12 @@
     {
         ZoneScopedN("Game Script Setup");
         auto& scripting = instance.GetModule<ScriptingModule>();
-<<<<<<< HEAD
 
-        BindEngineAPI(scripting.GetForeignAPI());
-        scripting.GenerateEngineBindingsFile();
+        scripting.ResetVM();
         scripting.SetMainScript(instance, "game/main_menu.wren");
-    }
-    instance.GetModule<TimeModule>().ResetTimer();
-=======
-        scripting.ResetVM();
-        scripting.SetMainScript(instance, "game/game.wren");
         instance.GetModule<TimeModule>().ResetTimer();
     }
 
->>>>>>> 185dcc17
     bblog::info("{}ms taken for complete startup!", startupTimer.GetElapsed().count());
     return instance.Run();
 }