#include "application_module.hpp"
#include "audio_module.hpp"
#include "ecs_module.hpp"
#include "game_module.hpp"
#include "inspector_module.hpp"
#include "main_engine.hpp"
#include "particle_module.hpp"
#include "pathfinding_module.hpp"
#include "physics_module.hpp"
#include "renderer_module.hpp"
#include "scripting_module.hpp"
#include "steam_module.hpp"
#include "thread_module.hpp"
#include "time_module.hpp"
#include "ui_module.hpp"

#include "profile_macros.hpp"
#include "wren_bindings.hpp"

int main(MAYBE_UNUSED int argc, MAYBE_UNUSED char* argv[])
{
    MainEngine instance;

<<<<<<< HEAD
    instance
        .AddModule<ThreadModule>()
        .AddModule<ScriptingModule>()
        .AddModule<InspectorModule>()
        .AddModule<ECSModule>()
        .AddModule<TimeModule>()
        .AddModule<SteamModule>()
        .AddModule<ApplicationModule>()
        .AddModule<PhysicsModule>()
        .AddModule<OldEngine>()
        .AddModule<RendererModule>()
        .AddModule<PathfindingModule>()
        .AddModule<AudioModule>()
        .AddModule<UIModule>()
        .AddModule<ParticleModule>()
        .AddModule<GameModule>();
=======
    {
        ZoneScopedN("Engine Module Initialization");

        instance
            .AddModule<ScriptingModule>()
            .AddModule<InspectorModule>()
            .AddModule<ECSModule>()
            .AddModule<TimeModule>()
            .AddModule<SteamModule>()
            .AddModule<ApplicationModule>()
            .AddModule<PhysicsModule>()
            .AddModule<RendererModule>()
            .AddModule<PathfindingModule>()
            .AddModule<AudioModule>()
            .AddModule<UIModule>()
            .AddModule<ParticleModule>()
            .AddModule<GameModule>();
    }
>>>>>>> f50c65a5

    auto& scripting = instance.GetModule<ScriptingModule>();

    BindEngineAPI(scripting.GetForeignAPI());
    scripting.GenerateEngineBindingsFile();
    scripting.SetMainScript(instance, "game/game.wren");

    return instance.Run();
}<|MERGE_RESOLUTION|>--- conflicted
+++ resolved
@@ -21,28 +21,11 @@
 {
     MainEngine instance;
 
-<<<<<<< HEAD
-    instance
-        .AddModule<ThreadModule>()
-        .AddModule<ScriptingModule>()
-        .AddModule<InspectorModule>()
-        .AddModule<ECSModule>()
-        .AddModule<TimeModule>()
-        .AddModule<SteamModule>()
-        .AddModule<ApplicationModule>()
-        .AddModule<PhysicsModule>()
-        .AddModule<OldEngine>()
-        .AddModule<RendererModule>()
-        .AddModule<PathfindingModule>()
-        .AddModule<AudioModule>()
-        .AddModule<UIModule>()
-        .AddModule<ParticleModule>()
-        .AddModule<GameModule>();
-=======
     {
         ZoneScopedN("Engine Module Initialization");
 
         instance
+            .AddModule<ThreadModule>()
             .AddModule<ScriptingModule>()
             .AddModule<InspectorModule>()
             .AddModule<ECSModule>()
@@ -57,7 +40,6 @@
             .AddModule<ParticleModule>()
             .AddModule<GameModule>();
     }
->>>>>>> f50c65a5
 
     auto& scripting = instance.GetModule<ScriptingModule>();
 
