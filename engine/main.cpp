#include "application_module.hpp"
#include "audio_module.hpp"
#include "ecs_module.hpp"
#include "main_engine.hpp"
#include "old_engine.hpp"
#include "particle_module.hpp"
#include "physics_module.hpp"
#include "renderer_module.hpp"
#include "scripting_module.hpp"
#include "steam_module.hpp"
#include "time_module.hpp"
#include "ui_module.hpp"

#include "wren_bindings.hpp"

int main(MAYBE_UNUSED int argc, MAYBE_UNUSED char* argv[])
{
    MainEngine instance;

    instance
        .AddModule<ScriptingModule>()
        .AddModule<ECSModule>()
        .AddModule<TimeModule>()
        .AddModule<SteamModule>()
        .AddModule<ApplicationModule>()
        .AddModule<PhysicsModule>()
        .AddModule<OldEngine>()
        .AddModule<RendererModule>()
        .AddModule<AudioModule>()
        .AddModule<ParticleModule>()
        .AddModule<UIModule>();

<<<<<<< HEAD
    auto& scripting
        = instance.GetModule<ScriptingModule>();
    bindings::DefineMathTypes(scripting.GetForeignAPI());

    // Add modules here to expose them in scripting
    {
        auto& engineAPI = scripting.GetEngineClass();
        engineAPI.func<&WrenEngine::GetModule<TimeModule>>("GetTime");
    }
=======
    auto& scripting = instance.GetModule<ScriptingModule>();
>>>>>>> 7aa8894d

    BindEngineAPI(scripting.GetForeignAPI());
    scripting.GenerateEngineBindingsFile();
    scripting.SetMainScript(instance, "game/game.wren");

    return instance.Run();
}<|MERGE_RESOLUTION|>--- conflicted
+++ resolved
@@ -30,19 +30,7 @@
         .AddModule<ParticleModule>()
         .AddModule<UIModule>();
 
-<<<<<<< HEAD
-    auto& scripting
-        = instance.GetModule<ScriptingModule>();
-    bindings::DefineMathTypes(scripting.GetForeignAPI());
-
-    // Add modules here to expose them in scripting
-    {
-        auto& engineAPI = scripting.GetEngineClass();
-        engineAPI.func<&WrenEngine::GetModule<TimeModule>>("GetTime");
-    }
-=======
     auto& scripting = instance.GetModule<ScriptingModule>();
->>>>>>> 7aa8894d
 
     BindEngineAPI(scripting.GetForeignAPI());
     scripting.GenerateEngineBindingsFile();
