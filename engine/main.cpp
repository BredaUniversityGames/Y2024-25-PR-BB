--- conflicted
+++ resolved
@@ -8,12 +8,9 @@
 #include "renderer_module.hpp"
 #include "scripting_module.hpp"
 #include "steam_module.hpp"
-<<<<<<< HEAD
 #include "ui_module.hpp"
-#include "particle_module.hpp"
 
-=======
->>>>>>> 8e42e31a
+
 #include "time_module.hpp"
 
 int main(MAYBE_UNUSED int argc, MAYBE_UNUSED char* argv[])
@@ -30,11 +27,7 @@
         .AddModule<OldEngine>()
         .AddModule<RendererModule>()
         .AddModule<AudioModule>()
-<<<<<<< HEAD
-        .AddModule<PhysicsModule>()
         .AddModule<UIModule>()
-=======
->>>>>>> 8e42e31a
         .AddModule<ParticleModule>();
 
     auto& scripting = instance.GetModule<ScriptingModule>();
