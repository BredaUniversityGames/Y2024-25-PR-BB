#include "application_module.hpp"
#include "audio_module.hpp"
#include "main_engine.hpp"
#include "old_engine.hpp"
#include "physics_module.hpp"
#include "renderer_module.hpp"

int main(MAYBE_UNUSED int argc, MAYBE_UNUSED char* argv[])
{
    MainEngine instance;

    instance
        .AddModule<ApplicationModule>()
        .AddModule<OldEngine>()
        .AddModule<RendererModule>()
<<<<<<< HEAD
        .AddModule<AudioModule>();
=======
        .AddModule<PhysicsModule>();
>>>>>>> e3a5d94c

    return instance.Run();
}<|MERGE_RESOLUTION|>--- conflicted
+++ resolved
@@ -1,7 +1,7 @@
 #include "application_module.hpp"
-#include "audio_module.hpp"
 #include "main_engine.hpp"
 #include "old_engine.hpp"
+#include "audio_module.hpp"
 #include "physics_module.hpp"
 #include "renderer_module.hpp"
 
@@ -13,11 +13,9 @@
         .AddModule<ApplicationModule>()
         .AddModule<OldEngine>()
         .AddModule<RendererModule>()
-<<<<<<< HEAD
-        .AddModule<AudioModule>();
-=======
+        .AddModule<AudioModule>()
+        .AddModule<RendererModule>()
         .AddModule<PhysicsModule>();
->>>>>>> e3a5d94c
 
     return instance.Run();
 }