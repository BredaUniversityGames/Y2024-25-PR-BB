#include "analytics_module.hpp"
#include "application_module.hpp"
#include "audio_module.hpp"
#include "ecs_module.hpp"
#include "game_module.hpp"
#include "inspector_module.hpp"
#include "main_engine.hpp"
#include "particle_module.hpp"
#include "pathfinding_module.hpp"
#include "physics_module.hpp"
#include "renderer_module.hpp"
#include "scripting_module.hpp"
#include "steam_module.hpp"
#include "thread_module.hpp"
#include "time_module.hpp"
#include "ui_module.hpp"

#include "profile_macros.hpp"
#include "wren_bindings.hpp"

int main(MAYBE_UNUSED int argc, MAYBE_UNUSED char* argv[])
{
    MainEngine instance;
    Stopwatch startupTimer {};

    {
        ZoneScopedN("Engine Module Initialization");

        instance
            .AddModule<ThreadModule>()
            .AddModule<ECSModule>()
            .AddModule<ScriptingModule>()
            .AddModule<TimeModule>()
            .AddModule<SteamModule>()
            .AddModule<ApplicationModule>()
            .AddModule<PhysicsModule>()
            .AddModule<RendererModule>()
            .AddModule<PathfindingModule>()
            .AddModule<AudioModule>()
            .AddModule<UIModule>()
            .AddModule<ParticleModule>()
            .AddModule<GameModule>()
            .AddModule<InspectorModule>()
            .AddModule<AnalyticsModule>();
    }

    {
        ZoneScopedN("Game Script Setup");
        auto& scripting = instance.GetModule<ScriptingModule>();

        scripting.ResetVM();
<<<<<<< HEAD
        scripting.GenerateEngineBindingsFile();
        scripting.SetMainScript(instance, "game/game.wren");

=======
        scripting.SetMainScript(instance, "game/main_menu.wren");
>>>>>>> 3dbd7803
        instance.GetModule<TimeModule>().ResetTimer();
    }

    bblog::info("{}ms taken for complete startup!", startupTimer.GetElapsed().count());
    return instance.Run();
}<|MERGE_RESOLUTION|>--- conflicted
+++ resolved
@@ -49,13 +49,9 @@
         auto& scripting = instance.GetModule<ScriptingModule>();
 
         scripting.ResetVM();
-<<<<<<< HEAD
         scripting.GenerateEngineBindingsFile();
         scripting.SetMainScript(instance, "game/game.wren");
 
-=======
-        scripting.SetMainScript(instance, "game/main_menu.wren");
->>>>>>> 3dbd7803
         instance.GetModule<TimeModule>().ResetTimer();
     }
 
