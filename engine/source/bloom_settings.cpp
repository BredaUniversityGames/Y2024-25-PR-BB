#include "bloom_settings.hpp"
#include "vulkan_helper.hpp"
<<<<<<< HEAD
#include "shader_reflector.hpp"
=======
#include "imgui/imgui.h"
>>>>>>> 9856e044

BloomSettings::BloomSettings(const VulkanBrain& brain)
    : _brain(brain)
{
    CreateDescriptorSetLayout();
    CreateUniformBuffers();
}

BloomSettings::~BloomSettings()
{
    _brain.device.destroy(_descriptorSetLayout);
    for (size_t i = 0; i < MAX_FRAMES_IN_FLIGHT; ++i)
    {
        _brain.GetBufferResourceManager().Destroy(_frameData.buffers[i]);
    }
}

void BloomSettings::Render()
{
    ImGui::Begin("Bloom Settings");

    ImGui::InputFloat("Strength", &_data.strength, 0.5f, 2.0f);
    ImGui::InputFloat("Gradient strength", &_data.gradientStrength, 0.05f, 0.1f, "%.00005f");
    ImGui::InputFloat("Max brightness extraction", &_data.maxBrightnessExtraction, 1.0f, 5.0f);
    ImGui::InputFloat3("Color weights", &_data.colorWeights[0], "%.00005f");

    ImGui::End();
}

void BloomSettings::Update(uint32_t currentFrame)
{
    const Buffer* buffer = _brain.GetBufferResourceManager().Access(_frameData.buffers[currentFrame]);
    memcpy(buffer->mappedPtr, &_data, sizeof(SettingsData));
}

void BloomSettings::CreateDescriptorSetLayout()
{
    std::vector<vk::DescriptorSetLayoutBinding> bindings {};
    bindings.emplace_back(vk::DescriptorSetLayoutBinding {
        .binding = 0,
        .descriptorType = vk::DescriptorType::eUniformBuffer,
        .descriptorCount = 1,
        .stageFlags = vk::ShaderStageFlagBits::eAllGraphics | vk::ShaderStageFlagBits::eCompute,
    });

    _descriptorSetLayout = ShaderReflector::CacheDescriptorSetLayout(_brain, bindings);
}

void BloomSettings::CreateUniformBuffers()
{
    for (size_t i = 0; i < MAX_FRAMES_IN_FLIGHT; ++i)
    {
        std::string name = "[] Bloom settings UBO";

        // Inserts i in the middle of []
        name.insert(1, 1, static_cast<char>(i + '0'));

        BufferCreation creation {};
        creation.SetSize(sizeof(FrameData))
            .SetUsageFlags(vk::BufferUsageFlagBits::eUniformBuffer)
            .SetName(name);

        _frameData.buffers[i] = _brain.GetBufferResourceManager().Create(creation);
    }

    std::array<vk::DescriptorSetLayout, MAX_FRAMES_IN_FLIGHT> layouts {};
    std::for_each(layouts.begin(), layouts.end(), [this](auto& l)
        { l = _descriptorSetLayout; });
    vk::DescriptorSetAllocateInfo allocateInfo {};
    allocateInfo.descriptorPool = _brain.descriptorPool;
    allocateInfo.descriptorSetCount = MAX_FRAMES_IN_FLIGHT;
    allocateInfo.pSetLayouts = layouts.data();

    util::VK_ASSERT(_brain.device.allocateDescriptorSets(&allocateInfo, _frameData.descriptorSets.data()),
        "Failed allocating descriptor sets!");

    for (size_t i = 0; i < _frameData.descriptorSets.size(); ++i)
    {
        UpdateDescriptorSet(i);
    }
}

void BloomSettings::UpdateDescriptorSet(uint32_t currentFrame)
{
    const Buffer* buffer = _brain.GetBufferResourceManager().Access(_frameData.buffers[currentFrame]);

    vk::DescriptorBufferInfo bufferInfo {};
    bufferInfo.buffer = buffer->buffer;
    bufferInfo.offset = 0;
    bufferInfo.range = sizeof(SettingsData);

    std::array<vk::WriteDescriptorSet, 1> descriptorWrites {};

    vk::WriteDescriptorSet& bufferWrite { descriptorWrites[0] };
    bufferWrite.dstSet = _frameData.descriptorSets[currentFrame];
    bufferWrite.dstBinding = 0;
    bufferWrite.dstArrayElement = 0;
    bufferWrite.descriptorType = vk::DescriptorType::eUniformBuffer;
    bufferWrite.descriptorCount = 1;
    bufferWrite.pBufferInfo = &bufferInfo;

    _brain.device.updateDescriptorSets(descriptorWrites.size(), descriptorWrites.data(), 0, nullptr);
}<|MERGE_RESOLUTION|>--- conflicted
+++ resolved
@@ -1,10 +1,7 @@
 #include "bloom_settings.hpp"
 #include "vulkan_helper.hpp"
-<<<<<<< HEAD
 #include "shader_reflector.hpp"
-=======
 #include "imgui/imgui.h"
->>>>>>> 9856e044
 
 BloomSettings::BloomSettings(const VulkanBrain& brain)
     : _brain(brain)
@@ -15,7 +12,8 @@
 
 BloomSettings::~BloomSettings()
 {
-    _brain.device.destroy(_descriptorSetLayout);
+    // TODO: Investigate some ownership issues, this is getting deleted somewhere else already...
+    //_brain.device.destroy(_descriptorSetLayout);
     for (size_t i = 0; i < MAX_FRAMES_IN_FLIGHT; ++i)
     {
         _brain.GetBufferResourceManager().Destroy(_frameData.buffers[i]);
@@ -51,6 +49,7 @@
     });
 
     _descriptorSetLayout = ShaderReflector::CacheDescriptorSetLayout(_brain, bindings);
+    util::NameObject(_descriptorSetLayout, "Bloom settings DSL", _brain);
 }
 
 void BloomSettings::CreateUniformBuffers()
