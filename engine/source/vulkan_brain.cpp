#include "vulkan_brain.hpp"
#include "vulkan_helper.hpp"
#include "swap_chain.hpp"
#include "vulkan_validation.hpp"
#include "log.hpp"
#include <map>

<<<<<<< HEAD
VulkanBrain::VulkanBrain(const ApplicationModule::VulkanInitInfo& initInfo)
    : _imageResourceManager(*this)
=======
VulkanBrain::VulkanBrain(const InitInfo& initInfo)
    : _bufferResourceManager(*this)
    , _imageResourceManager(*this)
>>>>>>> 5a025df4
    , _materialResourceManager(*this)
{
    CreateInstance(initInfo);
    dldi = vk::DispatchLoaderDynamic { instance, vkGetInstanceProcAddr, device, vkGetDeviceProcAddr };
    SetupDebugMessenger();
    surface = initInfo.retrieveSurface(instance);
    PickPhysicalDevice();
    CreateDevice();

    CreateCommandPool();
    CreateDescriptorPool();

    VmaVulkanFunctions vulkanFunctions = {};
    vulkanFunctions.vkGetInstanceProcAddr = &vkGetInstanceProcAddr;
    vulkanFunctions.vkGetDeviceProcAddr = &vkGetDeviceProcAddr;

    VmaAllocatorCreateInfo vmaAllocatorCreateInfo {};
    vmaAllocatorCreateInfo.physicalDevice = physicalDevice;
    vmaAllocatorCreateInfo.device = device;
    vmaAllocatorCreateInfo.instance = instance;
    vmaAllocatorCreateInfo.vulkanApiVersion = VK_API_VERSION_1_3;
    vmaAllocatorCreateInfo.pVulkanFunctions = &vulkanFunctions;
    vmaCreateAllocator(&vmaAllocatorCreateInfo, &vmaAllocator);

    vk::PhysicalDeviceProperties properties;
    physicalDevice.getProperties(&properties);
    minUniformBufferOffsetAlignment = properties.limits.minUniformBufferOffsetAlignment;

    _sampler = util::CreateSampler(*this, vk::Filter::eLinear, vk::Filter::eLinear, vk::SamplerAddressMode::eRepeat,
        vk::SamplerMipmapMode::eLinear, static_cast<uint32_t>(floor(log2(2048))));

    CreateBindlessMaterialBuffer();
    CreateBindlessDescriptorSet();

    std::vector<std::byte> data(2 * 2 * 4 * sizeof(std::byte));
    ImageCreation creation {};
    creation.SetSize(2, 2).SetFlags(vk::ImageUsageFlagBits::eSampled).SetFormat(vk::Format::eR8G8B8A8Unorm).SetData(data.data()).SetName("Fallback texture");

    _fallbackImage = _imageResourceManager.Create(creation);
}

VulkanBrain::~VulkanBrain()
{
    if (ENABLE_VALIDATION_LAYERS)
        instance.destroyDebugUtilsMessengerEXT(_debugMessenger, nullptr, dldi);

    _imageResourceManager.Destroy(_fallbackImage);

    device.destroy(descriptorPool);
    device.destroy(commandPool);

    device.destroy(bindlessLayout);
    device.destroy(bindlessPool);

    _bufferResourceManager.Destroy(_bindlessMaterialBuffer);

    _sampler.reset();

    vmaDestroyAllocator(vmaAllocator);

    instance.destroy(surface);
    device.destroy();
    instance.destroy();
}

void VulkanBrain::UpdateBindlessSet() const
{
    UpdateBindlessImages();
    UpdateBindlessMaterials();
}

void VulkanBrain::UpdateBindlessImages() const
{
    for (uint32_t i = 0; i < MAX_BINDLESS_RESOURCES; ++i)
    {
        const Image* image = i < _imageResourceManager.Resources().size()
            ? &_imageResourceManager.Resources()[i].resource.value()
            : _imageResourceManager.Access(_fallbackImage);

        // If it can't be sampled, use the fallback.
        if (!(image->flags & vk::ImageUsageFlagBits::eSampled))
            image = _imageResourceManager.Access(_fallbackImage);

        BindlessBinding dstBinding = BindlessBinding::eNone;

        if (util::GetImageAspectFlags(image->format) == vk::ImageAspectFlagBits::eColor)
            dstBinding = BindlessBinding::eColor;

        if (util::GetImageAspectFlags(image->format) == vk::ImageAspectFlagBits::eDepth)
            dstBinding = BindlessBinding::eDepth;

        if (image->type == ImageType::eCubeMap)
            dstBinding = BindlessBinding::eCubemap;

        if (image->type == ImageType::eShadowMap)
            dstBinding = BindlessBinding::eShadowmap;

        _bindlessImageInfos[i].imageLayout = vk::ImageLayout::eShaderReadOnlyOptimal;
        _bindlessImageInfos[i].imageView = image->view;
        _bindlessImageInfos[i].sampler = image->sampler ? image->sampler : *_sampler;

        _bindlessImageWrites[i].dstSet = bindlessSet;
        _bindlessImageWrites[i].dstBinding = static_cast<uint32_t>(dstBinding);
        _bindlessImageWrites[i].dstArrayElement = i;
        _bindlessImageWrites[i].descriptorType = vk::DescriptorType::eCombinedImageSampler;
        _bindlessImageWrites[i].descriptorCount = 1;
        _bindlessImageWrites[i].pImageInfo = &_bindlessImageInfos[i];
    }

    device.updateDescriptorSets(MAX_BINDLESS_RESOURCES, _bindlessImageWrites.data(), 0, nullptr);
}

void VulkanBrain::UpdateBindlessMaterials() const
{
    assert(_materialResourceManager.Resources().size() < MAX_BINDLESS_RESOURCES && "There are more materials used than the amount that can be stored on the GPU.");

    std::array<Material::GPUInfo, MAX_BINDLESS_RESOURCES> materialGPUData;

    for (uint32_t i = 0; i < _materialResourceManager.Resources().size(); ++i)
    {
        const Material* material = &_materialResourceManager.Resources()[i].resource.value();
        materialGPUData[i] = material->gpuInfo;
    }

    const Buffer* buffer = _bufferResourceManager.Access(_bindlessMaterialBuffer);
    std::memcpy(buffer->mappedPtr, materialGPUData.data(), _materialResourceManager.Resources().size() * sizeof(Material::GPUInfo));

    _bindlessMaterialInfo.buffer = buffer->buffer;
    _bindlessMaterialInfo.offset = 0;
    _bindlessMaterialInfo.range = sizeof(Material::GPUInfo) * _materialResourceManager.Resources().size();

    _bindlessMaterialWrite.dstSet = bindlessSet;
    _bindlessMaterialWrite.dstBinding = static_cast<uint32_t>(BindlessBinding::eMaterial);
    _bindlessMaterialWrite.dstArrayElement = 0;
    _bindlessMaterialWrite.descriptorType = vk::DescriptorType::eStorageBuffer;
    _bindlessMaterialWrite.descriptorCount = 1;
    _bindlessMaterialWrite.pBufferInfo = &_bindlessMaterialInfo;

    device.updateDescriptorSets(1, &_bindlessMaterialWrite, 0, nullptr);
}

void VulkanBrain::CreateInstance(const ApplicationModule::VulkanInitInfo& initInfo)
{
    CheckValidationLayerSupport();
    if (ENABLE_VALIDATION_LAYERS && !CheckValidationLayerSupport())
        throw std::runtime_error("Validation layers requested, but not supported!");

    vk::ApplicationInfo appInfo {};
    appInfo.pApplicationName = "";
    appInfo.applicationVersion = vk::makeApiVersion(0, 0, 0, 0);
    appInfo.engineVersion = vk::makeApiVersion(0, 1, 0, 0);
    appInfo.apiVersion = vk::makeApiVersion(0, 1, 1, 0);
    appInfo.pEngineName = "No engine";

    vk::StructureChain<vk::InstanceCreateInfo, vk::DebugUtilsMessengerCreateInfoEXT> structureChain;

    auto extensions = GetRequiredExtensions(initInfo);
    structureChain.assign({
        .flags = vk::InstanceCreateFlags {},
        .pApplicationInfo = &appInfo,
        .enabledLayerCount = 0,
        .ppEnabledLayerNames = nullptr, // Validation layers.
        .enabledExtensionCount = static_cast<uint32_t>(extensions.size()),
        .ppEnabledExtensionNames = extensions.data() // Extensions.
    });

    auto& createInfo = structureChain.get<vk::InstanceCreateInfo>();

    if (ENABLE_VALIDATION_LAYERS)
    {
        createInfo.enabledLayerCount = _validationLayers.size();
        createInfo.ppEnabledLayerNames = _validationLayers.data();

        util::PopulateDebugMessengerCreateInfo(structureChain.get<vk::DebugUtilsMessengerCreateInfoEXT>());
    }
    else
    {
        // Make sure the debug extension is unlinked.
        structureChain.unlink<vk::DebugUtilsMessengerCreateInfoEXT>();
        createInfo.enabledLayerCount = 0;
    }

    util::VK_ASSERT(vk::createInstance(&createInfo, nullptr, &instance), "Failed to create vk instance!");
}

void VulkanBrain::PickPhysicalDevice()
{
    std::vector<vk::PhysicalDevice> devices = instance.enumeratePhysicalDevices();
    if (devices.empty())
        throw std::runtime_error("No GPU's with Vulkan support available!");

    std::multimap<int, vk::PhysicalDevice> candidates {};

    for (const auto& device : devices)
    {
        uint32_t score = RateDeviceSuitability(device);
        if (score > 0)
            candidates.emplace(score, device);
    }
    if (candidates.empty())
        throw std::runtime_error("Failed finding suitable device!");

    physicalDevice = candidates.rbegin()->second;
}

uint32_t VulkanBrain::RateDeviceSuitability(const vk::PhysicalDevice& deviceToRate)
{
    vk::StructureChain<vk::PhysicalDeviceFeatures2, vk::PhysicalDeviceDescriptorIndexingFeatures> structureChain;

    auto& indexingFeatures = structureChain.get<vk::PhysicalDeviceDescriptorIndexingFeatures>();
    auto& deviceFeatures = structureChain.get<vk::PhysicalDeviceFeatures2>();

    vk::PhysicalDeviceProperties deviceProperties;
    deviceToRate.getProperties(&deviceProperties);
    deviceToRate.getFeatures2(&deviceFeatures);

    QueueFamilyIndices familyIndices = QueueFamilyIndices::FindQueueFamilies(deviceToRate, surface);

    uint32_t score { 0 };

    // Failed if geometry shader is not supported.
    if (!deviceFeatures.features.geometryShader)
        return 0;

    // Failed if graphics family queue is not supported.
    if (!familyIndices.IsComplete())
        return 0;

    // Failed if no extensions are supported.
    if (!ExtensionsSupported(deviceToRate))
        return 0;

    // Check for bindless rendering support.
    if (!indexingFeatures.descriptorBindingPartiallyBound || !indexingFeatures.runtimeDescriptorArray)
        return 0;

    // Check support for swap chain.
    SwapChain::SupportDetails swapChainSupportDetails = SwapChain::QuerySupport(deviceToRate, surface);
    bool swapChainUnsupported = swapChainSupportDetails.formats.empty() || swapChainSupportDetails.presentModes.empty();
    if (swapChainUnsupported)
        return 0;

    // Favor discrete GPUs above all else.
    if (deviceProperties.deviceType == vk::PhysicalDeviceType::eDiscreteGpu)
        score += 50000;

    // Slightly favor integrated GPUs.
    if (deviceProperties.deviceType == vk::PhysicalDeviceType::eIntegratedGpu)
        score += 30000;

    score += deviceProperties.limits.maxImageDimension2D;

    return score;
}

bool VulkanBrain::ExtensionsSupported(const vk::PhysicalDevice& deviceToCheckSupport)
{
    std::vector<vk::ExtensionProperties> availableExtensions = deviceToCheckSupport.enumerateDeviceExtensionProperties();
    std::set<std::string> requiredExtensions { _deviceExtensions.begin(), _deviceExtensions.end() };
    for (const auto& extension : availableExtensions)
        requiredExtensions.erase(extension.extensionName);

    return requiredExtensions.empty();
}

bool VulkanBrain::CheckValidationLayerSupport()
{
    std::vector<vk::LayerProperties> availableLayers = vk::enumerateInstanceLayerProperties();
    bool result = std::all_of(_validationLayers.begin(), _validationLayers.end(), [&availableLayers](const auto& layerName)
        {
        const auto it = std::find_if(availableLayers.begin(), availableLayers.end(), [&layerName](const auto &layer)
        { return strcmp(layerName, layer.layerName) == 0; });

        return it != availableLayers.end(); });

    return result;
}

std::vector<const char*> VulkanBrain::GetRequiredExtensions(const ApplicationModule::VulkanInitInfo& initInfo)
{
    std::vector<const char*> extensions(initInfo.extensions, initInfo.extensions + initInfo.extensionCount);
    if (ENABLE_VALIDATION_LAYERS)
        extensions.emplace_back(vk::EXTDebugUtilsExtensionName);

#ifdef LINUX
    extensions.emplace_back(VK_KHR_GET_PHYSICAL_DEVICE_PROPERTIES_2_EXTENSION_NAME);
#endif

    return extensions;
}

void VulkanBrain::SetupDebugMessenger()
{
    if (!ENABLE_VALIDATION_LAYERS)
        return;

    vk::DebugUtilsMessengerCreateInfoEXT createInfo {};
    util::PopulateDebugMessengerCreateInfo(createInfo);
    createInfo.pUserData = nullptr;

    util::VK_ASSERT(instance.createDebugUtilsMessengerEXT(&createInfo, nullptr, &_debugMessenger, dldi),
        "Failed to create debug messenger!");
}

void VulkanBrain::CreateDevice()
{
    queueFamilyIndices = QueueFamilyIndices::FindQueueFamilies(physicalDevice, surface);
    std::vector<vk::DeviceQueueCreateInfo> queueCreateInfos {};
    std::set<uint32_t> uniqueQueueFamilies = { queueFamilyIndices.graphicsFamily.value(), queueFamilyIndices.presentFamily.value() };
    float queuePriority { 1.0f };

    for (uint32_t familyQueueIndex : uniqueQueueFamilies)
        queueCreateInfos.emplace_back(vk::DeviceQueueCreateInfo { .flags = vk::DeviceQueueCreateFlags {}, .queueFamilyIndex = familyQueueIndex, .queueCount = 1, .pQueuePriorities = &queuePriority });

    vk::StructureChain<vk::DeviceCreateInfo, vk::PhysicalDeviceFeatures2, vk::PhysicalDeviceDynamicRenderingFeaturesKHR, vk::PhysicalDeviceDescriptorIndexingFeatures> structureChain;
    auto& indexingFeatures = structureChain.get<vk::PhysicalDeviceDescriptorIndexingFeatures>();
    auto& deviceFeatures = structureChain.get<vk::PhysicalDeviceFeatures2>();
    physicalDevice.getFeatures2(&deviceFeatures);

    auto& dynamicRenderingFeaturesKhr = structureChain.get<vk::PhysicalDeviceDynamicRenderingFeaturesKHR>();
    dynamicRenderingFeaturesKhr.dynamicRendering = true;

    indexingFeatures.runtimeDescriptorArray = true;
    indexingFeatures.descriptorBindingPartiallyBound = true;

    auto& createInfo = structureChain.get<vk::DeviceCreateInfo>();
    createInfo.queueCreateInfoCount = static_cast<uint32_t>(queueCreateInfos.size());
    createInfo.pQueueCreateInfos = queueCreateInfos.data();
    createInfo.pEnabledFeatures = nullptr;
    createInfo.enabledExtensionCount = static_cast<uint32_t>(_deviceExtensions.size());
    createInfo.ppEnabledExtensionNames = _deviceExtensions.data();

    bblog::info("Validation layers enabled: {}", ENABLE_VALIDATION_LAYERS ? "TRUE" : "FALSE");

    if (ENABLE_VALIDATION_LAYERS)
    {
        createInfo.enabledLayerCount = static_cast<uint32_t>(_validationLayers.size());
        createInfo.ppEnabledLayerNames = _validationLayers.data();
    }
    else
    {
        createInfo.enabledLayerCount = 0;
    }

    util::VK_ASSERT(physicalDevice.createDevice(&createInfo, nullptr, &device), "Failed creating a logical device!");

    device.getQueue(queueFamilyIndices.graphicsFamily.value(), 0, &graphicsQueue);
    device.getQueue(queueFamilyIndices.presentFamily.value(), 0, &presentQueue);
}

void VulkanBrain::CreateCommandPool()
{
    vk::CommandPoolCreateInfo commandPoolCreateInfo {};
    commandPoolCreateInfo.flags = vk::CommandPoolCreateFlagBits::eResetCommandBuffer;
    commandPoolCreateInfo.queueFamilyIndex = queueFamilyIndices.graphicsFamily.value();

    util::VK_ASSERT(device.createCommandPool(&commandPoolCreateInfo, nullptr, &commandPool), "Failed creating command pool!");
}

void VulkanBrain::CreateDescriptorPool()
{
    std::vector<vk::DescriptorPoolSize> poolSizes = {
        { vk::DescriptorType::eSampler, 1000 },
        { vk::DescriptorType::eCombinedImageSampler, 1000 },
        { vk::DescriptorType::eSampledImage, 1000 },
        { vk::DescriptorType::eStorageImage, 1000 },
        { vk::DescriptorType::eUniformTexelBuffer, 1000 },
        { vk::DescriptorType::eStorageTexelBuffer, 1000 },
        { vk::DescriptorType::eUniformBuffer, 1000 },
        { vk::DescriptorType::eStorageBuffer, 1000 },
        { vk::DescriptorType::eUniformBufferDynamic, 1000 },
        { vk::DescriptorType::eStorageBufferDynamic, 1000 },
        { vk::DescriptorType::eInputAttachment, 1000 }
    };

    vk::DescriptorPoolCreateInfo createInfo {};
    createInfo.poolSizeCount = poolSizes.size();
    createInfo.pPoolSizes = poolSizes.data();
    createInfo.maxSets = 200;
    createInfo.flags = vk::DescriptorPoolCreateFlagBits::eFreeDescriptorSet;
    util::VK_ASSERT(device.createDescriptorPool(&createInfo, nullptr, &descriptorPool), "Failed creating descriptor pool!");
}

void VulkanBrain::CreateBindlessDescriptorSet()
{
    std::array<vk::DescriptorPoolSize, 5> poolSizes = {
        vk::DescriptorPoolSize { vk::DescriptorType::eCombinedImageSampler, MAX_BINDLESS_RESOURCES },
        vk::DescriptorPoolSize { vk::DescriptorType::eCombinedImageSampler, MAX_BINDLESS_RESOURCES },
        vk::DescriptorPoolSize { vk::DescriptorType::eCombinedImageSampler, MAX_BINDLESS_RESOURCES },
        vk::DescriptorPoolSize { vk::DescriptorType::eCombinedImageSampler, MAX_BINDLESS_RESOURCES },
        vk::DescriptorPoolSize { vk::DescriptorType::eStorageBuffer, 1 },
    };

    vk::DescriptorPoolCreateInfo poolCreateInfo {};
    poolCreateInfo.flags = vk::DescriptorPoolCreateFlagBits::eUpdateAfterBind;
    poolCreateInfo.maxSets = MAX_BINDLESS_RESOURCES * poolSizes.size();
    poolCreateInfo.poolSizeCount = poolSizes.size();
    poolCreateInfo.pPoolSizes = poolSizes.data();
    util::VK_ASSERT(device.createDescriptorPool(&poolCreateInfo, nullptr, &bindlessPool), "Failed creating bindless pool!");

    std::array<vk::DescriptorSetLayoutBinding, 5> bindings;
    vk::DescriptorSetLayoutBinding& combinedImageSampler = bindings[0];
    combinedImageSampler.descriptorType = vk::DescriptorType::eCombinedImageSampler;
    combinedImageSampler.descriptorCount = MAX_BINDLESS_RESOURCES;
    combinedImageSampler.binding = static_cast<uint32_t>(BindlessBinding::eColor);
    combinedImageSampler.stageFlags = vk::ShaderStageFlagBits::eAllGraphics;

    vk::DescriptorSetLayoutBinding& depthImageBinding = bindings[1];
    depthImageBinding.descriptorType = vk::DescriptorType::eCombinedImageSampler;
    depthImageBinding.descriptorCount = MAX_BINDLESS_RESOURCES;
    depthImageBinding.binding = static_cast<uint32_t>(BindlessBinding::eDepth);
    depthImageBinding.stageFlags = vk::ShaderStageFlagBits::eAllGraphics;

    vk::DescriptorSetLayoutBinding& cubemapBinding = bindings[2];
    cubemapBinding.descriptorType = vk::DescriptorType::eCombinedImageSampler;
    cubemapBinding.descriptorCount = MAX_BINDLESS_RESOURCES;
    cubemapBinding.binding = static_cast<uint32_t>(BindlessBinding::eCubemap);
    cubemapBinding.stageFlags = vk::ShaderStageFlagBits::eAllGraphics;

    vk::DescriptorSetLayoutBinding& shadowBinding = bindings[3];
    shadowBinding.descriptorType = vk::DescriptorType::eCombinedImageSampler;
    shadowBinding.descriptorCount = MAX_BINDLESS_RESOURCES;
    shadowBinding.binding = static_cast<uint32_t>(BindlessBinding::eShadowmap);
    shadowBinding.stageFlags = vk::ShaderStageFlagBits::eAllGraphics;

    vk::DescriptorSetLayoutBinding& materialBinding = bindings[4];
    materialBinding.descriptorType = vk::DescriptorType::eStorageBuffer;
    materialBinding.descriptorCount = 1;
    materialBinding.binding = static_cast<uint32_t>(BindlessBinding::eMaterial);
    materialBinding.stageFlags = vk::ShaderStageFlagBits::eAllGraphics;

    vk::StructureChain<vk::DescriptorSetLayoutCreateInfo, vk::DescriptorSetLayoutBindingFlagsCreateInfo> structureChain;

    auto& layoutCreateInfo = structureChain.get<vk::DescriptorSetLayoutCreateInfo>();
    layoutCreateInfo.bindingCount = bindings.size();
    layoutCreateInfo.pBindings = bindings.data();
    layoutCreateInfo.flags = vk::DescriptorSetLayoutCreateFlagBits::eUpdateAfterBindPool;

    std::array<vk::DescriptorBindingFlagsEXT, bindings.size()> bindingFlags = {
        vk::DescriptorBindingFlagBits::ePartiallyBound,
        vk::DescriptorBindingFlagBits::ePartiallyBound,
        vk::DescriptorBindingFlagBits::ePartiallyBound,
        vk::DescriptorBindingFlagBits::ePartiallyBound,
        vk::DescriptorBindingFlagBits::ePartiallyBound
    };

    auto& extInfo = structureChain.get<vk::DescriptorSetLayoutBindingFlagsCreateInfoEXT>();
    extInfo.bindingCount = bindings.size();
    extInfo.pBindingFlags = bindingFlags.data();

    util::VK_ASSERT(device.createDescriptorSetLayout(&layoutCreateInfo, nullptr, &bindlessLayout),
        "Failed creating bindless descriptor set layout.");

    vk::DescriptorSetAllocateInfo allocInfo {};
    allocInfo.descriptorPool = bindlessPool;
    allocInfo.descriptorSetCount = 1;
    allocInfo.pSetLayouts = &bindlessLayout;

    util::VK_ASSERT(device.allocateDescriptorSets(&allocInfo, &bindlessSet), "Failed creating bindless descriptor set!");
}

void VulkanBrain::CreateBindlessMaterialBuffer()
{
    BufferCreation creation{};
    creation.SetSize(MAX_BINDLESS_RESOURCES * sizeof(Material::GPUInfo))
        .SetUsageFlags(vk::BufferUsageFlagBits::eStorageBuffer)
        .SetName("Bindless material uniform buffer");

    _bindlessMaterialBuffer = _bufferResourceManager.Create(creation);
}

QueueFamilyIndices QueueFamilyIndices::FindQueueFamilies(vk::PhysicalDevice device, vk::SurfaceKHR surface)
{
    QueueFamilyIndices indices {};

    uint32_t queueFamilyCount { 0 };
    device.getQueueFamilyProperties(&queueFamilyCount, nullptr);

    std::vector<vk::QueueFamilyProperties> queueFamilies(queueFamilyCount);
    device.getQueueFamilyProperties(&queueFamilyCount, queueFamilies.data());

    for (size_t i = 0; i < queueFamilies.size(); ++i)
    {
        if (queueFamilies[i].queueFlags & vk::QueueFlagBits::eGraphics)
            indices.graphicsFamily = i;

        if (!indices.presentFamily.has_value())
        {
            vk::Bool32 supported;
            util::VK_ASSERT(device.getSurfaceSupportKHR(i, surface, &supported),
                "Failed querying surface support on physical device!");
            if (supported)
                indices.presentFamily = i;
        }

        if (indices.IsComplete())
            break;
    }

    return indices;
}<|MERGE_RESOLUTION|>--- conflicted
+++ resolved
@@ -5,14 +5,9 @@
 #include "log.hpp"
 #include <map>
 
-<<<<<<< HEAD
 VulkanBrain::VulkanBrain(const ApplicationModule::VulkanInitInfo& initInfo)
-    : _imageResourceManager(*this)
-=======
-VulkanBrain::VulkanBrain(const InitInfo& initInfo)
     : _bufferResourceManager(*this)
     , _imageResourceManager(*this)
->>>>>>> 5a025df4
     , _materialResourceManager(*this)
 {
     CreateInstance(initInfo);
@@ -476,7 +471,7 @@
 
 void VulkanBrain::CreateBindlessMaterialBuffer()
 {
-    BufferCreation creation{};
+    BufferCreation creation {};
     creation.SetSize(MAX_BINDLESS_RESOURCES * sizeof(Material::GPUInfo))
         .SetUsageFlags(vk::BufferUsageFlagBits::eStorageBuffer)
         .SetName("Bindless material uniform buffer");
