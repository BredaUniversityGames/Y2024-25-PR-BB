--- conflicted
+++ resolved
@@ -4,12 +4,8 @@
 #include "vulkan_validation.hpp"
 #include <map>
 
-<<<<<<< HEAD
-VulkanBrain::VulkanBrain(const InitInfo &initInfo) : _imageResourceManager(*this)
-=======
 VulkanBrain::VulkanBrain(const InitInfo& initInfo)
     : _imageResourceManager(*this)
->>>>>>> 53ddfff7
 {
     CreateInstance(initInfo);
     dldi = vk::DispatchLoaderDynamic { instance, vkGetInstanceProcAddr, device, vkGetDeviceProcAddr };
@@ -43,14 +39,8 @@
     CreateBindlessDescriptorSet();
 
     std::vector<std::byte> data(2 * 2 * 4 * sizeof(std::byte));
-<<<<<<< HEAD
-    ImageCreation creation{};
-    creation.SetSize(2, 2).SetFlags(vk::ImageUsageFlagBits::eSampled).SetFormat(vk::Format::eR8G8B8A8Unorm).SetData(data.data()).SetName(
-            "Fallback texture");
-=======
     ImageCreation creation {};
     creation.SetSize(2, 2).SetFlags(vk::ImageUsageFlagBits::eSampled).SetFormat(vk::Format::eR8G8B8A8Unorm).SetData(data.data()).SetName("Fallback texture");
->>>>>>> 53ddfff7
 
     _fallbackImage = _imageResourceManager.Create(creation);
 }
@@ -79,24 +69,24 @@
 
 void VulkanBrain::UpdateBindlessSet() const
 {
-    for(uint32_t i = 0; i < MAX_BINDLESS_RESOURCES; ++i)
-    {
-        const Image *image = i < _imageResourceManager.Resources().size()
-                             ? &_imageResourceManager.Resources()[i].resource.value()
-                             : _imageResourceManager.Access(_fallbackImage);
+    for (uint32_t i = 0; i < MAX_BINDLESS_RESOURCES; ++i)
+    {
+        const Image* image = i < _imageResourceManager.Resources().size()
+            ? &_imageResourceManager.Resources()[i].resource.value()
+            : _imageResourceManager.Access(_fallbackImage);
 
         // If it can't be sampled, use the fallback.
-        if(!(image->flags & vk::ImageUsageFlagBits::eSampled))
+        if (!(image->flags & vk::ImageUsageFlagBits::eSampled))
             image = _imageResourceManager.Access(_fallbackImage);
 
         BindlessBinding dstBinding;
-        if(util::GetImageAspectFlags(image->format) == vk::ImageAspectFlagBits::eColor)
+        if (util::GetImageAspectFlags(image->format) == vk::ImageAspectFlagBits::eColor)
             dstBinding = BindlessBinding::eColor;
 
-        if(util::GetImageAspectFlags(image->format) == vk::ImageAspectFlagBits::eDepth)
+        if (util::GetImageAspectFlags(image->format) == vk::ImageAspectFlagBits::eDepth)
             dstBinding = BindlessBinding::eDepth;
 
-        if(image->type == ImageType::eCubeMap)
+        if (image->type == ImageType::eCubeMap)
             dstBinding = BindlessBinding::eCubemap;
 
         _bindlessImageInfos[i].imageLayout = vk::ImageLayout::eShaderReadOnlyOptimal;
@@ -114,7 +104,7 @@
     device.updateDescriptorSets(MAX_BINDLESS_RESOURCES, _bindlessWrites.data(), 0, nullptr);
 }
 
-void VulkanBrain::CreateInstance(const InitInfo &initInfo)
+void VulkanBrain::CreateInstance(const InitInfo& initInfo)
 {
     CheckValidationLayerSupport();
     if (ENABLE_VALIDATION_LAYERS && !CheckValidationLayerSupport())
@@ -173,7 +163,7 @@
     physicalDevice = candidates.rbegin()->second;
 }
 
-uint32_t VulkanBrain::RateDeviceSuitability(const vk::PhysicalDevice &deviceToRate)
+uint32_t VulkanBrain::RateDeviceSuitability(const vk::PhysicalDevice& deviceToRate)
 {
     vk::PhysicalDeviceDescriptorIndexingFeatures indexingFeatures;
     vk::PhysicalDeviceFeatures2 deviceFeatures;
@@ -244,7 +234,7 @@
     return result;
 }
 
-std::vector<const char *> VulkanBrain::GetRequiredExtensions(const InitInfo &initInfo)
+std::vector<const char*> VulkanBrain::GetRequiredExtensions(const InitInfo& initInfo)
 {
     std::vector<const char*> extensions(initInfo.extensions, initInfo.extensions + initInfo.extensionCount);
     if (ENABLE_VALIDATION_LAYERS)
@@ -267,11 +257,7 @@
     createInfo.pUserData = nullptr;
 
     util::VK_ASSERT(instance.createDebugUtilsMessengerEXT(&createInfo, nullptr, &_debugMessenger, dldi),
-<<<<<<< HEAD
-                    "Failed to create debug messenger!");
-=======
         "Failed to create debug messenger!");
->>>>>>> 53ddfff7
 }
 
 void VulkanBrain::CreateDevice()
@@ -283,15 +269,9 @@
     deviceFeatures.pNext = &indexingFeatures;
     physicalDevice.getFeatures2(&deviceFeatures);
 
-<<<<<<< HEAD
-    std::vector<vk::DeviceQueueCreateInfo> queueCreateInfos{};
-    std::set<uint32_t> uniqueQueueFamilies = { queueFamilyIndices.graphicsFamily.value(), queueFamilyIndices.presentFamily.value() };
-    float queuePriority{ 1.0f };
-=======
     std::vector<vk::DeviceQueueCreateInfo> queueCreateInfos {};
     std::set<uint32_t> uniqueQueueFamilies = { queueFamilyIndices.graphicsFamily.value(), queueFamilyIndices.presentFamily.value() };
     float queuePriority { 1.0f };
->>>>>>> 53ddfff7
 
     for (uint32_t familyQueueIndex : uniqueQueueFamilies)
         queueCreateInfos.emplace_back(vk::DeviceQueueCreateFlags {}, familyQueueIndex, 1, &queuePriority);
@@ -319,7 +299,8 @@
     {
         createInfo.enabledLayerCount = static_cast<uint32_t>(_validationLayers.size());
         createInfo.ppEnabledLayerNames = _validationLayers.data();
-    } else
+    }
+    else
     {
         createInfo.enabledLayerCount = 0;
     }
@@ -366,9 +347,9 @@
 void VulkanBrain::CreateBindlessDescriptorSet()
 {
     std::array<vk::DescriptorPoolSize, 3> poolSizes = {
-            vk::DescriptorPoolSize{ vk::DescriptorType::eCombinedImageSampler, MAX_BINDLESS_RESOURCES },
-            vk::DescriptorPoolSize{ vk::DescriptorType::eCombinedImageSampler, MAX_BINDLESS_RESOURCES },
-            vk::DescriptorPoolSize{ vk::DescriptorType::eCombinedImageSampler, MAX_BINDLESS_RESOURCES },
+        vk::DescriptorPoolSize { vk::DescriptorType::eCombinedImageSampler, MAX_BINDLESS_RESOURCES },
+        vk::DescriptorPoolSize { vk::DescriptorType::eCombinedImageSampler, MAX_BINDLESS_RESOURCES },
+        vk::DescriptorPoolSize { vk::DescriptorType::eCombinedImageSampler, MAX_BINDLESS_RESOURCES },
     };
 
     vk::DescriptorPoolCreateInfo poolCreateInfo {};
@@ -379,55 +360,43 @@
     util::VK_ASSERT(device.createDescriptorPool(&poolCreateInfo, nullptr, &bindlessPool), "Failed creating bindless pool!");
 
     std::array<vk::DescriptorSetLayoutBinding, 3> bindings;
-    vk::DescriptorSetLayoutBinding &combinedImageSampler = bindings[0];
+    vk::DescriptorSetLayoutBinding& combinedImageSampler = bindings[0];
     combinedImageSampler.descriptorType = vk::DescriptorType::eCombinedImageSampler;
     combinedImageSampler.descriptorCount = MAX_BINDLESS_RESOURCES;
     combinedImageSampler.binding = static_cast<uint32_t>(BindlessBinding::eColor);
     combinedImageSampler.stageFlags = vk::ShaderStageFlagBits::eAllGraphics;
 
-    vk::DescriptorSetLayoutBinding &depthImageBinding = bindings[1];
+    vk::DescriptorSetLayoutBinding& depthImageBinding = bindings[1];
     depthImageBinding.descriptorType = vk::DescriptorType::eCombinedImageSampler;
     depthImageBinding.descriptorCount = MAX_BINDLESS_RESOURCES;
     depthImageBinding.binding = static_cast<uint32_t>(BindlessBinding::eDepth);
     depthImageBinding.stageFlags = vk::ShaderStageFlagBits::eAllGraphics;
 
-    vk::DescriptorSetLayoutBinding &cubemapBinding = bindings[2];
+    vk::DescriptorSetLayoutBinding& cubemapBinding = bindings[2];
     cubemapBinding.descriptorType = vk::DescriptorType::eCombinedImageSampler;
     cubemapBinding.descriptorCount = MAX_BINDLESS_RESOURCES;
     cubemapBinding.binding = static_cast<uint32_t>(BindlessBinding::eCubemap);
     cubemapBinding.stageFlags = vk::ShaderStageFlagBits::eAllGraphics;
 
-<<<<<<< HEAD
-    vk::DescriptorSetLayoutCreateInfo layoutCreateInfo{};
+    vk::DescriptorSetLayoutCreateInfo layoutCreateInfo {};
     layoutCreateInfo.bindingCount = bindings.size();
     layoutCreateInfo.pBindings = bindings.data();
-=======
-    vk::DescriptorSetLayoutCreateInfo layoutCreateInfo {};
-    layoutCreateInfo.bindingCount = std::size(bindings);
-    layoutCreateInfo.pBindings = bindings;
->>>>>>> 53ddfff7
     layoutCreateInfo.flags = vk::DescriptorSetLayoutCreateFlagBits::eUpdateAfterBindPool;
 
     std::array<vk::DescriptorBindingFlagsEXT, bindings.size()> bindingFlags = {
-            vk::DescriptorBindingFlagBits::ePartiallyBound,
-            vk::DescriptorBindingFlagBits::ePartiallyBound,
-            vk::DescriptorBindingFlagBits::ePartiallyBound
+        vk::DescriptorBindingFlagBits::ePartiallyBound,
+        vk::DescriptorBindingFlagBits::ePartiallyBound,
+        vk::DescriptorBindingFlagBits::ePartiallyBound
     };
 
-<<<<<<< HEAD
-    vk::DescriptorSetLayoutBindingFlagsCreateInfoEXT extInfo{};
+    vk::DescriptorSetLayoutBindingFlagsCreateInfoEXT extInfo {};
     extInfo.bindingCount = bindings.size();
     extInfo.pBindingFlags = bindingFlags.data();
 
-=======
-    vk::DescriptorSetLayoutBindingFlagsCreateInfoEXT extInfo {};
-    extInfo.bindingCount = std::size(bindings);
-    extInfo.pBindingFlags = bindingFlags;
->>>>>>> 53ddfff7
     layoutCreateInfo.pNext = &extInfo;
 
     util::VK_ASSERT(device.createDescriptorSetLayout(&layoutCreateInfo, nullptr, &bindlessLayout),
-                    "Failed creating bindless descriptor set layout.");
+        "Failed creating bindless descriptor set layout.");
 
     vk::DescriptorSetAllocateInfo allocInfo {};
     allocInfo.descriptorPool = bindlessPool;
