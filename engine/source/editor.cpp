#include "editor.hpp"

#include "imgui_impl_vulkan.h"
#include "application_module.hpp"
#include "performance_tracker.hpp"
#include "bloom_settings.hpp"
#include "mesh.hpp"
#include "profile_macros.hpp"
#include "log.hpp"

#include <fstream>

#define GLM_ENABLE_EXPERIMENTAL
#include "ECS.hpp"
#include <glm/gtx/matrix_decompose.hpp>

#include "gbuffers.hpp"
<<<<<<< HEAD
#include "serialization.hpp"
#undef GLM_ENABLE_EXPERIMENTAL

Editor::Editor(const VulkanBrain& brain, Application& application, vk::Format swapchainFormat, vk::Format depthFormat, uint32_t swapchainImages, GBuffers& gBuffers, ECS& ecs)
    : _ecs(ecs)
    , _brain(brain)
    , _application(application)
=======

#include <imgui_impl_sdl3.h>
#undef GLM_ENABLE_EXPERIMENTAL

Editor::Editor(const VulkanBrain& brain, vk::Format swapchainFormat, vk::Format depthFormat, uint32_t swapchainImages, GBuffers& gBuffers)
    : _brain(brain)
>>>>>>> 8ac352fe
    , _gBuffers(gBuffers)
{
    vk::PipelineRenderingCreateInfoKHR pipelineRenderingCreateInfoKhr {};
    pipelineRenderingCreateInfoKhr.colorAttachmentCount = 1;
    pipelineRenderingCreateInfoKhr.pColorAttachmentFormats = &swapchainFormat;
    pipelineRenderingCreateInfoKhr.depthAttachmentFormat = depthFormat;

    ImGui_ImplVulkan_InitInfo initInfoVulkan {};
    initInfoVulkan.UseDynamicRendering = true;
    initInfoVulkan.PipelineRenderingCreateInfo = static_cast<VkPipelineRenderingCreateInfo>(pipelineRenderingCreateInfoKhr);
    initInfoVulkan.PhysicalDevice = _brain.physicalDevice;
    initInfoVulkan.Device = _brain.device;
    initInfoVulkan.ImageCount = MAX_FRAMES_IN_FLIGHT;
    initInfoVulkan.Instance = _brain.instance;
    initInfoVulkan.MSAASamples = VkSampleCountFlagBits::VK_SAMPLE_COUNT_1_BIT;
    initInfoVulkan.Queue = _brain.graphicsQueue;
    initInfoVulkan.QueueFamily = _brain.queueFamilyIndices.graphicsFamily.value();
    initInfoVulkan.DescriptorPool = _brain.descriptorPool;
    initInfoVulkan.MinImageCount = 2;
    initInfoVulkan.ImageCount = swapchainImages;
    ImGui_ImplVulkan_Init(&initInfoVulkan);

    ImGui_ImplVulkan_CreateFontsTexture();

    _basicSampler = util::CreateSampler(_brain, vk::Filter::eLinear, vk::Filter::eLinear, vk::SamplerAddressMode::eRepeat, vk::SamplerMipmapMode::eLinear, 1);
}

void Editor::Draw(PerformanceTracker& performanceTracker, BloomSettings& bloomSettings, SceneDescription& scene)
{
    ImGui_ImplVulkan_NewFrame();
    ImGui_ImplSDL3_NewFrame();

    ImGui::NewFrame();

    DrawMainMenuBar();

    performanceTracker.Render();
    bloomSettings.Render();

    DirectionalLight& light = scene.directionalLight;
    // for debug info
    static ImTextureID textureID = ImGui_ImplVulkan_AddTexture(_basicSampler.get(), _brain.GetImageResourceManager().Access(_gBuffers.Shadow())->view, VK_IMAGE_LAYOUT_DEPTH_STENCIL_READ_ONLY_OPTIMAL);
    ImGui::Begin("Light Debug");
    ImGui::DragFloat3("Position", &light.camera.position.x, 0.05f);
    ImGui::DragFloat3("Rotation", &light.camera.eulerRotation.x, 0.05f);
    ImGui::DragFloat("Ortho Size", &light.camera.orthographicSize, 0.1f);
    ImGui::DragFloat("Far Plane", &light.camera.farPlane, 0.1f);
    ImGui::DragFloat("Near Plane", &light.camera.nearPlane, 0.1f);
    ImGui::DragFloat("Shadow Bias", &light.shadowBias, 0.0001f);
    ImGui::Image(textureID, ImVec2(512, 512));
    ImGui::End();
    //

    ImGui::Begin("Scene");

    int32_t indexToRemove = -1;
    for (size_t i = 0; i < scene.gameObjects.size(); ++i)
    {
        glm::vec3 scale;
        glm::vec3 translation;
        glm::quat rotationQ;
        glm::vec3 skew;
        glm::vec4 perspective;
        glm::decompose(scene.gameObjects[i].transform, scale, rotationQ, translation, skew, perspective);
        glm::vec3 rotation = glm::degrees(glm::eulerAngles(rotationQ));

        if (ImGui::BeginChild(i + 0xf00f, ImVec2 { 400, 110 }))
        {
            ImGui::Text("Gameobject %i", static_cast<uint32_t>(i));
            ImGui::DragFloat3("Position", &translation.x);
            ImGui::DragFloat3("Scale", &scale.x);
            ImGui::DragFloat3("Rotation", &rotation.x);

            glm::mat4 mTranslation = glm::translate(glm::mat4 { 1.0f }, translation);
            glm::mat4 mScale = glm::scale(glm::mat4 { 1.0f }, scale);
            glm::mat4 mRotation = glm::mat4 { glm::quat { glm::radians(rotation) } };

            scene.gameObjects[i].transform = mTranslation * mRotation * mScale;

            if (ImGui::Button("X"))
            {
                indexToRemove = i;
            }
        }
        ImGui::EndChildFrame();
    }

    if (indexToRemove != -1)
    {
        scene.gameObjects.erase(scene.gameObjects.begin() + indexToRemove);
    }

    uint32_t count = scene.gameObjects.size();
    if (ImGui::Button("Add model"))
    {
        glm::mat4 transform = glm::translate(glm::mat4 { 1.0f }, glm::vec3 { count * 7.0f, 0.0f, 0.0f });
        transform = glm::scale(transform, glm::vec3 { 10.0f });
        scene.gameObjects.emplace_back(transform, scene.models[1]);
    }

    ImGui::End();

    ImGui::Begin("Dump VMA stats");

    if (ImGui::Button("Dump json"))
    {
        char* statsJson;
        vmaBuildStatsString(_brain.vmaAllocator, &statsJson, true);

        const char* outputFilePath = "vma_stats.json";

        std::ofstream file { outputFilePath };
        if (file.is_open())
        {
            file << statsJson;

            file.close();
        }
        else
        {
            bblog::error("Failed writing VMA stats to file!");
        }

        vmaFreeStatsString(_brain.vmaAllocator, statsJson);
    }

    ImGui::End();

    ImGui::Begin("Renderer Stats");

    ImGui::LabelText("Draw calls", "%i", _brain.drawStats.drawCalls);
    ImGui::LabelText("Triangles", "%i", _brain.drawStats.indexCount / 3);

    ImGui::End();

    {
        ZoneNamedN(zone, "ImGui Render", true);
        ImGui::Render();
    }
}
void Editor::DrawMainMenuBar()
{
    if (ImGui::BeginMainMenuBar())
    {
        if (ImGui::BeginMenu("File"))
        {
            if (ImGui::MenuItem("Save Scene"))
            {
                Serialization::SerialiseToJSON("assets/maps/scene.json",_ecs);
            }
            ImGui::EndMenu();
        }
        ImGui::EndMainMenuBar();
    }
}

Editor::~Editor()
{
}<|MERGE_RESOLUTION|>--- conflicted
+++ resolved
@@ -15,22 +15,12 @@
 #include <glm/gtx/matrix_decompose.hpp>
 
 #include "gbuffers.hpp"
-<<<<<<< HEAD
 #include "serialization.hpp"
 #undef GLM_ENABLE_EXPERIMENTAL
 
-Editor::Editor(const VulkanBrain& brain, Application& application, vk::Format swapchainFormat, vk::Format depthFormat, uint32_t swapchainImages, GBuffers& gBuffers, ECS& ecs)
+Editor::Editor(const VulkanBrain& brain, vk::Format swapchainFormat, vk::Format depthFormat, uint32_t swapchainImages, GBuffers& gBuffers, ECS& ecs)
     : _ecs(ecs)
     , _brain(brain)
-    , _application(application)
-=======
-
-#include <imgui_impl_sdl3.h>
-#undef GLM_ENABLE_EXPERIMENTAL
-
-Editor::Editor(const VulkanBrain& brain, vk::Format swapchainFormat, vk::Format depthFormat, uint32_t swapchainImages, GBuffers& gBuffers)
-    : _brain(brain)
->>>>>>> 8ac352fe
     , _gBuffers(gBuffers)
 {
     vk::PipelineRenderingCreateInfoKHR pipelineRenderingCreateInfoKhr {};
