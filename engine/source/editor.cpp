#include "editor.hpp"

#include "imgui_impl_vulkan.h"
#include "application_module.hpp"
#include "performance_tracker.hpp"
#include "bloom_settings.hpp"
#include "mesh.hpp"
#include "profile_macros.hpp"
#include "log.hpp"

#include <fstream>

#define GLM_ENABLE_EXPERIMENTAL
#include <glm/gtx/matrix_decompose.hpp>

#include "gbuffers.hpp"

#include <imgui_impl_sdl3.h>
#undef GLM_ENABLE_EXPERIMENTAL

<<<<<<< HEAD
Editor::Editor(const VulkanBrain& brain, Application& application, vk::Format swapchainFormat, vk::Format depthFormat, uint32_t swapchainImages, GBuffers& gBuffers, ECS& ecs)
=======
Editor::Editor(const VulkanBrain& brain, vk::Format swapchainFormat, vk::Format depthFormat, uint32_t swapchainImages, GBuffers& gBuffers)
>>>>>>> 8ac352fe
    : _brain(brain)
    , _gBuffers(gBuffers)
    , _Ecs(ecs)
{
    vk::PipelineRenderingCreateInfoKHR pipelineRenderingCreateInfoKhr {};
    pipelineRenderingCreateInfoKhr.colorAttachmentCount = 1;
    pipelineRenderingCreateInfoKhr.pColorAttachmentFormats = &swapchainFormat;
    pipelineRenderingCreateInfoKhr.depthAttachmentFormat = depthFormat;

    ImGui_ImplVulkan_InitInfo initInfoVulkan {};
    initInfoVulkan.UseDynamicRendering = true;
    initInfoVulkan.PipelineRenderingCreateInfo = static_cast<VkPipelineRenderingCreateInfo>(pipelineRenderingCreateInfoKhr);
    initInfoVulkan.PhysicalDevice = _brain.physicalDevice;
    initInfoVulkan.Device = _brain.device;
    initInfoVulkan.ImageCount = MAX_FRAMES_IN_FLIGHT;
    initInfoVulkan.Instance = _brain.instance;
    initInfoVulkan.MSAASamples = VkSampleCountFlagBits::VK_SAMPLE_COUNT_1_BIT;
    initInfoVulkan.Queue = _brain.graphicsQueue;
    initInfoVulkan.QueueFamily = _brain.queueFamilyIndices.graphicsFamily.value();
    initInfoVulkan.DescriptorPool = _brain.descriptorPool;
    initInfoVulkan.MinImageCount = 2;
    initInfoVulkan.ImageCount = swapchainImages;
    ImGui_ImplVulkan_Init(&initInfoVulkan);

    ImGui_ImplVulkan_CreateFontsTexture();

    _basicSampler = util::CreateSampler(_brain, vk::Filter::eLinear, vk::Filter::eLinear, vk::SamplerAddressMode::eRepeat, vk::SamplerMipmapMode::eLinear, 1);
}

void Editor::Draw(PerformanceTracker& performanceTracker, BloomSettings& bloomSettings, SceneDescription& scene)
{
    ImGui_ImplVulkan_NewFrame();
    ImGui_ImplSDL3_NewFrame();

    ImGui::NewFrame();

    performanceTracker.Render();
    bloomSettings.Render();

    DirectionalLight& light = scene.directionalLight;
    // for debug info
    static ImTextureID textureID = ImGui_ImplVulkan_AddTexture(_basicSampler.get(), _brain.GetImageResourceManager().Access(_gBuffers.Shadow())->view, VK_IMAGE_LAYOUT_DEPTH_STENCIL_READ_ONLY_OPTIMAL);
    ImGui::Begin("Light Debug");
    ImGui::DragFloat3("Position", &light.camera.position.x, 0.05f);
    ImGui::DragFloat3("Rotation", &light.camera.eulerRotation.x, 0.05f);
    ImGui::DragFloat("Ortho Size", &light.camera.orthographicSize, 0.1f);
    ImGui::DragFloat("Far Plane", &light.camera.farPlane, 0.1f);
    ImGui::DragFloat("Near Plane", &light.camera.nearPlane, 0.1f);
    ImGui::DragFloat("Shadow Bias", &light.shadowBias, 0.0001f);
    ImGui::Image(textureID, ImVec2(512, 512));
    ImGui::End();
    //

    ImGui::Begin("Scene");

    int32_t indexToRemove = -1;
    for (size_t i = 0; i < scene.gameObjects.size(); ++i)
    {
        glm::vec3 scale;
        glm::vec3 translation;
        glm::quat rotationQ;
        glm::vec3 skew;
        glm::vec4 perspective;
        glm::decompose(scene.gameObjects[i].transform, scale, rotationQ, translation, skew, perspective);
        glm::vec3 rotation = glm::degrees(glm::eulerAngles(rotationQ));

        if (ImGui::BeginChild(i + 0xf00f, ImVec2 { 400, 110 }))
        {
            ImGui::Text("Gameobject %i", static_cast<uint32_t>(i));
            ImGui::DragFloat3("Position", &translation.x);
            ImGui::DragFloat3("Scale", &scale.x);
            ImGui::DragFloat3("Rotation", &rotation.x);

            glm::mat4 mTranslation = glm::translate(glm::mat4 { 1.0f }, translation);
            glm::mat4 mScale = glm::scale(glm::mat4 { 1.0f }, scale);
            glm::mat4 mRotation = glm::mat4 { glm::quat { glm::radians(rotation) } };

            scene.gameObjects[i].transform = mTranslation * mRotation * mScale;

            if (ImGui::Button("X"))
            {
                indexToRemove = i;
            }
        }
        ImGui::EndChildFrame();
    }

    if (indexToRemove != -1)
    {
        scene.gameObjects.erase(scene.gameObjects.begin() + indexToRemove);
    }

    uint32_t count = scene.gameObjects.size();
    if (ImGui::Button("Add model"))
    {
        glm::mat4 transform = glm::translate(glm::mat4 { 1.0f }, glm::vec3 { count * 7.0f, 0.0f, 0.0f });
        transform = glm::scale(transform, glm::vec3 { 10.0f });
        scene.gameObjects.emplace_back(transform, scene.models[1]);
    }

    ImGui::End();

    ImGui::Begin("Dump VMA stats");

    if (ImGui::Button("Dump json"))
    {
        char* statsJson;
        vmaBuildStatsString(_brain.vmaAllocator, &statsJson, true);

        const char* outputFilePath = "vma_stats.json";

        std::ofstream file { outputFilePath };
        if (file.is_open())
        {
            file << statsJson;

            file.close();
        }
        else
        {
            bblog::error("Failed writing VMA stats to file!");
        }

        vmaFreeStatsString(_brain.vmaAllocator, statsJson);
    }

    ImGui::End();

    ImGui::Begin("Renderer Stats");

    ImGui::LabelText("Draw calls", "%i", _brain.drawStats.drawCalls);
    ImGui::LabelText("Triangles", "%i", _brain.drawStats.indexCount / 3);

    ImGui::End();

    if (ImGui::Begin("hierarchy"))
    {
        auto view = _Ecs._registry.view<NameComponent>();
        for (const auto& [entity, name] : view.each())
            ImGui::Text(name.name.c_str());
        ImGui::End();
    }
    {
        ZoneNamedN(zone, "ImGui Render", true);
        ImGui::Render();
    }
}

Editor::~Editor()
{
}<|MERGE_RESOLUTION|>--- conflicted
+++ resolved
@@ -18,14 +18,10 @@
 #include <imgui_impl_sdl3.h>
 #undef GLM_ENABLE_EXPERIMENTAL
 
-<<<<<<< HEAD
-Editor::Editor(const VulkanBrain& brain, Application& application, vk::Format swapchainFormat, vk::Format depthFormat, uint32_t swapchainImages, GBuffers& gBuffers, ECS& ecs)
-=======
+
 Editor::Editor(const VulkanBrain& brain, vk::Format swapchainFormat, vk::Format depthFormat, uint32_t swapchainImages, GBuffers& gBuffers)
->>>>>>> 8ac352fe
     : _brain(brain)
     , _gBuffers(gBuffers)
-    , _Ecs(ecs)
 {
     vk::PipelineRenderingCreateInfoKHR pipelineRenderingCreateInfoKhr {};
     pipelineRenderingCreateInfoKhr.colorAttachmentCount = 1;
