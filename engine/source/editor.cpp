#include <imgui_impl_sdl3.h>
#include "editor.hpp"

#include "imgui_impl_vulkan.h"
#include "imgui/misc/cpp/imgui_stdlib.h"
#include "performance_tracker.hpp"
#include "bloom_settings.hpp"
#include "mesh.hpp"
#include "modules/physics_module.hpp"
#include "profile_macros.hpp"
#include "log.hpp"

#include <fstream>
#include "ECS.hpp"

#include <glm/gtx/matrix_decompose.hpp>
#undef GLM_ENABLE_EXPERIMENTAL

#include "gbuffers.hpp"
#include "renderer.hpp"
#include "scene_loader.hpp"
#include "serialization.hpp"
#include "ECS.hpp"
#include "model_loader.hpp"
#include "timers.hpp"

#include "components/name_component.hpp"
#include "components/relationship_component.hpp"
#include "components/transform_component.hpp"
#include "components/transform_helpers.hpp"

#include <entt/entity/entity.hpp>

Editor::Editor(ECS& ecs, Renderer& renderer)
    : _ecs(ecs)
    , _renderer(renderer)
{
    vk::PipelineRenderingCreateInfoKHR pipelineRenderingCreateInfoKhr {};
    pipelineRenderingCreateInfoKhr.colorAttachmentCount = 1;

    const vk::Format format = renderer.GetSwapChain().GetFormat();
    pipelineRenderingCreateInfoKhr.pColorAttachmentFormats = &format;
    pipelineRenderingCreateInfoKhr.depthAttachmentFormat = renderer.GetGBuffers().DepthFormat();

    ImGui_ImplVulkan_InitInfo initInfoVulkan {};
    initInfoVulkan.UseDynamicRendering = true;
    initInfoVulkan.PipelineRenderingCreateInfo = static_cast<VkPipelineRenderingCreateInfo>(pipelineRenderingCreateInfoKhr);
    initInfoVulkan.PhysicalDevice = renderer.GetBrain().physicalDevice;
    initInfoVulkan.Device = renderer.GetBrain().device;
    initInfoVulkan.ImageCount = MAX_FRAMES_IN_FLIGHT;
    initInfoVulkan.Instance = renderer.GetBrain().instance;
    initInfoVulkan.MSAASamples = VkSampleCountFlagBits::VK_SAMPLE_COUNT_1_BIT;
    initInfoVulkan.Queue = renderer.GetBrain().graphicsQueue;
    initInfoVulkan.QueueFamily = renderer.GetBrain().queueFamilyIndices.graphicsFamily.value();
    initInfoVulkan.DescriptorPool = renderer.GetBrain().descriptorPool;
    initInfoVulkan.MinImageCount = 2;
    initInfoVulkan.ImageCount = renderer.GetSwapChain().GetImageCount();
    ImGui_ImplVulkan_Init(&initInfoVulkan);

    ImGui_ImplVulkan_CreateFontsTexture();

    _basicSampler = util::CreateSampler(renderer.GetBrain(), vk::Filter::eLinear, vk::Filter::eLinear, vk::SamplerAddressMode::eRepeat, vk::SamplerMipmapMode::eLinear, 1);
}

void Editor::Draw(PerformanceTracker& performanceTracker, BloomSettings& bloomSettings, SceneDescription& scene)
{
    ImGui_ImplVulkan_NewFrame();
    ImGui_ImplSDL3_NewFrame();

    ImGui::NewFrame();

    DrawMainMenuBar();
    // Hierarchy panel
    const auto displayEntity = [&](const auto& self, entt::entity entity) -> void
    {
        RelationshipComponent* relationship = _ecs._registry.try_get<RelationshipComponent>(entity);
        const std::string name = std::string(NameComponent::GetDisplayName(_ecs._registry, entity));
        static ImGuiTreeNodeFlags nodeFlags = ImGuiTreeNodeFlags_OpenOnArrow | ImGuiTreeNodeFlags_OpenOnDoubleClick;

        if (relationship != nullptr && relationship->childrenCount > 0)
        {
            const bool nodeOpen = ImGui::TreeNodeEx(reinterpret_cast<void*>(static_cast<int>(entity)), nodeFlags, "%s", name.c_str());

            if (ImGui::IsItemClicked())
            {
                _selectedEntity = entity;
            }

            if (ImGui::IsItemHovered(ImGuiHoveredFlags_ForTooltip))
            {
                ImGui::SetTooltip("Entity %d", static_cast<int>(entity));
            }

            if (nodeOpen)
            {
                entt::entity current = relationship->first;
                for (size_t i {}; i < relationship->childrenCount; ++i)
                {
                    if (_ecs._registry.valid(current))
                    {
                        self(self, current);
                        current = _ecs._registry.get<RelationshipComponent>(current).next;
                    }
                }

                ImGui::TreePop();
            }
        }
        else
        {
            ImGui::TreeNodeEx(reinterpret_cast<void*>(static_cast<int>(entity)), nodeFlags | ImGuiTreeNodeFlags_Leaf | ImGuiTreeNodeFlags_NoTreePushOnOpen, "%s", name.c_str());
            if (ImGui::IsItemClicked())
            {
                _selectedEntity = entity;
            }

            if (ImGui::IsItemHovered(ImGuiHoveredFlags_ForTooltip))
            {
                ImGui::SetTooltip("Entity %d", static_cast<int>(entity));
            }
        }
    };

    if (ImGui::Begin("World Inspector"))
    {
        if (ImGui::Button("+ Add entity"))
        {
            entt::entity entity = _ecs._registry.create();

            _ecs._registry.emplace<TransformComponent>(entity);
        }

        if (ImGui::BeginChild("Hierarchy Panel"))
        {
            for (const auto [entity] : _ecs._registry.storage<entt::entity>().each())
            {
                RelationshipComponent* relationship = _ecs._registry.try_get<RelationshipComponent>(entity);

                if (relationship == nullptr || relationship->parent == entt::null)
                {
                    displayEntity(displayEntity, entity);
                }
            }
        }
        ImGui::EndChild();
    }
    ImGui::End();

    if (ImGui::Begin("Entity Details"))
    {
        DisplaySelectedEntityDetails(_ecs);
    }
    ImGui::End();

    performanceTracker.Render();
    bloomSettings.Render();

    // Render systems inspect
    for (const auto& system : _ecs._systems)
    {
        system->Inspect();
    }
    DirectionalLight& light = scene.directionalLight;
    // for debug info
<<<<<<< HEAD
    static ImTextureID textureID = ImGui_ImplVulkan_AddTexture(_basicSampler.get(), _renderer.GetBrain().GetImageResourceManager().Access(_renderer.GetGBuffers().Shadow())->view, VK_IMAGE_LAYOUT_DEPTH_STENCIL_READ_ONLY_OPTIMAL);
=======
    static ImTextureID textureID = ImGui_ImplVulkan_AddTexture(_basicSampler.get(), _brain.GetImageResourceManager().Access(_gBuffers.Shadow())->view, VK_IMAGE_LAYOUT_SHADER_READ_ONLY_OPTIMAL);
>>>>>>> 6332e6df
    ImGui::Begin("Light Debug");
    ImGui::DragFloat3("Position", &light.camera.position.x, 0.05f);
    ImGui::DragFloat3("Rotation", &light.camera.eulerRotation.x, 0.05f);
    ImGui::DragFloat("Ortho Size", &light.camera.orthographicSize, 0.1f);
    ImGui::DragFloat("Far Plane", &light.camera.farPlane, 0.1f);
    ImGui::DragFloat("Near Plane", &light.camera.nearPlane, 0.1f);
    ImGui::DragFloat("Shadow Bias", &light.shadowBias, 0.0001f);
    ImGui::Image(textureID, ImVec2(512, 512));
    ImGui::End();
    //

    ImGui::Begin("Scene");

    int32_t indexToRemove = -1;
    for (size_t i = 0; i < scene.gameObjects.size(); ++i)
    {
        glm::vec3 scale;
        glm::vec3 translation;
        glm::quat rotationQ;
        glm::vec3 skew;
        glm::vec4 perspective;
        glm::decompose(scene.gameObjects[i].transform, scale, rotationQ, translation, skew, perspective);
        glm::vec3 rotation = glm::degrees(glm::eulerAngles(rotationQ));

        if (ImGui::BeginChild(i + 0xf00f, ImVec2 { 400, 110 }))
        {
            ImGui::Text("Gameobject %i", static_cast<uint32_t>(i));
            ImGui::DragFloat3("Position", &translation.x);
            ImGui::DragFloat3("Scale", &scale.x);
            ImGui::DragFloat3("Rotation", &rotation.x);

            glm::mat4 mTranslation = glm::translate(glm::mat4 { 1.0f }, translation);
            glm::mat4 mScale = glm::scale(glm::mat4 { 1.0f }, scale);
            glm::mat4 mRotation = glm::mat4 { glm::quat { glm::radians(rotation) } };

            scene.gameObjects[i].transform = mTranslation * mRotation * mScale;

            if (ImGui::Button("X"))
            {
                indexToRemove = i;
            }
        }
        ImGui::EndChildFrame();
    }

    if (indexToRemove != -1)
    {
        scene.gameObjects.erase(scene.gameObjects.begin() + indexToRemove);
    }

    uint32_t count = scene.gameObjects.size();
    if (ImGui::Button("Add model"))
    {
        glm::mat4 transform = glm::translate(glm::mat4 { 1.0f }, glm::vec3 { count * 7.0f, 0.0f, 0.0f });
        transform = glm::scale(transform, glm::vec3 { 10.0f });
        scene.gameObjects.emplace_back(transform, scene.models[1]);
    }

    ImGui::End();

    ImGui::Begin("Dump VMA stats");

    if (ImGui::Button("Dump json"))
    {
        char* statsJson;
        vmaBuildStatsString(_renderer.GetBrain().vmaAllocator, &statsJson, true);

        const char* outputFilePath = "vma_stats.json";

        std::ofstream file { outputFilePath };
        if (file.is_open())
        {
            file << statsJson;

            file.close();
        }
        else
        {
            bblog::error("Failed writing VMA stats to file!");
        }

        vmaFreeStatsString(_renderer.GetBrain().vmaAllocator, statsJson);
    }

    ImGui::End();

    ImGui::Begin("Renderer Stats");

<<<<<<< HEAD
    ImGui::LabelText("Draw calls", "%i", _renderer.GetBrain().drawStats.drawCalls);
    ImGui::LabelText("Triangles", "%i", _renderer.GetBrain().drawStats.indexCount / 3);
    ImGui::LabelText("Debug lines", "%i", _renderer.GetBrain().drawStats.debugLines);
=======
    ImGui::LabelText("Draw calls", "%i", _brain.drawStats.drawCalls);
    ImGui::LabelText("Triangles", "%i", _brain.drawStats.indexCount / 3);
    ImGui::LabelText("Indirect draw commands", "%i", _brain.drawStats.indirectDrawCommands);
    ImGui::LabelText("Debug lines", "%i", _brain.drawStats.debugLines);
>>>>>>> 6332e6df

    ImGui::End();
    {
        ZoneNamedN(zone, "ImGui Render", true);
        ImGui::Render();
    }
}
void Editor::DrawMainMenuBar()
{
    if (ImGui::BeginMainMenuBar())
    {
        if (ImGui::BeginMenu("File"))
        {
            if (ImGui::MenuItem("Load Scene"))
            {
                Stopwatch stopwatch;
                // todo: add file open dialog
                SceneLoader::LoadModelIntoECSAsHierarchy(_renderer.GetBrain(), _ecs,
                    _renderer.GetModelLoader().Load("assets/models/test.gltf", _renderer.GetBatchBuffer(), ModelLoader::LoadMode::eHierarchical));
                bblog::info("loading gltf scene took {} ms", stopwatch.GetElapsed().count());
            }
            if (ImGui::MenuItem("Save Scene"))
            {
                Serialization::SerialiseToJSON("assets/maps/scene.json", _ecs);
            }
            ImGui::EndMenu();
        }
        ImGui::EndMainMenuBar();
    }
}
void Editor::DisplaySelectedEntityDetails(ECS& ecs)
{
    if (_selectedEntity == entt::null)
    {
        ImGui::Text("No entity selected");
        return;
    }

    if (!ecs._registry.valid(_selectedEntity))
    {
        ImGui::Text("Selected entity is not valid");
        ImGui::Text("Selected entity is not valid");
        return;
    }
    const std::string name = std::string(NameComponent::GetDisplayName(ecs._registry, _selectedEntity));
    ImGui::LabelText("##EntityDetails", "%s", name.c_str());

    if (ImGui::Button("Delete"))
    {
        ecs.DestroyEntity(_selectedEntity);
        _selectedEntity = entt::null;
        return;
    }
    ImGui::PushID(static_cast<int>(_selectedEntity));

    TransformComponent* transform = ecs._registry.try_get<TransformComponent>(_selectedEntity);
    NameComponent* nameComponent = ecs._registry.try_get<NameComponent>(_selectedEntity);
    if (transform != nullptr)
    {
        bool changed = false;
        // Inspect Transform component
        // TODO use euler angles instead of quaternion
        changed |= ImGui::DragFloat3("Position", &transform->_localPosition.x);
        changed |= ImGui::DragFloat4("Rotation", &transform->_localRotation.x);
        changed |= ImGui::DragFloat3("Scale", &transform->_localScale.x);

        if (changed)
        {
            TransformHelpers::UpdateWorldMatrix(ecs._registry, _selectedEntity);
        }
    }

    if (nameComponent != nullptr)
    {
        ImGui::InputText("Name", &nameComponent->name);
    }

    ImGui::PopID();
    // inspect other components
}

Editor::~Editor()
{
}<|MERGE_RESOLUTION|>--- conflicted
+++ resolved
@@ -162,11 +162,7 @@
     }
     DirectionalLight& light = scene.directionalLight;
     // for debug info
-<<<<<<< HEAD
-    static ImTextureID textureID = ImGui_ImplVulkan_AddTexture(_basicSampler.get(), _renderer.GetBrain().GetImageResourceManager().Access(_renderer.GetGBuffers().Shadow())->view, VK_IMAGE_LAYOUT_DEPTH_STENCIL_READ_ONLY_OPTIMAL);
-=======
     static ImTextureID textureID = ImGui_ImplVulkan_AddTexture(_basicSampler.get(), _brain.GetImageResourceManager().Access(_gBuffers.Shadow())->view, VK_IMAGE_LAYOUT_SHADER_READ_ONLY_OPTIMAL);
->>>>>>> 6332e6df
     ImGui::Begin("Light Debug");
     ImGui::DragFloat3("Position", &light.camera.position.x, 0.05f);
     ImGui::DragFloat3("Rotation", &light.camera.eulerRotation.x, 0.05f);
@@ -255,16 +251,10 @@
 
     ImGui::Begin("Renderer Stats");
 
-<<<<<<< HEAD
-    ImGui::LabelText("Draw calls", "%i", _renderer.GetBrain().drawStats.drawCalls);
-    ImGui::LabelText("Triangles", "%i", _renderer.GetBrain().drawStats.indexCount / 3);
-    ImGui::LabelText("Debug lines", "%i", _renderer.GetBrain().drawStats.debugLines);
-=======
     ImGui::LabelText("Draw calls", "%i", _brain.drawStats.drawCalls);
     ImGui::LabelText("Triangles", "%i", _brain.drawStats.indexCount / 3);
     ImGui::LabelText("Indirect draw commands", "%i", _brain.drawStats.indirectDrawCommands);
     ImGui::LabelText("Debug lines", "%i", _brain.drawStats.debugLines);
->>>>>>> 6332e6df
 
     ImGui::End();
     {
