--- conflicted
+++ resolved
@@ -1,27 +1,8 @@
 #include "editor.hpp"
 
 #include "bloom_settings.hpp"
-<<<<<<< HEAD
-#include "mesh.hpp"
-#include "physics_module.hpp"
-#include "systems/physics_system.hpp"
-#include "profile_macros.hpp"
-#include "log.hpp"
-
-#include <fstream>
-
-#include "ECS.hpp"
-#include <glm/gtx/matrix_decompose.hpp>
-
-#include "gbuffers.hpp"
-#include "serialization.hpp"
-
-#include <imgui_impl_sdl3.h>
-=======
->>>>>>> 1f34b5fd
 #include "components/name_component.hpp"
 #include "components/relationship_component.hpp"
-#include "components/rigidbody_component.hpp"
 #include "components/transform_component.hpp"
 #include "components/transform_helpers.hpp"
 #include "components/world_matrix_component.hpp"
@@ -33,8 +14,9 @@
 #include "log.hpp"
 #include "mesh.hpp"
 #include "model_loader.hpp"
-#include "modules/physics_module.hpp"
 #include "performance_tracker.hpp"
+#include "physics_module.hpp"
+#include "systems/physics_system.hpp"
 #include "profile_macros.hpp"
 #include "renderer.hpp"
 #include "resource_management/image_resource_manager.hpp"
@@ -253,14 +235,8 @@
     }
     ImGui::PushID(static_cast<int>(_selectedEntity));
 
-<<<<<<< HEAD
-    TransformComponent* transform = ecs._registry.try_get<TransformComponent>(_selectedEntity);
-    NameComponent* nameComponent = ecs._registry.try_get<NameComponent>(_selectedEntity);
-
-=======
     TransformComponent* transform = _ecs->registry.try_get<TransformComponent>(_selectedEntity);
     NameComponent* nameComponent = _ecs->registry.try_get<NameComponent>(_selectedEntity);
->>>>>>> 1f34b5fd
     if (transform != nullptr)
     {
         bool changed = false;
@@ -276,10 +252,10 @@
         }
     }
 
-    RigidbodyComponent* rigidbody = ecs._registry.try_get<RigidbodyComponent>(_selectedEntity);
+    RigidbodyComponent* rigidbody = _ecs->registry.try_get<RigidbodyComponent>(_selectedEntity);
     if (rigidbody != nullptr)
     {
-        ecs.GetSystem<PhysicsSystem>().InspectRigidBody(*rigidbody);
+        _ecs->GetSystem<PhysicsSystem>().InspectRigidBody(*rigidbody);
     }
 
     if (nameComponent != nullptr)
