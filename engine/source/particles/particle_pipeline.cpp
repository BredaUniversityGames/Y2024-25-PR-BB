--- conflicted
+++ resolved
@@ -46,17 +46,12 @@
     _brain.device.destroy(_instancesDescriptorSetLayout);
 }
 
-<<<<<<< HEAD
 void ParticlePipeline::RecordCommands(vk::CommandBuffer commandBuffer, MAYBE_UNUSED ECS& ecs, float deltaTime)
 {
     // UpdateEmitters(ecs);
     UpdateBuffers();
 
     // Set up memory barrier to be used in between every shader stage
-=======
-void ParticlePipeline::RecordCommands(vk::CommandBuffer commandBuffer, uint32_t currentFrame, ECS& ecs, float deltaTime)
-{
->>>>>>> 761c1736
     vk::MemoryBarrier memoryBarrier {};
     memoryBarrier.srcAccessMask = vk::AccessFlagBits::eMemoryWrite;
     memoryBarrier.dstAccessMask = vk::AccessFlagBits::eMemoryWrite | vk::AccessFlagBits::eMemoryRead;
@@ -131,11 +126,6 @@
     // TODO: read particle instance count from culledBuffer and drawIndexed
 
     util::EndLabel(commandBuffer, _brain.dldi);
-<<<<<<< HEAD
-
-    // -- indirect draw call rendering --
-=======
->>>>>>> 761c1736
 }
 
 void ParticlePipeline::UpdateEmitters(ECS& ecs)
