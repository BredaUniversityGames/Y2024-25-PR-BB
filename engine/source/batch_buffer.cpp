--- conflicted
+++ resolved
@@ -9,28 +9,7 @@
     , _indexType(vk::IndexType::eUint32)
     , _topology(vk::PrimitiveTopology::eTriangleList)
 {
-<<<<<<< HEAD
-    util::CreateBuffer(
-        _brain,
-        vertexBufferSize,
-        vk::BufferUsageFlagBits::eTransferDst | vk::BufferUsageFlagBits::eVertexBuffer,
-        _vertexBuffer,
-        false,
-        _vertexBufferAllocation,
-        VMA_MEMORY_USAGE_GPU_ONLY,
-        "Unified vertex buffer");
-
-    util::CreateBuffer(
-        _brain,
-        _indexBufferSize,
-        vk::BufferUsageFlagBits::eTransferDst | vk::BufferUsageFlagBits::eIndexBuffer,
-        _indexBuffer,
-        false,
-        _indexBufferAllocation,
-        VMA_MEMORY_USAGE_GPU_ONLY,
-        "Unified index buffer");
-=======
-    BufferCreation vertexBufferCreation{};
+    BufferCreation vertexBufferCreation {};
     vertexBufferCreation.SetSize(vertexBufferSize)
         .SetUsageFlags(vk::BufferUsageFlagBits::eTransferDst | vk::BufferUsageFlagBits::eVertexBuffer)
         .SetIsMappable(false)
@@ -39,7 +18,7 @@
 
     _vertexBuffer = _brain.GetBufferResourceManager().Create(vertexBufferCreation);
 
-    BufferCreation indexBufferCreation{};
+    BufferCreation indexBufferCreation {};
     indexBufferCreation.SetSize(indexBufferSize)
         .SetUsageFlags(vk::BufferUsageFlagBits::eTransferDst | vk::BufferUsageFlagBits::eIndexBuffer)
         .SetIsMappable(false)
@@ -47,40 +26,12 @@
         .SetName("Unified index buffer");
 
     _indexBuffer = _brain.GetBufferResourceManager().Create(indexBufferCreation);
-
-    for (size_t i = 0; i < MAX_FRAMES_IN_FLIGHT; ++i)
-    {
-        std::string name = "[] Indirect draw buffer";
-
-        // Inserts i in the middle of []
-        name.insert(1, 1, static_cast<char>(i + '0'));
-
-        BufferCreation creation{};
-        creation.SetSize(sizeof(vk::DrawIndexedIndirectCommand) * MAX_MESHES)
-            .SetUsageFlags(vk::BufferUsageFlagBits::eTransferDst | vk::BufferUsageFlagBits::eStorageBuffer | vk::BufferUsageFlagBits::eIndirectBuffer)
-            .SetMemoryUsage(VMA_MEMORY_USAGE_AUTO)
-            .SetName(name);
-
-        _indirectDrawBuffers[i] = _brain.GetBufferResourceManager().Create(creation);
-    }
->>>>>>> 7f9059b8
 }
 
 BatchBuffer::~BatchBuffer()
 {
-<<<<<<< HEAD
-
-    vmaDestroyBuffer(_brain.vmaAllocator, _vertexBuffer, _vertexBufferAllocation);
-    vmaDestroyBuffer(_brain.vmaAllocator, _indexBuffer, _indexBufferAllocation);
-=======
     _brain.GetBufferResourceManager().Destroy(_vertexBuffer);
     _brain.GetBufferResourceManager().Destroy(_indexBuffer);
-
-    for (size_t i = 0; i < MAX_FRAMES_IN_FLIGHT; ++i)
-    {
-        _brain.GetBufferResourceManager().Destroy(_indirectDrawBuffers[i]);
-    }
->>>>>>> 7f9059b8
 }
 
 uint32_t BatchBuffer::AppendVertices(const std::vector<Vertex>& vertices, SingleTimeCommands& commandBuffer)
@@ -107,16 +58,4 @@
     _indexOffset += indices.size();
 
     return originalOffset;
-<<<<<<< HEAD
-=======
-}
-
-void BatchBuffer::WriteDraws(const std::vector<vk::DrawIndexedIndirectCommand>& commands, uint32_t frameIndex) const
-{
-    assert(commands.size() < MAX_MESHES && "Too many draw commands");
-
-    _drawCount = commands.size();
-    const Buffer* buffer = _brain.GetBufferResourceManager().Access(_indirectDrawBuffers[frameIndex]);
-    std::memcpy(buffer->mappedPtr, commands.data(), commands.size() * sizeof(vk::DrawIndexedIndirectCommand));
->>>>>>> 7f9059b8
 }