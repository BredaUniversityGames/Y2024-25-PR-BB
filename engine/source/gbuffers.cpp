--- conflicted
+++ resolved
@@ -79,20 +79,10 @@
 
 void GBuffers::CleanUp()
 {
-<<<<<<< HEAD
-    vmaDestroyImage(_brain.vmaAllocator, _gBuffersImageArray, _gBufferAllocation);
-    for(size_t i = 0; i < DEFERRED_ATTACHMENT_COUNT; ++i)
-        _brain.device.destroy(_gBufferViews[i]);
-
-    _brain.device.destroy(_depthImageView);
-    vmaDestroyImage(_brain.vmaAllocator, _depthImage, _depthImageAllocation);
-
+    _brain.ImageResourceManager().Destroy(_gBuffersImage);
+    _brain.ImageResourceManager().Destroy(_depthImage);
     _brain.device.destroy(_shadowImageView);
     vmaDestroyImage(_brain.vmaAllocator, _shadowImage, _shadowImageAllocation);
-=======
-    _brain.ImageResourceManager().Destroy(_gBuffersImage);
-    _brain.ImageResourceManager().Destroy(_depthImage);
->>>>>>> 53ddfff7
 }
 
 void GBuffers::CreateViewportAndScissor()
