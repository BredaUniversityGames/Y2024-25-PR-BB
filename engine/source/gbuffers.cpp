--- conflicted
+++ resolved
@@ -1,15 +1,5 @@
 #include "gbuffers.hpp"
 
-<<<<<<< HEAD
-GBuffers::GBuffers(const VulkanBrain &brain, glm::uvec2 size) :
-        _brain(brain),
-        _size(size)
-{
-    auto supportedDepthFormat = util::FindSupportedFormat(_brain.physicalDevice, { vk::Format::eD32Sfloat, vk::Format::eD32SfloatS8Uint,
-                                                                                   vk::Format::eD24UnormS8Uint },
-                                                          vk::ImageTiling::eOptimal,
-                                                          vk::FormatFeatureFlagBits::eDepthStencilAttachment);
-=======
 GBuffers::GBuffers(const VulkanBrain& brain, glm::uvec2 size)
     : _brain(brain)
     , _size(size)
@@ -17,7 +7,6 @@
     auto supportedDepthFormat = util::FindSupportedFormat(_brain.physicalDevice, { vk::Format::eD32Sfloat, vk::Format::eD32SfloatS8Uint, vk::Format::eD24UnormS8Uint },
         vk::ImageTiling::eOptimal,
         vk::FormatFeatureFlagBits::eDepthStencilAttachment);
->>>>>>> 53ddfff7
 
     assert(supportedDepthFormat.has_value() && "No supported depth format!");
 
@@ -49,18 +38,11 @@
 
 void GBuffers::CreateGBuffers()
 {
-<<<<<<< HEAD
-    ImageCreation gBufferCreation{};
+    ImageCreation gBufferCreation {};
     gBufferCreation
-            .SetFormat(GBufferFormat())
-            .SetSize(_size.x, _size.y)
-            .SetFlags(vk::ImageUsageFlagBits::eColorAttachment | vk::ImageUsageFlagBits::eSampled);
-=======
-    ImageCreation gBufferCreation {};
-    gBufferCreation.SetFormat(GBufferFormat()).SetSize(_size.x, _size.y).SetName("GBuffer array").SetFlags(vk::ImageUsageFlagBits::eColorAttachment | vk::ImageUsageFlagBits::eSampled);
-    gBufferCreation.layers = DEFERRED_ATTACHMENT_COUNT;
-    _gBuffersImage = _brain.ImageResourceManager().Create(gBufferCreation);
->>>>>>> 53ddfff7
+        .SetFormat(GBufferFormat())
+        .SetSize(_size.x, _size.y)
+        .SetFlags(vk::ImageUsageFlagBits::eColorAttachment | vk::ImageUsageFlagBits::eSampled);
 
     gBufferCreation.SetName("AlbedoM");
     _albedoM = _brain.ImageResourceManager().Create(gBufferCreation);
@@ -74,40 +56,34 @@
     gBufferCreation.SetName("Position");
     _position = _brain.ImageResourceManager().Create(gBufferCreation);
 
-    const Image *albedoMImage = _brain.ImageResourceManager().Access(_albedoM);
-    const Image *normalRImage = _brain.ImageResourceManager().Access(_normalR);
-    const Image *emissiveAOImage = _brain.ImageResourceManager().Access(_emissiveAO);
-    const Image *positionImage = _brain.ImageResourceManager().Access(_position);
+    const Image* albedoMImage = _brain.ImageResourceManager().Access(_albedoM);
+    const Image* normalRImage = _brain.ImageResourceManager().Access(_normalR);
+    const Image* emissiveAOImage = _brain.ImageResourceManager().Access(_emissiveAO);
+    const Image* positionImage = _brain.ImageResourceManager().Access(_position);
 
     vk::CommandBuffer cb = util::BeginSingleTimeCommands(_brain);
     util::TransitionImageLayout(cb, albedoMImage->image, albedoMImage->format, vk::ImageLayout::eUndefined,
-                                vk::ImageLayout::eColorAttachmentOptimal);
+        vk::ImageLayout::eColorAttachmentOptimal);
     util::TransitionImageLayout(cb, normalRImage->image, normalRImage->format, vk::ImageLayout::eUndefined,
-                                vk::ImageLayout::eColorAttachmentOptimal);
+        vk::ImageLayout::eColorAttachmentOptimal);
     util::TransitionImageLayout(cb, emissiveAOImage->image, emissiveAOImage->format, vk::ImageLayout::eUndefined,
-                                vk::ImageLayout::eColorAttachmentOptimal);
+        vk::ImageLayout::eColorAttachmentOptimal);
     util::TransitionImageLayout(cb, positionImage->image, positionImage->format, vk::ImageLayout::eUndefined,
-                                vk::ImageLayout::eColorAttachmentOptimal);
+        vk::ImageLayout::eColorAttachmentOptimal);
     util::EndSingleTimeCommands(_brain, cb);
 }
 
 void GBuffers::CreateDepthResources()
 {
-<<<<<<< HEAD
-    ImageCreation depthCreation{};
-    depthCreation.SetFormat(_depthFormat).SetSize(_size.x, _size.y).SetName("Depth image").SetFlags(
-            vk::ImageUsageFlagBits::eDepthStencilAttachment);
-=======
     ImageCreation depthCreation {};
     depthCreation.SetFormat(_depthFormat).SetSize(_size.x, _size.y).SetName("Depth image").SetFlags(vk::ImageUsageFlagBits::eDepthStencilAttachment);
->>>>>>> 53ddfff7
     _depthImage = _brain.ImageResourceManager().Create(depthCreation);
 
-    const Image *image = _brain.ImageResourceManager().Access(_depthImage);
+    const Image* image = _brain.ImageResourceManager().Access(_depthImage);
 
     vk::CommandBuffer commandBuffer = util::BeginSingleTimeCommands(_brain);
     util::TransitionImageLayout(commandBuffer, image->image, _depthFormat, vk::ImageLayout::eUndefined,
-                                vk::ImageLayout::eDepthStencilAttachmentOptimal);
+        vk::ImageLayout::eDepthStencilAttachmentOptimal);
     util::EndSingleTimeCommands(_brain, commandBuffer);
 }
 
@@ -126,23 +102,18 @@
         1.0f };
     vk::Extent2D extent { _size.x, _size.y };
 
-<<<<<<< HEAD
-    _scissor = vk::Rect2D{ vk::Offset2D{ 0, 0 }, extent };
+    _scissor = vk::Rect2D { vk::Offset2D { 0, 0 }, extent };
 }
-
 
 void GBuffers::TransitionLayout(vk::CommandBuffer commandBuffer, vk::ImageLayout oldLayout, vk::ImageLayout newLayout)
 {
-    const Image *albedoMImage = _brain.ImageResourceManager().Access(_albedoM);
-    const Image *normalRImage = _brain.ImageResourceManager().Access(_normalR);
-    const Image *emissiveAOImage = _brain.ImageResourceManager().Access(_emissiveAO);
-    const Image *positionImage = _brain.ImageResourceManager().Access(_position);
+    const Image* albedoMImage = _brain.ImageResourceManager().Access(_albedoM);
+    const Image* normalRImage = _brain.ImageResourceManager().Access(_normalR);
+    const Image* emissiveAOImage = _brain.ImageResourceManager().Access(_emissiveAO);
+    const Image* positionImage = _brain.ImageResourceManager().Access(_position);
 
     util::TransitionImageLayout(commandBuffer, albedoMImage->image, albedoMImage->format, oldLayout, newLayout);
     util::TransitionImageLayout(commandBuffer, normalRImage->image, normalRImage->format, oldLayout, newLayout);
     util::TransitionImageLayout(commandBuffer, emissiveAOImage->image, emissiveAOImage->format, oldLayout, newLayout);
     util::TransitionImageLayout(commandBuffer, positionImage->image, positionImage->format, oldLayout, newLayout);
-=======
-    _scissor = vk::Rect2D { vk::Offset2D { 0, 0 }, extent };
->>>>>>> 53ddfff7
 }