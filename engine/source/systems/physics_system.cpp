--- conflicted
+++ resolved
@@ -50,12 +50,8 @@
     ImGui::Begin("Physics System");
     const auto view = _ecs._registry.view<RigidbodyComponent>();
     static int amount = 1;
-<<<<<<< HEAD
     static PhysicsShapes currentShape = eSPHERE;
-    ImGui::Text("Physics Entities: %lu", view.size());
-=======
-    ImGui::Text("Physics Entities: %u", static_cast<unsigned int>(view.size()));
->>>>>>> 5bccddbc
+    ImGui::Text("Physics Entities: %lu", static_cast<unsigned int>(view.size()));
 
     ImGui::DragInt("Amout", &amount, 1, 1, 100);
     const char* shapeNames[] = { "Sphere", "Box", "Convex Hull" };
