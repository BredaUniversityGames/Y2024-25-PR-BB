--- conflicted
+++ resolved
@@ -15,43 +15,35 @@
 
 #include <entt/entity/entity.hpp>
 #include <glm/glm.hpp>
-#include <glm/gtx/matrix_decompose.hpp>
 #include <single_time_commands.hpp>
 
-<<<<<<< HEAD
-entt::entity LoadNodeRecursive(ECS& ecs, uint32_t currentNodeIndex, const Hierarchy& hierarchy, entt::entity parent, const GPUModel& model, std::shared_ptr<Animation> animation, std::unordered_map<uint32_t, entt::entity>& entityLUT, entt::entity skeletonRoot = entt::null)
+entt::entity LoadNodeRecursive(ECSModule& ecs, uint32_t currentNodeIndex, const Hierarchy& hierarchy, entt::entity parent, const GPUModel& model, std::shared_ptr<Animation> animation, std::unordered_map<uint32_t, entt::entity>& entityLUT, entt::entity skeletonRoot = entt::null)
 {
-    const entt::entity entity = ecs.registry.create();
+    const entt::entity entity = ecs.GetRegistry().create();
     const Hierarchy::Node& currentNode = hierarchy.nodes[currentNodeIndex];
 
     entityLUT[currentNodeIndex] = entity;
-=======
-entt::entity LoadNodeRecursive(ECSModule& ecs, const Hierarchy::Node& currentNode, entt::entity parent, const CPUModel& cpuModel, const GPUModel& model)
-{
-    const entt::entity entity = ecs.GetRegistry().create();
->>>>>>> ce5bce12
 
     ecs.GetRegistry().emplace<NameComponent>(entity).name = currentNode.name;
     ecs.GetRegistry().emplace<TransformComponent>(entity);
 
-<<<<<<< HEAD
-    ecs.registry.emplace<RelationshipComponent>(entity);
+    ecs.GetRegistry().emplace<RelationshipComponent>(entity);
     if (parent != entt::null)
     {
-        RelationshipHelpers::AttachChild(ecs.registry, parent, entity);
+        RelationshipHelpers::AttachChild(ecs.GetRegistry(), parent, entity);
     }
 
-    TransformHelpers::SetLocalTransform(ecs.registry, entity, currentNode.transform);
+    TransformHelpers::SetLocalTransform(ecs.GetRegistry(), entity, currentNode.transform);
 
     if (currentNode.meshIndex.has_value())
     {
         switch (currentNode.meshIndex.value().first)
         {
         case MeshType::eSTATIC:
-            ecs.registry.emplace<StaticMeshComponent>(entity).mesh = model.meshes.at(currentNode.meshIndex.value().second);
+            ecs.GetRegistry().emplace<StaticMeshComponent>(entity).mesh = model.meshes.at(currentNode.meshIndex.value().second);
             break;
         case MeshType::eSKINNED:
-            ecs.registry.emplace<SkinnedMeshComponent>(entity).mesh = model.skinnedMeshes.at(currentNode.meshIndex.value().second);
+            ecs.GetRegistry().emplace<SkinnedMeshComponent>(entity).mesh = model.skinnedMeshes.at(currentNode.meshIndex.value().second);
             break;
         default:
             throw std::runtime_error("Mesh type not supported!");
@@ -60,36 +52,19 @@
 
     if (currentNode.animationChannel.has_value())
     {
-        auto& animationChannel = ecs.registry.emplace<AnimationChannel>(entity) = currentNode.animationChannel.value();
+        auto& animationChannel = ecs.GetRegistry().emplace<AnimationChannel>(entity) = currentNode.animationChannel.value();
         animationChannel.animation = animation;
     }
 
     if (currentNode.isSkeletonRoot)
     {
-        ecs.registry.emplace<SkeletonComponent>(entity);
+        ecs.GetRegistry().emplace<SkeletonComponent>(entity);
         skeletonRoot = entity;
-=======
-    ecs.GetRegistry().emplace<RelationshipComponent>(entity);
-
-    if (parent != entt::null)
-    {
-        RelationshipHelpers::AttachChild(ecs.GetRegistry(), parent, entity);
-    }
-    TransformHelpers::SetLocalTransform(ecs.GetRegistry(), entity, currentNode.transform);
-
-    if (currentNode.meshIndex.has_value())
-    {
-        StaticMeshComponent meshComponent;
-        meshComponent.mesh = model.meshes.at(currentNode.meshIndex.value());
-        meshComponent.boundingBox = cpuModel.meshes.at(currentNode.meshIndex.value()).GetMeshBounds();
-        ecs.GetRegistry().emplace<StaticMeshComponent>(entity, meshComponent);
->>>>>>> ce5bce12
     }
 
     if (currentNode.joint.has_value())
     {
-<<<<<<< HEAD
-        auto& joint = ecs.registry.emplace<JointComponent>(entity);
+        auto& joint = ecs.GetRegistry().emplace<JointComponent>(entity);
         joint.inverseBindMatrix = currentNode.joint.value().inverseBind;
         joint.jointIndex = currentNode.joint.value().index;
         assert(skeletonRoot != entt::null && "Joint requires a skeleton root, that should be present!");
@@ -99,17 +74,12 @@
     for (const auto& nodeIndex : currentNode.children)
     {
         LoadNodeRecursive(ecs, nodeIndex, hierarchy, entity, model, animation, entityLUT, skeletonRoot);
-=======
-        const entt::entity childEntity = LoadNodeRecursive(ecs, node, entity, cpuModel, model);
-        RelationshipHelpers::AttachChild(ecs.GetRegistry(), entity, childEntity);
->>>>>>> ce5bce12
     }
 
     return entity;
 }
 
-<<<<<<< HEAD
-entt::entity SceneLoading::LoadModelIntoECSAsHierarchy(ECS& ecs, const GPUModel& gpuModel, const Hierarchy& hierarchy, std::optional<Animation> animation)
+entt::entity SceneLoading::LoadModelIntoECSAsHierarchy(ECSModule& ecs, const GPUModel& gpuModel, const Hierarchy& hierarchy, std::optional<Animation> animation)
 {
     std::shared_ptr<Animation> animationControl { nullptr };
     if (animation.has_value())
@@ -126,16 +96,10 @@
         const Hierarchy::Node& node = hierarchy.nodes[i];
         if (node.skeletonNode.has_value() && node.meshIndex.has_value() && std::get<0>(node.meshIndex.value()) == MeshType::eSKINNED)
         {
-            SkinnedMeshComponent& skinnedMeshComponent = ecs.registry.get<SkinnedMeshComponent>(entityLUT[i]);
+            SkinnedMeshComponent& skinnedMeshComponent = ecs.GetRegistry().get<SkinnedMeshComponent>(entityLUT[i]);
             skinnedMeshComponent.skeletonEntity = entityLUT[node.skeletonNode.value()];
         }
     }
 
     return rootEntity;
-=======
-entt::entity SceneLoading::LoadModelIntoECSAsHierarchy(ECSModule& ecs, const CPUModel& cpuModel, const GPUModel& modelResources, const Hierarchy& hierarchy)
-{
-    auto baseNode = hierarchy.baseNodes.at(0);
-    return (LoadNodeRecursive(ecs, baseNode, entt::null, cpuModel, modelResources));
->>>>>>> ce5bce12
 }