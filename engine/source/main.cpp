--- conflicted
+++ resolved
@@ -1,11 +1,6 @@
 #include "engine.hpp"
 #include "sdl_app.hpp"
-<<<<<<< HEAD
-
-=======
->>>>>>> e5a0b6ba
 #include <filesystem>
-#include <memory>
 
 #if defined(TESTS_ENABLED)
 #include <gtest/gtest.h>
@@ -16,9 +11,6 @@
 
 int main(int argc, char* argv[])
 {
-<<<<<<< HEAD
-    Application::CreateParameters parameters { "Vulkan", true };
-=======
 #if defined(TESTS_ENABLED)
     if (argc > 1 && std::strcmp(argv[1], "-T") == 0) 
     {
@@ -28,15 +20,17 @@
 #endif
 
     Application::CreateParameters parameters{ "Vulkan", true };
->>>>>>> e5a0b6ba
 
     g_app = std::make_shared<SDLApp>(parameters);
 
     g_engine = std::make_unique<Engine>(g_app->GetInitInfo(), g_app);
 
-    try {
+    try
+    {
         g_app->Run([]() { g_engine->Run(); return g_engine->ShouldQuit(); });
-    } catch (const std::exception& e) {
+    }
+    catch (const std::exception& e)
+    {
         spdlog::error(e.what());
         return EXIT_FAILURE;
     }
@@ -44,4 +38,4 @@
     g_engine.reset();
 
     return EXIT_SUCCESS;
-}+}
