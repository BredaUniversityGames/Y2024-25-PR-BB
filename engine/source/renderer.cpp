#include "renderer.hpp"

#include <utility>

#include "vulkan_helper.hpp"
#include "imgui_impl_vulkan.h"
#include "model_loader.hpp"
#include "mesh_primitives.hpp"
#include "pipelines/geometry_pipeline.hpp"
#include "pipelines/lighting_pipeline.hpp"
#include "pipelines/skydome_pipeline.hpp"
#include "pipelines/tonemapping_pipeline.hpp"
#include "pipelines/gaussian_blur_pipeline.hpp"
#include "pipelines/ibl_pipeline.hpp"
#include "pipelines/shadow_pipeline.hpp"
#include "particles/particle_pipeline.hpp"
#include "gbuffers.hpp"
#include "application_module.hpp"
#include "old_engine.hpp"
#include "single_time_commands.hpp"
#include "batch_buffer.hpp"
#include "ECS.hpp"
#include "gpu_scene.hpp"
#include "log.hpp"
#include "profile_macros.hpp"

<<<<<<< HEAD
Renderer::Renderer(const InitInfo& initInfo, const std::shared_ptr<Application>& application, const std::shared_ptr<ECS>& ecs)
    : _brain(initInfo)
=======
Renderer::Renderer(ApplicationModule& application)
    : _brain(application.GetVulkanInfo())
>>>>>>> 8ac352fe
    , _application(application)
    , _ecs(ecs)
    , _bloomSettings(_brain)
{

    auto vulkanInfo = application.GetVulkanInfo();
    _swapChain = std::make_unique<SwapChain>(_brain, glm::uvec2 { vulkanInfo.width, vulkanInfo.height });

    InitializeHDRTarget();
    InitializeBloomTargets();
    LoadEnvironmentMap();

    _modelLoader = std::make_unique<ModelLoader>(_brain);

    _batchBuffer = std::make_unique<BatchBuffer>(_brain, 256 * 1024 * 1024, 256 * 1024 * 1024);

    SingleTimeCommands commandBufferPrimitive { _brain };
    ResourceHandle<Mesh> uvSphere = _modelLoader->LoadMesh(GenerateUVSphere(32, 32), commandBufferPrimitive, *_batchBuffer, ResourceHandle<Material>::Invalid());
    commandBufferPrimitive.Submit();

    _gBuffers = std::make_unique<GBuffers>(_brain, _swapChain->GetImageSize());
    _iblPipeline = std::make_unique<IBLPipeline>(_brain, _environmentMap);

    SingleTimeCommands commandBufferIBL { _brain };
    _iblPipeline->RecordCommands(commandBufferIBL.CommandBuffer());
    commandBufferIBL.Submit();

    GPUSceneCreation gpuSceneCreation {
        _brain,
        _iblPipeline->IrradianceMap(),
        _iblPipeline->PrefilterMap(),
        _iblPipeline->BRDFLUTMap(),
        _gBuffers->Shadow()
    };

    _gpuScene = std::make_unique<GPUScene>(gpuSceneCreation);

    _camera = std::make_unique<CameraResource>(_brain);

    _geometryPipeline = std::make_unique<GeometryPipeline>(_brain, *_gBuffers, *_camera, *_gpuScene);
    _skydomePipeline = std::make_unique<SkydomePipeline>(_brain, std::move(uvSphere), *_camera, _hdrTarget, _brightnessTarget, _environmentMap, _bloomSettings);
    _tonemappingPipeline = std::make_unique<TonemappingPipeline>(_brain, _hdrTarget, _bloomTarget, *_swapChain, _bloomSettings);
    _bloomBlurPipeline = std::make_unique<GaussianBlurPipeline>(_brain, _brightnessTarget, _bloomTarget);
    _shadowPipeline = std::make_unique<ShadowPipeline>(_brain, *_gBuffers, *_gpuScene);
    _lightingPipeline = std::make_unique<LightingPipeline>(_brain, *_gBuffers, _hdrTarget, _brightnessTarget, *_gpuScene, *_camera, _bloomSettings);
    _particlePipeline = std::make_unique<ParticlePipeline>(_brain, *_camera);

    CreateCommandBuffers();
    CreateSyncObjects();
}

std::vector<std::shared_ptr<ModelHandle>> Renderer::FrontLoadModels(const std::vector<std::string>& models)
{
    uint32_t totalVertexSize {};
    uint32_t totalIndexSize {};
    for (const auto& path : models)
    {
        uint32_t vertexSize;
        uint32_t indexSize;

        _modelLoader->ReadGeometrySize(path, vertexSize, indexSize);
        totalVertexSize += vertexSize;
        totalIndexSize += indexSize;
    }

    bblog::info("vertex size: {}\nindex size: {}", totalVertexSize, totalIndexSize);

    std::vector<std::shared_ptr<ModelHandle>> loadedModels {};

    for (const auto& path : models)
    {
        loadedModels.emplace_back(std::make_shared<ModelHandle>(_modelLoader->Load(path, *_batchBuffer)));
    }

    return loadedModels;
}

Renderer::~Renderer()
{
    _modelLoader.reset();

    _brain.GetImageResourceManager().Destroy(_environmentMap);
    _brain.GetImageResourceManager().Destroy(_hdrTarget);

    _brain.GetImageResourceManager().Destroy(_brightnessTarget);
    _brain.GetImageResourceManager().Destroy(_bloomTarget);

    for (size_t i = 0; i < MAX_FRAMES_IN_FLIGHT; ++i)
    {
        _brain.device.destroy(_inFlightFences[i]);
        _brain.device.destroy(_renderFinishedSemaphores[i]);
        _brain.device.destroy(_imageAvailableSemaphores[i]);
    }

    for (auto& model : _scene->models)
    {
        for (auto& texture : model->textures)
        {
            _brain.GetImageResourceManager().Destroy(texture);
        }
        for (auto& material : model->materials)
        {
            _brain.GetMaterialResourceManager().Destroy(material);
        }
    }

    _swapChain.reset();
}

void Renderer::CreateCommandBuffers()
{
    vk::CommandBufferAllocateInfo commandBufferAllocateInfo {};
    commandBufferAllocateInfo.commandPool = _brain.commandPool;
    commandBufferAllocateInfo.level = vk::CommandBufferLevel::ePrimary;
    commandBufferAllocateInfo.commandBufferCount = _commandBuffers.size();

    util::VK_ASSERT(_brain.device.allocateCommandBuffers(&commandBufferAllocateInfo, _commandBuffers.data()),
        "Failed allocating command buffer!");
}

void Renderer::RecordCommandBuffer(const vk::CommandBuffer& commandBuffer, uint32_t swapChainImageIndex)
{
    ZoneScoped;

    // Since there is only one scene, we can reuse the same gpu buffers
    _gpuScene->Update(*_scene, _currentFrame);

    const RenderSceneDescription sceneDescription {
        .gpuScene = *_gpuScene,
        .sceneDescription = *_scene,
        .batchBuffer = *_batchBuffer
    };

    _brain.drawStats = {};

    const Image* hdrImage = _brain.GetImageResourceManager().Access(_hdrTarget);
    const Image* hdrBloomImage = _brain.GetImageResourceManager().Access(_brightnessTarget);
    const Image* hdrBlurredBloomImage = _brain.GetImageResourceManager().Access(_bloomTarget);
    const Image* shadowMap = _brain.GetImageResourceManager().Access(_gBuffers->Shadow());

    vk::CommandBufferBeginInfo commandBufferBeginInfo {};
    util::VK_ASSERT(commandBuffer.begin(&commandBufferBeginInfo), "Failed to begin recording command buffer!");

    util::TransitionImageLayout(commandBuffer, _swapChain->GetImage(swapChainImageIndex), _swapChain->GetFormat(),
        vk::ImageLayout::eUndefined, vk::ImageLayout::eColorAttachmentOptimal);
    util::TransitionImageLayout(commandBuffer, hdrImage->image, hdrImage->format, vk::ImageLayout::eUndefined,
        vk::ImageLayout::eColorAttachmentOptimal);
    _gBuffers->TransitionLayout(commandBuffer, vk::ImageLayout::eUndefined, vk::ImageLayout::eColorAttachmentOptimal);

    util::TransitionImageLayout(commandBuffer, shadowMap->image, shadowMap->format, vk::ImageLayout::eUndefined,
        vk::ImageLayout::eDepthStencilAttachmentOptimal, 1, 0, 1, vk::ImageAspectFlagBits::eDepth);
    _geometryPipeline->RecordCommands(commandBuffer, _currentFrame, sceneDescription);
    _shadowPipeline->RecordCommands(commandBuffer, _currentFrame, sceneDescription);

    _gBuffers->TransitionLayout(commandBuffer, vk::ImageLayout::eColorAttachmentOptimal, vk::ImageLayout::eShaderReadOnlyOptimal);
    util::TransitionImageLayout(commandBuffer, hdrBloomImage->image, hdrBloomImage->format, vk::ImageLayout::eUndefined, vk::ImageLayout::eColorAttachmentOptimal);
    util::TransitionImageLayout(commandBuffer, shadowMap->image, shadowMap->format, vk::ImageLayout::eDepthStencilAttachmentOptimal, vk::ImageLayout::eShaderReadOnlyOptimal, 1, 0, 1, vk::ImageAspectFlagBits::eDepth);

    _skydomePipeline->RecordCommands(commandBuffer, _currentFrame, sceneDescription);
    _lightingPipeline->RecordCommands(commandBuffer, _currentFrame, sceneDescription);

    // TODO: pass in delta time
    _particlePipeline->RecordCommands(commandBuffer, *_ecs);

    util::TransitionImageLayout(commandBuffer, shadowMap->image, shadowMap->format, vk::ImageLayout::eUndefined, vk::ImageLayout::eDepthStencilReadOnlyOptimal, 1, 0, 1, vk::ImageAspectFlagBits::eDepth);
    util::TransitionImageLayout(commandBuffer, hdrBloomImage->image, hdrBloomImage->format, vk::ImageLayout::eColorAttachmentOptimal, vk::ImageLayout::eShaderReadOnlyOptimal);
    util::TransitionImageLayout(commandBuffer, hdrBlurredBloomImage->image, hdrBlurredBloomImage->format, vk::ImageLayout::eUndefined, vk::ImageLayout::eColorAttachmentOptimal);

    _bloomBlurPipeline->RecordCommands(commandBuffer, _currentFrame, 5);

    util::TransitionImageLayout(commandBuffer, hdrImage->image, hdrImage->format, vk::ImageLayout::eColorAttachmentOptimal, vk::ImageLayout::eShaderReadOnlyOptimal);
    util::TransitionImageLayout(commandBuffer, hdrBlurredBloomImage->image, hdrBlurredBloomImage->format, vk::ImageLayout::eColorAttachmentOptimal, vk::ImageLayout::eShaderReadOnlyOptimal);

    _tonemappingPipeline->RecordCommands(commandBuffer, _currentFrame, swapChainImageIndex);

    util::TransitionImageLayout(commandBuffer, _swapChain->GetImage(swapChainImageIndex), _swapChain->GetFormat(),
        vk::ImageLayout::eColorAttachmentOptimal, vk::ImageLayout::ePresentSrcKHR);
    commandBuffer.end();
}

void Renderer::CreateSyncObjects()
{
    vk::SemaphoreCreateInfo semaphoreCreateInfo {};
    vk::FenceCreateInfo fenceCreateInfo {};
    fenceCreateInfo.flags = vk::FenceCreateFlagBits::eSignaled;

    std::string errorMsg { "Failed creating sync object!" };
    for (size_t i = 0; i < MAX_FRAMES_IN_FLIGHT; ++i)
    {
        util::VK_ASSERT(_brain.device.createSemaphore(&semaphoreCreateInfo, nullptr, &_imageAvailableSemaphores[i]), errorMsg);
        util::VK_ASSERT(_brain.device.createSemaphore(&semaphoreCreateInfo, nullptr, &_renderFinishedSemaphores[i]), errorMsg);
        util::VK_ASSERT(_brain.device.createFence(&fenceCreateInfo, nullptr, &_inFlightFences[i]), errorMsg);
    }
}

void Renderer::InitializeHDRTarget()
{
    auto size = _swapChain->GetImageSize();

    ImageCreation hdrCreation {};
    hdrCreation.SetName("HDR Target").SetSize(size.x, size.y).SetFormat(vk::Format::eR32G32B32A32Sfloat).SetFlags(vk::ImageUsageFlagBits::eColorAttachment | vk::ImageUsageFlagBits::eSampled);

    _hdrTarget = _brain.GetImageResourceManager().Create(hdrCreation);
}

void Renderer::InitializeBloomTargets()
{
    auto size = _swapChain->GetImageSize();

    ImageCreation hdrBloomCreation {};
    hdrBloomCreation.SetName("HDR Bloom Target").SetSize(size.x, size.y).SetFormat(vk::Format::eR16G16B16A16Sfloat).SetFlags(vk::ImageUsageFlagBits::eColorAttachment | vk::ImageUsageFlagBits::eSampled);

    ImageCreation hdrBlurredBloomCreation {};
    hdrBlurredBloomCreation.SetName("HDR Blurred Bloom Target").SetSize(size.x, size.y).SetFormat(vk::Format::eR16G16B16A16Sfloat).SetFlags(vk::ImageUsageFlagBits::eColorAttachment | vk::ImageUsageFlagBits::eSampled);

    _brightnessTarget = _brain.GetImageResourceManager().Create(hdrBloomCreation);
    _bloomTarget = _brain.GetImageResourceManager().Create(hdrBlurredBloomCreation);
}

void Renderer::LoadEnvironmentMap()
{
    int32_t width, height, numChannels;
    float* stbiData = stbi_loadf("assets/hdri/industrial_sunset_02_puresky_4k.hdr", &width, &height, &numChannels, 4);

    if (stbiData == nullptr)
        throw std::runtime_error("Failed loading HDRI!");

    std::vector<std::byte> data(width * height * 4 * sizeof(float));
    std::memcpy(data.data(), stbiData, data.size());

    stbi_image_free(stbiData);

    ImageCreation envMapCreation {};
    envMapCreation.SetSize(width, height).SetFlags(vk::ImageUsageFlagBits::eSampled).SetName("Environment HDRI").SetData(data.data()).SetFormat(vk::Format::eR32G32B32A32Sfloat);
    envMapCreation.isHDR = true;

    _environmentMap = _brain.GetImageResourceManager().Create(envMapCreation);
}

void Renderer::UpdateBindless()
{
    _brain.UpdateBindlessSet();
}

void Renderer::Render()
{
    ZoneNamedN(zz, "Renderer::Render()", true);

    {
        ZoneNamedN(zz, "Wait On Fence", true);
        util::VK_ASSERT(_brain.device.waitForFences(1, &_inFlightFences[_currentFrame], vk::True, std::numeric_limits<uint64_t>::max()),
            "Failed waiting on in flight fence!");
    }

    _bloomSettings.Update(_currentFrame);

    // TODO: handle this more gracefully
    assert(_scene->camera.aspectRatio > 0.0f && "Camera with invalid aspect ratio");
    _camera->Update(_currentFrame, _scene->camera);

    uint32_t imageIndex {};
    vk::Result result {};

    {
        ZoneNamedN(zz, "Acquire Next Image", true);

        result = _brain.device.acquireNextImageKHR(_swapChain->GetSwapChain(), std::numeric_limits<uint64_t>::max(),
            _imageAvailableSemaphores[_currentFrame], nullptr, &imageIndex);

        if (result == vk::Result::eErrorOutOfDateKHR || result == vk::Result::eSuboptimalKHR)
        {
            _swapChain->Resize(_application.DisplaySize());
            _gBuffers->Resize(_application.DisplaySize());

            return;
        }
        else
            util::VK_ASSERT(result, "Failed acquiring next image from swap chain!");
    }

    util::VK_ASSERT(_brain.device.resetFences(1, &_inFlightFences[_currentFrame]), "Failed resetting fences!");

    {
        ZoneNamedN(zz, "ImGui Render", true);
        ImGui::Render();
    }

    _commandBuffers[_currentFrame].reset();

    RecordCommandBuffer(_commandBuffers[_currentFrame], imageIndex);

    vk::SubmitInfo submitInfo {};
    vk::Semaphore waitSemaphores[] = { _imageAvailableSemaphores[_currentFrame] };
    vk::PipelineStageFlags waitStages[] = { vk::PipelineStageFlagBits::eColorAttachmentOutput };
    submitInfo.waitSemaphoreCount = 1;
    submitInfo.pWaitSemaphores = waitSemaphores;
    submitInfo.pWaitDstStageMask = waitStages;
    submitInfo.commandBufferCount = 1;
    submitInfo.pCommandBuffers = &_commandBuffers[_currentFrame];

    vk::Semaphore signalSemaphores[] = { _renderFinishedSemaphores[_currentFrame] };
    submitInfo.signalSemaphoreCount = 1;
    submitInfo.pSignalSemaphores = signalSemaphores;

    {
        ZoneNamedN(zz, "Submit Commands", true);
        util::VK_ASSERT(_brain.graphicsQueue.submit(1, &submitInfo, _inFlightFences[_currentFrame]), "Failed submitting to graphics queue!");
    }

    vk::PresentInfoKHR presentInfo {};
    presentInfo.waitSemaphoreCount = 1;
    presentInfo.pWaitSemaphores = signalSemaphores;

    vk::SwapchainKHR swapchains[] = { _swapChain->GetSwapChain() };
    presentInfo.swapchainCount = 1;
    presentInfo.pSwapchains = swapchains;
    presentInfo.pImageIndices = &imageIndex;

    {
        ZoneNamedN(zz, "Present Image", true);
        result = _brain.presentQueue.presentKHR(&presentInfo);
    }

    if (result == vk::Result::eErrorOutOfDateKHR || result == vk::Result::eSuboptimalKHR || _swapChain->GetImageSize() != _application.DisplaySize())
    {
        _swapChain->Resize(_application.DisplaySize());
        _gBuffers->Resize(_application.DisplaySize());
    }
    else
    {
        util::VK_ASSERT(result, "Failed acquiring next image from swap chain!");
    }

    _currentFrame = (_currentFrame + 1) % MAX_FRAMES_IN_FLIGHT;
}<|MERGE_RESOLUTION|>--- conflicted
+++ resolved
@@ -24,13 +24,8 @@
 #include "log.hpp"
 #include "profile_macros.hpp"
 
-<<<<<<< HEAD
-Renderer::Renderer(const InitInfo& initInfo, const std::shared_ptr<Application>& application, const std::shared_ptr<ECS>& ecs)
-    : _brain(initInfo)
-=======
-Renderer::Renderer(ApplicationModule& application)
+Renderer::Renderer(ApplicationModule& application, const std::shared_ptr<ECS>& ecs)
     : _brain(application.GetVulkanInfo())
->>>>>>> 8ac352fe
     , _application(application)
     , _ecs(ecs)
     , _bloomSettings(_brain)
