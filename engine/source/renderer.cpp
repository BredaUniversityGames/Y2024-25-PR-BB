--- conflicted
+++ resolved
@@ -40,11 +40,7 @@
     _batchBuffer = std::make_unique<BatchBuffer>(_brain, 256 * 1024 * 1024, 256 * 1024 * 1024);
 
     SingleTimeCommands commandBufferPrimitive { _brain };
-<<<<<<< HEAD
-    MeshPrimitiveHandle uvSphere = _modelLoader->LoadPrimitive(GenerateUVSphere(32, 32), commandBufferPrimitive, ResourceHandle<Material>::Invalid());
-=======
-    MeshPrimitiveHandle uvSphere = _modelLoader->LoadPrimitive(GenerateUVSphere(32, 32), commandBufferPrimitive, *_batchBuffer);
->>>>>>> aafebd88
+    MeshPrimitiveHandle uvSphere = _modelLoader->LoadPrimitive(GenerateUVSphere(32, 32), commandBufferPrimitive, *_batchBuffer, ResourceHandle<Material>::Invalid());
     commandBufferPrimitive.Submit();
 
     _gBuffers = std::make_unique<GBuffers>(_brain, _swapChain->GetImageSize());
