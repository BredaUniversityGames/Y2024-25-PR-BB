--- conflicted
+++ resolved
@@ -4,8 +4,8 @@
 template <typename T>
 concept indexType = std::same_as<T, uint16_t> || std::same_as<T, uint32_t>;
 
-template<indexType T>
-void AddTriangle(std::vector<std::byte> &indicesBytes, std::array<T, 3> triangle)
+template <indexType T>
+void AddTriangle(std::vector<std::byte>& indicesBytes, std::array<T, 3> triangle)
 {
     size_t sizeBefore = indicesBytes.size();
     indicesBytes.resize(indicesBytes.size() + sizeof(triangle));
@@ -32,17 +32,10 @@
         for (uint32_t j = 0; j <= slices; ++j)
         {
             float phi = j * (glm::pi<float>() * 2.0f) / slices;
-<<<<<<< HEAD
-            glm::vec3 point{
-                    cosf(phi) * sinf(theta),
-                    cosf(theta),
-                    sinf(phi) * sinf(theta)
-=======
             glm::vec3 point {
                 cosf(phi) * sinf(theta),
                 cosf(theta),
                 sinf(phi) * sinf(theta)
->>>>>>> 53ddfff7
             };
 
             float u = static_cast<float>(j) / slices;
@@ -50,11 +43,7 @@
             glm::vec2 texCoords { u, v };
             glm::vec3 position { point * radius };
 
-<<<<<<< HEAD
-            primitive.vertices.emplace_back(position, point, glm::vec4{}, texCoords);
-=======
-            primitive.vertices.emplace_back(position, point, glm::vec4 {}, glm::vec3 {}, texCoords);
->>>>>>> 53ddfff7
+            primitive.vertices.emplace_back(position, point, glm::vec4 {}, texCoords);
         }
     }
 
