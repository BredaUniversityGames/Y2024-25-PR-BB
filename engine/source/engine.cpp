#include "engine.hpp"

#include <implot/implot.h>
#include <stb/stb_image.h>

#include "application_module.hpp"
#include "audio_module.hpp"
#include "components/camera_component.hpp"
#include "components/directional_light_component.hpp"
#include "components/name_component.hpp"
#include "components/relationship_helpers.hpp"
#include "components/rigidbody_component.hpp"
#include "components/transform_component.hpp"
#include "components/transform_helpers.hpp"
#include "ecs_module.hpp"
#include "emitter_component.hpp"
#include "gbuffers.hpp"
#include "graphics_context.hpp"
#include "graphics_resources.hpp"
#include "input/input_manager.hpp"
#include "model_loader.hpp"
#include "old_engine.hpp"
#include "particle_interface.hpp"
#include "particle_module.hpp"
#include "particle_util.hpp"
#include "physics_module.hpp"
#include "pipelines/debug_pipeline.hpp"
#include "profile_macros.hpp"
#include "renderer.hpp"
#include "renderer_module.hpp"
#include "resource_management/model_resource_manager.hpp"
#include "scene_loader.hpp"
#include "systems/physics_system.hpp"

#include <time_module.hpp>

ModuleTickOrder OldEngine::Init(Engine& engine)
{
    auto path = std::filesystem::current_path();
    spdlog::info("Current path: {}", path.string());
    spdlog::info("Starting engine...");

    auto& applicationModule = engine.GetModule<ApplicationModule>();
    auto& rendererModule = engine.GetModule<RendererModule>();
    auto& particleModule = engine.GetModule<ParticleModule>();
    auto& audioModule = engine.GetModule<AudioModule>();

    // modules

    std::vector<std::string> modelPaths = {
        "assets/models/cathedral_new.glb"
        //"assets/models/BrainStem.glb",
        //"assets/models/Cathedral.glb",
        //"assets/models/Adventure.glb",
        //"assets/models/DamagedHelmet.glb",
        //"assets/models/CathedralGLB_GLTF.glb",
        // "assets/models/Terrain/scene.gltf",
        //"assets/models/ABeautifulGame/ABeautifulGame.gltf",
        //"assets/models/MetalRoughSpheres.glb"
    };

    particleModule.GetParticleInterface().LoadEmitterPresets();

    auto models = rendererModule.FrontLoadModels(modelPaths);
    std::vector<entt::entity> entities;

    auto modelResourceManager = rendererModule.GetRenderer()->GetContext()->Resources()->ModelResourceManager();

    _ecs = &engine.GetModule<ECSModule>();

    SceneLoading::LoadModelIntoECSAsHierarchy(*_ecs, *modelResourceManager.Access(models[0].second), models[0].first.hierarchy, models[0].first.animation);

    TransformHelpers::SetLocalScale(_ecs->GetRegistry(), entities[1], glm::vec3 { 4.0f });
    TransformHelpers::SetLocalPosition(_ecs->GetRegistry(), entities[1], glm::vec3 { 106.0f, 14.0f, 145.0f });

    TransformHelpers::SetLocalPosition(_ecs->GetRegistry(), entities[2], glm::vec3 { 20.0f, 0.0f, 20.0f });

    // TODO: Once level saving is done, this should be deleted
    entt::entity lightEntity = _ecs->GetRegistry().create();
    _ecs->GetRegistry().emplace<NameComponent>(lightEntity, "Directional Light");
    _ecs->GetRegistry().emplace<TransformComponent>(lightEntity);

    DirectionalLightComponent& directionalLightComponent = _ecs->GetRegistry().emplace<DirectionalLightComponent>(lightEntity);
    directionalLightComponent.color = glm::vec3(244.0f, 183.0f, 64.0f) / 255.0f * 4.0f;

    TransformHelpers::SetLocalPosition(_ecs->GetRegistry(), lightEntity, glm::vec3(7.3f, 1.25f, 4.75f));
    TransformHelpers::SetLocalRotation(_ecs->GetRegistry(), lightEntity, glm::quat(-0.29f, 0.06f, -0.93f, -0.19f));

    entt::entity cameraEntity = _ecs->GetRegistry().create();
    _ecs->GetRegistry().emplace<NameComponent>(cameraEntity, "Camera");
    _ecs->GetRegistry().emplace<TransformComponent>(cameraEntity);

    CameraComponent& cameraComponent = _ecs->GetRegistry().emplace<CameraComponent>(cameraEntity);
    cameraComponent.projection = CameraComponent::Projection::ePerspective;
    cameraComponent.fov = 45.0f;
    cameraComponent.nearPlane = 0.5f;
    cameraComponent.farPlane = 600.0f;

    TransformHelpers::SetLocalPosition(_ecs->GetRegistry(), cameraEntity, glm::vec3(0.0f, 1.0f, 0.0f));

    glm::ivec2 mousePos;
    applicationModule.GetInputManager().GetMousePosition(mousePos.x, mousePos.y);
    _lastMousePos = mousePos;

<<<<<<< HEAD
    //_ecs->GetSystem<PhysicsSystem>()->InitializePhysicsColliders();
=======
    auto* physics_system = _ecs->GetSystem<PhysicsSystem>();
    physics_system->InitializePhysicsColliders();

>>>>>>> 7aa8684e
    BankInfo masterBank;
    masterBank.path = "assets/sounds/Master.bank";

    BankInfo stringBank;
    stringBank.path = "assets/sounds/Master.strings.bank";

    BankInfo bi;
    bi.path = "assets/sounds/SFX.bank";

    audioModule.LoadBank(masterBank);
    audioModule.LoadBank(stringBank);
    audioModule.LoadBank(bi);

    bblog::info("Successfully initialized engine!");
    return ModuleTickOrder::eTick;
}

void OldEngine::Tick(Engine& engine)
{
    // update input
    auto& applicationModule = engine.GetModule<ApplicationModule>();
    auto& rendererModule = engine.GetModule<RendererModule>();
    auto& input = applicationModule.GetInputManager();
    auto& physicsModule = engine.GetModule<PhysicsModule>();
    auto& particleModule = engine.GetModule<ParticleModule>();
    auto& audioModule = engine.GetModule<AudioModule>();
    physicsModule.debugRenderer->SetState(rendererModule.GetRenderer()->GetDebugPipeline().GetState());

    ZoneNamed(zone, "");
    float deltaTimeMS = engine.GetModule<TimeModule>().GetDeltatime().count();

    // update physics
    auto linesData = physicsModule.debugRenderer->GetLinesData();
    auto persistentLinesData = physicsModule.debugRenderer->GetPersistentLinesData();
    rendererModule.GetRenderer()->GetDebugPipeline().ClearLines();
    physicsModule.debugRenderer->ClearLines();
    rendererModule.GetRenderer()->GetDebugPipeline().AddLines(linesData);
    rendererModule.GetRenderer()->GetDebugPipeline().AddLines(persistentLinesData);

    // Slow down application when minimized.
    if (applicationModule.isMinimized())
    {
        using namespace std::chrono_literals;
        std::this_thread::sleep_for(16ms);
        return;
    }

    int32_t mouseX, mouseY;
    input.GetMousePosition(mouseX, mouseY);

    if (input.IsKeyPressed(KeyboardCode::eH))
        applicationModule.SetMouseHidden(!applicationModule.GetMouseHidden());

    {
        ZoneNamedN(zone, "Update Camera", true);

        auto cameraView = _ecs->GetRegistry().view<CameraComponent, TransformComponent>();

        for (const auto& [entity, cameraComponent, transformComponent] : cameraView.each())
        {
            auto windowSize = applicationModule.DisplaySize();
            cameraComponent.aspectRatio = static_cast<float>(windowSize.x) / static_cast<float>(windowSize.y);

            if (!applicationModule.GetMouseHidden())
            {
                continue;
            }

            constexpr glm::vec3 RIGHT = { 1.0f, 0.0f, 0.0f };
            constexpr glm::vec3 FORWARD = { 0.0f, 0.0f, -1.0f };

            constexpr float MOUSE_SENSITIVITY = 0.003f;
            constexpr float GAMEPAD_LOOK_SENSITIVITY = 0.025f;
            constexpr float CAM_SPEED = 0.03f;

            glm::ivec2 mouseDelta = glm::ivec2 { mouseX, mouseY } - _lastMousePos;
            glm::vec2 rotationDelta = { mouseDelta.x * MOUSE_SENSITIVITY, mouseDelta.y * MOUSE_SENSITIVITY };

            rotationDelta.x += input.GetGamepadAxis(GamepadAxis::eGAMEPAD_AXIS_RIGHTX) * GAMEPAD_LOOK_SENSITIVITY;
            rotationDelta.y += input.GetGamepadAxis(GamepadAxis::eGAMEPAD_AXIS_RIGHTY) * GAMEPAD_LOOK_SENSITIVITY;

            glm::quat rotation = TransformHelpers::GetLocalRotation(transformComponent);
            glm::vec3 eulerRotation = glm::eulerAngles(rotation);
            eulerRotation.x -= rotationDelta.y;

            // At 90 or -90 degrees yaw rotation, pitch snaps to 90 or -90 when using clamp here
            // eulerRotation.x = std::clamp(eulerRotation.x, glm::radians(-90.0f), glm::radians(90.0f));

            glm::vec3 cameraForward = glm::normalize(rotation * FORWARD);
            if (cameraForward.z > 0.0f)
                eulerRotation.y += rotationDelta.x;
            else
                eulerRotation.y -= rotationDelta.x;

            rotation = glm::quat(eulerRotation);
            TransformHelpers::SetLocalRotation(_ecs->GetRegistry(), entity, rotation);

            glm::vec3 movementDir {};
            if (input.IsKeyHeld(KeyboardCode::eW))
            {
                movementDir += FORWARD;
            }

            if (input.IsKeyHeld(KeyboardCode::eS))
            {
                movementDir -= FORWARD;
            }

            if (input.IsKeyHeld(KeyboardCode::eD))
            {
                movementDir += RIGHT;
            }

            if (input.IsKeyHeld(KeyboardCode::eA))
            {
                movementDir -= RIGHT;
            }

            movementDir += RIGHT * input.GetGamepadAxis(GamepadAxis::eGAMEPAD_AXIS_LEFTX);
            movementDir -= FORWARD * input.GetGamepadAxis(GamepadAxis::eGAMEPAD_AXIS_LEFTY);

            if (glm::length(movementDir) != 0.0f)
            {
                movementDir = glm::normalize(movementDir);
            }

            glm::vec3 position = TransformHelpers::GetLocalPosition(transformComponent);
            position += rotation * movementDir * deltaTimeMS * CAM_SPEED;
            TransformHelpers::SetLocalPosition(_ecs->GetRegistry(), entity, position);

            JPH::RVec3Arg cameraPos = { position.x, position.y, position.z };
            physicsModule.debugRenderer->SetCameraPos(cameraPos);

            // shoot rays
            if (ImGui::IsKeyPressed(ImGuiKey_Space))
            {
                const glm::vec3 cameraDir = (rotation * FORWARD);
                const RayHitInfo hitInfo = physicsModule.ShootRay(position + glm::vec3(0.0001), glm::normalize(cameraDir), 5.0);

                std::cout << "Hit: " << hitInfo.hasHit << std::endl
                          << "Entity: " << static_cast<int>(hitInfo.entity) << std::endl
                          << "Position: " << hitInfo.position.x << ", " << hitInfo.position.y << ", " << hitInfo.position.z << std::endl
                          << "Fraction: " << hitInfo.hitFraction << std::endl;

                if (_ecs->GetRegistry().all_of<RigidbodyComponent>(hitInfo.entity))
                {

                    RigidbodyComponent& rb = _ecs->GetRegistry().get<RigidbodyComponent>(hitInfo.entity);

                    if (physicsModule.bodyInterface->GetMotionType(rb.bodyID) == JPH::EMotionType::Dynamic)
                    {
                        JPH::Vec3 forceDirection = JPH::Vec3(cameraDir.x, cameraDir.y, cameraDir.z) * 2000000.0f;
                        physicsModule.bodyInterface->AddImpulse(rb.bodyID, forceDirection);
                    }
                }
            }
        }
    }

    _lastMousePos = { mouseX, mouseY };

    if (input.IsKeyPressed(KeyboardCode::eESCAPE))
        engine.SetExit(0);

    if (input.IsKeyPressed(KeyboardCode::eP))
    {
        particleModule.GetParticleInterface().SpawnEmitter(ParticleInterface::EmitterPreset::eTest);
    }

    if (input.IsKeyPressed(KeyboardCode::eF1))
    {
        rendererModule.GetRenderer()->GetDebugPipeline().SetState(!rendererModule.GetRenderer()->GetDebugPipeline().GetState());
    }

    static uint32_t eventId {};

    if (input.IsKeyPressed(KeyboardCode::eO))
    {
        eventId = audioModule.StartLoopingEvent("event:/Weapons/Machine Gun");
    }

    if (input.IsKeyReleased(KeyboardCode::eO))
    {
        audioModule.StopEvent(eventId);
    }

    JPH::BodyManager::DrawSettings drawSettings;
    physicsModule.physicsSystem->DrawBodies(drawSettings, physicsModule.debugRenderer);

    physicsModule.debugRenderer->NextFrame();

    FrameMark;
}

void OldEngine::Shutdown(MAYBE_UNUSED Engine& engine)
{
}

OldEngine::OldEngine() = default;
OldEngine::~OldEngine() = default;<|MERGE_RESOLUTION|>--- conflicted
+++ resolved
@@ -102,13 +102,12 @@
     applicationModule.GetInputManager().GetMousePosition(mousePos.x, mousePos.y);
     _lastMousePos = mousePos;
 
-<<<<<<< HEAD
-    //_ecs->GetSystem<PhysicsSystem>()->InitializePhysicsColliders();
-=======
+
     auto* physics_system = _ecs->GetSystem<PhysicsSystem>();
-    physics_system->InitializePhysicsColliders();
-
->>>>>>> 7aa8684e
+  
+    // COMMEMTED OUT TEMPORARELY BECAUSE OF PROBLEMS WITH THE COLLIDDER LOADING
+    // physics_system->InitializePhysicsColliders();
+
     BankInfo masterBank;
     masterBank.path = "assets/sounds/Master.bank";
 
