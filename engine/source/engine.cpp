--- conflicted
+++ resolved
@@ -13,16 +13,11 @@
 #include "profile_macros.hpp"
 #include "editor.hpp"
 
-<<<<<<< HEAD
 #include "particles/particle_util.hpp"
 #include "particles/particle_interface.hpp"
-
-OldEngine::OldEngine(const InitInfo& initInfo, std::shared_ptr<Application> application)
-=======
 #include <imgui_impl_sdl3.h>
 
 ModuleTickOrder OldEngine::Init(Engine& engine)
->>>>>>> 8ac352fe
 {
     auto path = std::filesystem::current_path();
     spdlog::info("Current path: {}", path.string());
@@ -37,15 +32,12 @@
 
     spdlog::info("Starting engine...");
 
-<<<<<<< HEAD
     _ecs = std::make_shared<ECS>();
-=======
     auto& applicationModule = engine.GetModule<ApplicationModule>();
 
-    _renderer = std::make_unique<Renderer>(applicationModule);
+    _renderer = std::make_unique<Renderer>(applicationModule, _ecs);
 
     ImGui_ImplSDL3_InitForVulkan(applicationModule.GetWindowHandle());
->>>>>>> 8ac352fe
 
     _application = std::move(application);
     _renderer = std::make_unique<Renderer>(initInfo, _application, _ecs);
@@ -84,16 +76,9 @@
     applicationModule.GetInputManager().GetMousePosition(mousePos.x, mousePos.y);
     _lastMousePos = mousePos;
 
-<<<<<<< HEAD
-    _application->SetMouseHidden(true);
-
     _particleInterface = std::make_unique<ParticleInterface>(*_ecs);
-
-    spdlog::info("Successfully initialized engine!");
-=======
     bblog::info("Successfully initialized engine!");
     return ModuleTickOrder::eTick;
->>>>>>> 8ac352fe
 }
 
 void OldEngine::Tick(Engine& engine)
@@ -163,20 +148,14 @@
     }
     _lastMousePos = { mouseX, mouseY };
 
-<<<<<<< HEAD
-        if (_application->GetInputManager().IsKeyPressed(InputManager::Key::P))
-        {
-            _particleInterface->SpawnEmitter(ParticleInterface::EmitterPreset::eTest);
-            spdlog::info("Spawned emitter!");
-        }
-
-        _ecs->UpdateSystems(deltaTimeMS);
-        _ecs->RemovedDestroyed();
-        _ecs->RenderSystems();
-=======
     if (input.IsKeyPressed(KeyboardCode::eESCAPE))
         engine.SetExit(0);
->>>>>>> 8ac352fe
+
+    if (_application->GetInputManager().IsKeyPressed(KeyboardCode::P))
+    {
+        _particleInterface->SpawnEmitter(ParticleInterface::EmitterPreset::eTest);
+        spdlog::info("Spawned emitter!");
+    }
 
     _ecs->UpdateSystems(deltaTimeMS);
     _ecs->RemovedDestroyed();
