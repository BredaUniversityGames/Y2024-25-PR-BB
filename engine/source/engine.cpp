#include "engine.hpp"

#include <implot/implot.h>
#include <stb/stb_image.h>

#include "application_module.hpp"
#include "audio_listener_component.hpp"
#include "audio_module.hpp"
#include "components/camera_component.hpp"
#include "components/directional_light_component.hpp"
#include "components/name_component.hpp"
#include "components/relationship_helpers.hpp"
#include "components/rigidbody_component.hpp"
#include "components/transform_component.hpp"
#include "components/transform_helpers.hpp"
#include "ecs_module.hpp"
#include "emitter_component.hpp"
#include "gbuffers.hpp"
#include "graphics_context.hpp"
#include "graphics_resources.hpp"
#include "input/input_manager.hpp"
#include "model_loader.hpp"
#include "old_engine.hpp"
#include "particle_module.hpp"
#include "particle_util.hpp"
#include "physics_module.hpp"
#include "pipelines/debug_pipeline.hpp"
#include "profile_macros.hpp"
#include "renderer.hpp"
#include "renderer_module.hpp"
#include "resource_management/model_resource_manager.hpp"
#include "scene_loader.hpp"
#include "systems/physics_system.hpp"

#include <time_module.hpp>

SoundInfo si;
SoundInfo musicSi;
SoundInfo eagleSi;
ModuleTickOrder OldEngine::Init(Engine& engine)
{
    auto path = std::filesystem::current_path();
    spdlog::info("Current path: {}", path.string());
    spdlog::info("Starting engine...");

    auto& applicationModule = engine.GetModule<ApplicationModule>();
    auto& rendererModule = engine.GetModule<RendererModule>();
    auto& particleModule = engine.GetModule<ParticleModule>();
    auto& audioModule = engine.GetModule<AudioModule>();

    // modules

    std::vector<std::string> modelPaths = {
        "assets/models/Cathedral.glb"
        //"assets/models/BrainStem.glb",
        //"assets/models/Adventure.glb",
        //"assets/models/DamagedHelmet.glb",
        //"assets/models/CathedralGLB_GLTF.glb",
        // "assets/models/Terrain/scene.gltf",
        //"assets/models/ABeautifulGame/ABeautifulGame.gltf",
        //"assets/models/MetalRoughSpheres.glb"
    };

    particleModule.LoadEmitterPresets();

    auto models = rendererModule.FrontLoadModels(modelPaths);
    std::vector<entt::entity> entities;

    auto modelResourceManager = rendererModule.GetRenderer()->GetContext()->Resources()->ModelResourceManager();

    _ecs = &engine.GetModule<ECSModule>();

    SceneLoading::LoadModelIntoECSAsHierarchy(*_ecs, *modelResourceManager.Access(models[0].second), models[0].first.hierarchy, models[0].first.animation);

    // TransformHelpers::SetLocalScale(_ecs->GetRegistry(), entities[1], glm::vec3 { 4.0f });
    // TransformHelpers::SetLocalPosition(_ecs->GetRegistry(), entities[1], glm::vec3 { 106.0f, 14.0f, 145.0f });

    // TransformHelpers::SetLocalPosition(_ecs->GetRegistry(), entities[2], glm::vec3 { 20.0f, 0.0f, 20.0f });

    // TODO: Once level saving is done, this should be deleted
    entt::entity lightEntity = _ecs->GetRegistry().create();
    _ecs->GetRegistry().emplace<NameComponent>(lightEntity, "Directional Light");
    _ecs->GetRegistry().emplace<TransformComponent>(lightEntity);

    DirectionalLightComponent& directionalLightComponent = _ecs->GetRegistry().emplace<DirectionalLightComponent>(lightEntity);
    directionalLightComponent.color = glm::vec3(244.0f, 183.0f, 64.0f) / 255.0f * 4.0f;

    TransformHelpers::SetLocalPosition(_ecs->GetRegistry(), lightEntity, glm::vec3(7.3f, 1.25f, 4.75f));
    TransformHelpers::SetLocalRotation(_ecs->GetRegistry(), lightEntity, glm::quat(-0.29f, 0.06f, -0.93f, -0.19f));

    entt::entity cameraEntity = _ecs->GetRegistry().create();
    _ecs->GetRegistry().emplace<NameComponent>(cameraEntity, "Camera");
    _ecs->GetRegistry().emplace<TransformComponent>(cameraEntity);

    CameraComponent& cameraComponent = _ecs->GetRegistry().emplace<CameraComponent>(cameraEntity);
    cameraComponent.projection = CameraComponent::Projection::ePerspective;
    cameraComponent.fov = 45.0f;
    cameraComponent.nearPlane = 0.5f;
    cameraComponent.farPlane = 600.0f;

    TransformHelpers::SetLocalPosition(_ecs->GetRegistry(), cameraEntity, glm::vec3(0.0f, 1.0f, 0.0f));

    _ecs->GetRegistry().emplace<AudioListenerComponent>(cameraEntity);

    glm::ivec2 mousePos;
    applicationModule.GetInputManager().GetMousePosition(mousePos.x, mousePos.y);
    _lastMousePos = mousePos;

    // COMMEMTED OUT TEMPORARELY BECAUSE OF PROBLEMS WITH THE COLLIDDER LOADING
    // auto* physics_system = _ecs->GetSystem<PhysicsSystem>();
    //  physics_system->InitializePhysicsColliders();

    BankInfo masterBank;
    masterBank.path = "assets/sounds/Master.bank";

    BankInfo stringBank;
    stringBank.path = "assets/sounds/Master.strings.bank";

    BankInfo bi;
    bi.path = "assets/sounds/SFX.bank";

    audioModule.LoadBank(masterBank);
    audioModule.LoadBank(stringBank);
    audioModule.LoadBank(bi);

    si.path = "assets/sounds/fallback.mp3";
    si.is3D = true;

    audioModule.LoadSFX(si);

    musicSi.path = "assets/sounds/music1.wav";
    musicSi.isLoop = true;

    audioModule.LoadSFX(musicSi);
    audioModule.PlaySFX(musicSi, 1.0f, false);

    eagleSi.path = "assets/sounds/eagle.mp3";

    audioModule.LoadSFX(eagleSi);

    bblog::info("Successfully initialized engine!");
    return ModuleTickOrder::eTick;
}

void OldEngine::Tick(Engine& engine)
{
    // update input
    auto& applicationModule = engine.GetModule<ApplicationModule>();
    auto& rendererModule = engine.GetModule<RendererModule>();
    auto& input = applicationModule.GetInputManager();
    auto& physicsModule = engine.GetModule<PhysicsModule>();
    auto& particleModule = engine.GetModule<ParticleModule>();
    auto& audioModule = engine.GetModule<AudioModule>();
    physicsModule.debugRenderer->SetState(rendererModule.GetRenderer()->GetDebugPipeline().GetState());

    ZoneNamed(zone, "");
    float deltaTimeMS = engine.GetModule<TimeModule>().GetDeltatime().count();

    // update physics
    auto linesData = physicsModule.debugRenderer->GetLinesData();
    auto persistentLinesData = physicsModule.debugRenderer->GetPersistentLinesData();
    rendererModule.GetRenderer()->GetDebugPipeline().ClearLines();
    physicsModule.debugRenderer->ClearLines();
    rendererModule.GetRenderer()->GetDebugPipeline().AddLines(linesData);
    rendererModule.GetRenderer()->GetDebugPipeline().AddLines(persistentLinesData);

    // Slow down application when minimized.
    if (applicationModule.isMinimized())
    {
        using namespace std::chrono_literals;
        std::this_thread::sleep_for(16ms);
        return;
    }

    int32_t mouseX, mouseY;
    input.GetMousePosition(mouseX, mouseY);

    if (input.IsKeyPressed(KeyboardCode::eH))
        applicationModule.SetMouseHidden(!applicationModule.GetMouseHidden());

    {
        ZoneNamedN(zone, "Update Camera", true);

        auto cameraView = _ecs->GetRegistry().view<CameraComponent, TransformComponent>();

        for (const auto& [entity, cameraComponent, transformComponent] : cameraView.each())
        {
            auto windowSize = applicationModule.DisplaySize();
            cameraComponent.aspectRatio = static_cast<float>(windowSize.x) / static_cast<float>(windowSize.y);

            if (!applicationModule.GetMouseHidden())
            {
                continue;
            }

            constexpr glm::vec3 RIGHT = { 1.0f, 0.0f, 0.0f };
            constexpr glm::vec3 FORWARD = { 0.0f, 0.0f, -1.0f };

            constexpr float MOUSE_SENSITIVITY = 0.003f;
            constexpr float GAMEPAD_LOOK_SENSITIVITY = 0.025f;
            constexpr float CAM_SPEED = 0.03f;

            glm::ivec2 mouseDelta = glm::ivec2 { mouseX, mouseY } - _lastMousePos;
            glm::vec2 rotationDelta = { mouseDelta.x * MOUSE_SENSITIVITY, mouseDelta.y * MOUSE_SENSITIVITY };

            rotationDelta.x += input.GetGamepadAxis(GamepadAxis::eGAMEPAD_AXIS_RIGHTX) * GAMEPAD_LOOK_SENSITIVITY;
            rotationDelta.y += input.GetGamepadAxis(GamepadAxis::eGAMEPAD_AXIS_RIGHTY) * GAMEPAD_LOOK_SENSITIVITY;

            glm::quat rotation = TransformHelpers::GetLocalRotation(transformComponent);
            glm::vec3 eulerRotation = glm::eulerAngles(rotation);
            eulerRotation.x -= rotationDelta.y;

            // At 90 or -90 degrees yaw rotation, pitch snaps to 90 or -90 when using clamp here
            // eulerRotation.x = std::clamp(eulerRotation.x, glm::radians(-90.0f), glm::radians(90.0f));

            glm::vec3 cameraForward = glm::normalize(rotation * FORWARD);
            if (cameraForward.z > 0.0f)
                eulerRotation.y += rotationDelta.x;
            else
                eulerRotation.y -= rotationDelta.x;

            rotation = glm::quat(eulerRotation);
            TransformHelpers::SetLocalRotation(_ecs->GetRegistry(), entity, rotation);

            glm::vec3 movementDir {};
            if (input.IsKeyHeld(KeyboardCode::eW))
            {
                movementDir += FORWARD;
            }

            if (input.IsKeyHeld(KeyboardCode::eS))
            {
                movementDir -= FORWARD;
            }

            if (input.IsKeyHeld(KeyboardCode::eD))
            {
                movementDir += RIGHT;
            }

            if (input.IsKeyHeld(KeyboardCode::eA))
            {
                movementDir -= RIGHT;
            }

            movementDir += RIGHT * input.GetGamepadAxis(GamepadAxis::eGAMEPAD_AXIS_LEFTX);
            movementDir -= FORWARD * input.GetGamepadAxis(GamepadAxis::eGAMEPAD_AXIS_LEFTY);

            if (glm::length(movementDir) != 0.0f)
            {
                movementDir = glm::normalize(movementDir);
            }

            glm::vec3 position = TransformHelpers::GetLocalPosition(transformComponent);
            position += rotation * movementDir * deltaTimeMS * CAM_SPEED;
            TransformHelpers::SetLocalPosition(_ecs->GetRegistry(), entity, position);

            JPH::RVec3Arg cameraPos = { position.x, position.y, position.z };
            physicsModule.debugRenderer->SetCameraPos(cameraPos);

            // shoot rays
            if (ImGui::IsKeyPressed(ImGuiKey_Space))
            {
                const glm::vec3 cameraDir = (rotation * FORWARD);
                const RayHitInfo hitInfo = physicsModule.ShootRay(position + glm::vec3(0.0001), glm::normalize(cameraDir), 5.0);

                std::cout << "Hit: " << hitInfo.hasHit << std::endl
                          << "Entity: " << static_cast<int>(hitInfo.entity) << std::endl
                          << "Position: " << hitInfo.position.x << ", " << hitInfo.position.y << ", " << hitInfo.position.z << std::endl
                          << "Fraction: " << hitInfo.hitFraction << std::endl;

                if (_ecs->GetRegistry().all_of<RigidbodyComponent>(hitInfo.entity))
                {

                    RigidbodyComponent& rb = _ecs->GetRegistry().get<RigidbodyComponent>(hitInfo.entity);

                    if (physicsModule.bodyInterface->GetMotionType(rb.bodyID) == JPH::EMotionType::Dynamic)
                    {
                        JPH::Vec3 forceDirection = JPH::Vec3(cameraDir.x, cameraDir.y, cameraDir.z) * 2000000.0f;
                        physicsModule.bodyInterface->AddImpulse(rb.bodyID, forceDirection);
                    }

                    particleModule.SpawnEmitter(hitInfo.entity, EmitterPresetID::eTest, SpawnEmitterFlagBits::eEmitOnce | SpawnEmitterFlagBits::eSetCustomPosition, hitInfo.position);
                }
            }
        }
    }

    _lastMousePos = { mouseX, mouseY };

    if (input.IsKeyPressed(KeyboardCode::eESCAPE))
        engine.SetExit(0);

    if (input.IsKeyPressed(KeyboardCode::eF1))
    {
<<<<<<< HEAD
        audioModule.PlaySFX(si, 1.0f, false);
        particleModule.GetParticleInterface().SpawnEmitter(ParticleInterface::EmitterPreset::eTest);
    }

    if (input.IsKeyPressed(KeyboardCode::eL))
    {
        audioModule.PlaySFX(eagleSi, 1.5f, false);
    }

    if (input.IsKeyPressed(KeyboardCode::eF1))
=======
        rendererModule.GetRenderer()->GetDebugPipeline().SetState(!rendererModule.GetRenderer()->GetDebugPipeline().GetState());
    }

    if (input.IsKeyPressed(KeyboardCode::e0))
>>>>>>> a39f3658
    {
        entt::entity entity = _ecs->GetRegistry().create();
        RigidbodyComponent rb(*physicsModule.bodyInterface, entity, eSPHERE);

        NameComponent node;
        node.name = "Physics Entity";
        _ecs->GetRegistry().emplace<NameComponent>(entity, node);
        _ecs->GetRegistry().emplace<RigidbodyComponent>(entity, rb);
        physicsModule.bodyInterface->SetLinearVelocity(rb.bodyID, JPH::Vec3(1.0f, 0.5f, 0.9f));

        particleModule.SpawnEmitter(entity, EmitterPresetID::eTest, SpawnEmitterFlagBits::eIsActive);
    }

    static uint32_t eventId {};

    if (input.IsKeyPressed(KeyboardCode::eO))
    {
        eventId = audioModule.StartLoopingEvent("event:/Weapons/Machine Gun");
    }

    if (input.IsKeyReleased(KeyboardCode::eO))
    {
        audioModule.StopEvent(eventId);
    }

    JPH::BodyManager::DrawSettings drawSettings;
    physicsModule.physicsSystem->DrawBodies(drawSettings, physicsModule.debugRenderer);

    physicsModule.debugRenderer->NextFrame();

    FrameMark;
}

void OldEngine::Shutdown(MAYBE_UNUSED Engine& engine)
{
}

OldEngine::OldEngine() = default;
OldEngine::~OldEngine() = default;<|MERGE_RESOLUTION|>--- conflicted
+++ resolved
@@ -291,25 +291,17 @@
     if (input.IsKeyPressed(KeyboardCode::eESCAPE))
         engine.SetExit(0);
 
+    if (input.IsKeyPressed(KeyboardCode::eL))
+    {
+        audioModule.PlaySFX(eagleSi, 1.5f, false);
+    }
+
     if (input.IsKeyPressed(KeyboardCode::eF1))
     {
-<<<<<<< HEAD
-        audioModule.PlaySFX(si, 1.0f, false);
-        particleModule.GetParticleInterface().SpawnEmitter(ParticleInterface::EmitterPreset::eTest);
-    }
-
-    if (input.IsKeyPressed(KeyboardCode::eL))
-    {
-        audioModule.PlaySFX(eagleSi, 1.5f, false);
-    }
-
-    if (input.IsKeyPressed(KeyboardCode::eF1))
-=======
         rendererModule.GetRenderer()->GetDebugPipeline().SetState(!rendererModule.GetRenderer()->GetDebugPipeline().GetState());
     }
 
     if (input.IsKeyPressed(KeyboardCode::e0))
->>>>>>> a39f3658
     {
         entt::entity entity = _ecs->GetRegistry().create();
         RigidbodyComponent rb(*physicsModule.bodyInterface, entity, eSPHERE);
@@ -321,6 +313,7 @@
         physicsModule.bodyInterface->SetLinearVelocity(rb.bodyID, JPH::Vec3(1.0f, 0.5f, 0.9f));
 
         particleModule.SpawnEmitter(entity, EmitterPresetID::eTest, SpawnEmitterFlagBits::eIsActive);
+        audioModule.PlaySFX(si, 1.0f, false);
     }
 
     static uint32_t eventId {};
