--- conflicted
+++ resolved
@@ -55,13 +55,8 @@
         //"assets/models/CathedralGLB_GLTF.glb",
         //"assets/models/Terrain/scene.gltf",
         //"assets/models/ABeautifulGame/ABeautifulGame.gltf",
-<<<<<<< HEAD
-        //"assets/models/MetalRoughSpheres.glb",
-=======
         "assets/models/MetalRoughSpheres.glb",
         //"assets/models/monkey.gltf",
-
->>>>>>> cb1a2557
     };
 
     particleModule.LoadEmitterPresets();
