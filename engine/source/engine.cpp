--- conflicted
+++ resolved
@@ -122,9 +122,8 @@
     audioModule.LoadBank(stringBank);
     audioModule.LoadBank(bi);
 
-<<<<<<< HEAD
     applicationModule.GetActionManager().SetGameActions(GAME_ACTIONS);
-=======
+
     // todo: move this to scripting.
     constexpr bool createMainMenu = true;
     if (createMainMenu)
@@ -142,7 +141,7 @@
 
         engine.GetModule<UIModule>().CreateMainMenu(onPlayClick, onExitClick);
     }
->>>>>>> 5ccb59ce
+
 
     bblog::info("Successfully initialized engine!");
     return ModuleTickOrder::eTick;
