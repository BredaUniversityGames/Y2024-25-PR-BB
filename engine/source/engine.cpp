--- conflicted
+++ resolved
@@ -53,11 +53,8 @@
     auto& applicationModule = engine.GetModule<ApplicationModule>();
     auto& rendererModule = engine.GetModule<RendererModule>();
     auto& physicsModule = engine.GetModule<PhysicsModule>();
-<<<<<<< HEAD
     auto& particleModule = engine.GetModule<ParticleModule>();
-=======
     auto& audioModule = engine.GetModule<AudioModule>();
->>>>>>> 5e62dbc6
 
     TransformHelpers::UnsubscribeToEvents(_ecs->registry);
     RelationshipHelpers::SubscribeToEvents(_ecs->registry);
@@ -151,11 +148,8 @@
     auto& rendererModule = engine.GetModule<RendererModule>();
     auto& input = applicationModule.GetInputManager();
     auto& physicsModule = engine.GetModule<PhysicsModule>();
-<<<<<<< HEAD
     auto& particleModule = engine.GetModule<ParticleModule>();
-=======
     auto& audioModule = engine.GetModule<AudioModule>();
->>>>>>> 5e62dbc6
 
     ZoneNamed(zone, "");
     auto currentFrameTime = std::chrono::high_resolution_clock::now();
