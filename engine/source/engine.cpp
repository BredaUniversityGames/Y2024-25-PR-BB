#include "engine.hpp"

#include <implot/implot.h>
#include <stb/stb_image.h>

#include "application_module.hpp"
#include "components/relationship_helpers.hpp"
#include "components/transform_helpers.hpp"
#include "ecs.hpp"
#include "editor.hpp"
#include "gbuffers.hpp"
#include "input_manager.hpp"
#include "model_loader.hpp"
#include "modules/physics_module.hpp"
#include "old_engine.hpp"
#include "particles/emitter_component.hpp"
#include "particles/particle_interface.hpp"
#include "particles/particle_util.hpp"
#include "pipelines/debug_pipeline.hpp"
#include "profile_macros.hpp"
#include "renderer.hpp"
#include "renderer_module.hpp"
#include "scene_loader.hpp"
#include "systems/physics_system.hpp"

ModuleTickOrder OldEngine::Init(Engine& engine)
{
    auto path = std::filesystem::current_path();
    spdlog::info("Current path: {}", path.string());

    ImGui::CreateContext();
    ImPlot::CreateContext();

    ImGuiIO& io = ImGui::GetIO();
    (void)io;
    io.ConfigFlags |= ImGuiConfigFlags_NavEnableKeyboard; // Enable Keyboard Controls
    io.ConfigFlags |= ImGuiConfigFlags_NavEnableGamepad; // Enable Gamepad Controls

    spdlog::info("Starting engine...");

    _ecs = std::make_shared<ECS>();

    auto& applicationModule = engine.GetModule<ApplicationModule>();
    auto& rendererModule = engine.GetModule<RendererModule>();

    TransformHelpers::UnsubscribeToEvents(_ecs->registry);
    RelationshipHelpers::SubscribeToEvents(_ecs->registry);

    _scene = std::make_shared<SceneDescription>();
    rendererModule.SetScene(_scene);

    std::vector<std::string> modelPaths = {
        "assets/models/CathedralGLB_GLTF.glb",
        "assets/models/Terrain/scene.gltf",
        "assets/models/ABeautifulGame/ABeautifulGame.gltf",
        "assets/models/MetalRoughSpheres.glb"
    };

<<<<<<< HEAD
    _scene->models = _renderer->FrontLoadModels(modelPaths);

    glm::mat4 t = glm::mat4 { 1.0f };
    t = glm::rotate(t, glm::radians(45.0f), glm::vec3 { 0.0f, 1.0f, 0.0f });
    //_scene->gameObjects.emplace_back(t, _scene->models[3]);
    _scene->gameObjects.emplace_back(t, _scene->models[0]);

    t = glm::mat4 { 1.0f };
    t = glm::translate(t, glm::vec3 { 106, 14, 145 });
    t = glm::scale(t, glm::vec3 { 4.0f });
    _scene->gameObjects.emplace_back(t, _scene->models[1]);

    t = glm::mat4 { 1.0f };
    t = glm::translate(t, glm::vec3 { 20, 0, 20 });
    _scene->gameObjects.emplace_back(t, _scene->models[2]);
=======
    std::vector<Model> models = rendererModule.FrontLoadModels(modelPaths);
    std::vector<entt::entity> entities;
    SceneLoader sceneLoader {};
    for (const auto& model : models)
    {
        auto loadedEntities = sceneLoader.LoadModelIntoECSAsHierarchy(rendererModule.GetRenderer()->GetContext(), *_ecs, model);
        entities.insert(entities.end(), loadedEntities.begin(), loadedEntities.end());
    }
>>>>>>> 90d7a558

    TransformHelpers::SetLocalScale(_ecs->registry, entities[1], glm::vec3 { 10.0f });

    _editor = std::make_unique<Editor>(_ecs, rendererModule.GetRenderer(), rendererModule.GetImGuiBackend());

    _scene->camera.position = glm::vec3 { 0.0f, 0.2f, 0.0f };
    _scene->camera.fov = glm::radians(45.0f);
    _scene->camera.nearPlane = 0.01f;
    _scene->camera.farPlane = 600.0f;

    _lastFrameTime = std::chrono::high_resolution_clock::now();

    glm::ivec2 mousePos;
    applicationModule.GetInputManager().GetMousePosition(mousePos.x, mousePos.y);
    _lastMousePos = mousePos;

    // modules
    _physicsModule = std::make_unique<PhysicsModule>();

    // systems
    _ecs->AddSystem<PhysicsSystem>(*_ecs, *_physicsModule);

    bblog::info("Successfully initialized engine!");
    return ModuleTickOrder::eTick;
}

void OldEngine::Tick(Engine& engine)
{
    // update input
    auto& applicationModule = engine.GetModule<ApplicationModule>();
    auto& rendererModule = engine.GetModule<RendererModule>();
    auto& input = applicationModule.GetInputManager();

    ZoneNamed(zone, "");
    auto currentFrameTime = std::chrono::high_resolution_clock::now();
    std::chrono::duration<float, std::milli> deltaTime = currentFrameTime - _lastFrameTime;
    _lastFrameTime = currentFrameTime;
    float deltaTimeMS = deltaTime.count();

    // update physics
    _physicsModule->UpdatePhysicsEngine(deltaTimeMS);
    auto linesData = _physicsModule->debugRenderer->GetLinesData();
    rendererModule.GetRenderer()->GetDebugPipeline().ClearLines();
    _physicsModule->debugRenderer->ClearLines();
    rendererModule.GetRenderer()->GetDebugPipeline().AddLines(linesData);

    // Slow down application when minimized.
    if (applicationModule.isMinimized())
    {
        using namespace std::chrono_literals;
        std::this_thread::sleep_for(16ms);
        return;
    }

    int32_t mouseX, mouseY;
    input.GetMousePosition(mouseX, mouseY);

    auto windowSize = applicationModule.DisplaySize();
    _scene->camera.aspectRatio = static_cast<float>(windowSize.x) / static_cast<float>(windowSize.y);

    if (input.IsKeyPressed(KeyboardCode::eH))
        applicationModule.SetMouseHidden(!applicationModule.GetMouseHidden());

    if (applicationModule.GetMouseHidden())
    {
        ZoneNamedN(zone, "Update Camera", true);

        glm::ivec2 mouseDelta = glm::ivec2 { mouseX, mouseY } - _lastMousePos;

        constexpr float MOUSE_SENSITIVITY = 0.003f;
        constexpr float CAM_SPEED = 0.003f;

        constexpr glm::vec3 RIGHT = { 1.0f, 0.0f, 0.0f };
        constexpr glm::vec3 FORWARD = { 0.0f, 0.0f, 1.0f };

        glm::vec3& rotation = _scene->camera.eulerRotation;
        rotation.x -= mouseDelta.y * MOUSE_SENSITIVITY;
        rotation.y -= mouseDelta.x * MOUSE_SENSITIVITY;

        rotation.x = std::clamp(rotation.x, glm::radians(-90.0f), glm::radians(90.0f));

        glm::vec3 movementDir {};
        if (input.IsKeyHeld(KeyboardCode::eW))
        {
            movementDir -= FORWARD;
        }

        if (input.IsKeyHeld(KeyboardCode::eS))
        {
            movementDir += FORWARD;
        }

        if (input.IsKeyHeld(KeyboardCode::eD))
        {
            movementDir += RIGHT;
        }

        if (input.IsKeyHeld(KeyboardCode::eA))
        {
            movementDir -= RIGHT;
        }

        if (glm::length(movementDir) != 0.0f)
        {
            movementDir = glm::normalize(movementDir);
        }

        _scene->camera.position += glm::quat(_scene->camera.eulerRotation) * movementDir * deltaTimeMS * CAM_SPEED;
        JPH::RVec3Arg cameraPos = { _scene->camera.position.x, _scene->camera.position.y, _scene->camera.position.z };
        _physicsModule->debugRenderer->SetCameraPos(cameraPos);
    }
    _lastMousePos = { mouseX, mouseY };

    if (input.IsKeyPressed(KeyboardCode::eESCAPE))
        engine.SetExit(0);

    if (input.IsKeyPressed(KeyboardCode::eP))
    {
        rendererModule.GetParticleInterface().SpawnEmitter(ParticleInterface::EmitterPreset::eTest);
        spdlog::info("Spawned emitter!");
    }

    _ecs->UpdateSystems(deltaTimeMS);
    _ecs->GetSystem<PhysicsSystem>().CleanUp();
    _ecs->RemovedDestroyed();
    _ecs->RenderSystems();

    JPH::BodyManager::DrawSettings drawSettings;
    _physicsModule->physicsSystem->DrawBodies(drawSettings, _physicsModule->debugRenderer);

    _editor->Draw(_performanceTracker, rendererModule.GetRenderer()->GetBloomSettings(), *_scene);

    rendererModule.GetRenderer()->Render(deltaTimeMS);

    _performanceTracker.Update();

    _physicsModule->debugRenderer->NextFrame();

    FrameMark;
}

void OldEngine::Shutdown(MAYBE_UNUSED Engine& engine)
{
    _editor.reset();

    TransformHelpers::UnsubscribeToEvents(_ecs->registry);
    RelationshipHelpers::UnsubscribeToEvents(_ecs->registry);
    _ecs.reset();
}

OldEngine::OldEngine() = default;
OldEngine::~OldEngine() = default;<|MERGE_RESOLUTION|>--- conflicted
+++ resolved
@@ -56,34 +56,23 @@
         "assets/models/MetalRoughSpheres.glb"
     };
 
-<<<<<<< HEAD
-    _scene->models = _renderer->FrontLoadModels(modelPaths);
-
-    glm::mat4 t = glm::mat4 { 1.0f };
-    t = glm::rotate(t, glm::radians(45.0f), glm::vec3 { 0.0f, 1.0f, 0.0f });
-    //_scene->gameObjects.emplace_back(t, _scene->models[3]);
-    _scene->gameObjects.emplace_back(t, _scene->models[0]);
-
-    t = glm::mat4 { 1.0f };
-    t = glm::translate(t, glm::vec3 { 106, 14, 145 });
-    t = glm::scale(t, glm::vec3 { 4.0f });
-    _scene->gameObjects.emplace_back(t, _scene->models[1]);
-
-    t = glm::mat4 { 1.0f };
-    t = glm::translate(t, glm::vec3 { 20, 0, 20 });
-    _scene->gameObjects.emplace_back(t, _scene->models[2]);
-=======
     std::vector<Model> models = rendererModule.FrontLoadModels(modelPaths);
     std::vector<entt::entity> entities;
+
     SceneLoader sceneLoader {};
     for (const auto& model : models)
     {
         auto loadedEntities = sceneLoader.LoadModelIntoECSAsHierarchy(rendererModule.GetRenderer()->GetContext(), *_ecs, model);
         entities.insert(entities.end(), loadedEntities.begin(), loadedEntities.end());
     }
->>>>>>> 90d7a558
-
-    TransformHelpers::SetLocalScale(_ecs->registry, entities[1], glm::vec3 { 10.0f });
+
+    TransformHelpers::SetLocalRotation(_ecs->registry, entities[0], glm::angleAxis(glm::radians(45.0f), glm::vec3 { 0.0f, 1.0f, 0.0f }));
+    TransformHelpers::SetLocalPosition(_ecs->registry, entities[0], glm::vec3 { 10.0f, 0.0f, 10.f });
+
+    TransformHelpers::SetLocalScale(_ecs->registry, entities[1], glm::vec3 { 4.0f });
+    TransformHelpers::SetLocalPosition(_ecs->registry, entities[1], glm::vec3 { 106.0f, 14.0f, 145.0f });
+
+    TransformHelpers::SetLocalPosition(_ecs->registry, entities[2], glm::vec3 { 20.0f, 0.0f, 20.0f });
 
     _editor = std::make_unique<Editor>(_ecs, rendererModule.GetRenderer(), rendererModule.GetImGuiBackend());
 
