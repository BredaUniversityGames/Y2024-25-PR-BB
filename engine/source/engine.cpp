--- conflicted
+++ resolved
@@ -120,7 +120,6 @@
     applicationModule.GetInputManager().GetMousePosition(mousePos.x, mousePos.y);
     _lastMousePos = mousePos;
 
-<<<<<<< HEAD
     SoundInfo si;
 
     si.path = "assets/sounds/test.mp3";
@@ -142,13 +141,6 @@
     audioModule.LoadBank(masterBank);
     audioModule.LoadBank(stringBank);
     audioModule.LoadBank(bi);
-=======
-    // modules
-    _physicsModule = std::make_unique<PhysicsModule>();
-
-    // systems
-    _ecs->AddSystem<PhysicsSystem>(*_ecs, *_physicsModule);
->>>>>>> cbf0f41d
 
     bblog::info("Successfully initialized engine!");
     return ModuleTickOrder::eTick;
