--- conflicted
+++ resolved
@@ -105,7 +105,7 @@
     cameraComponent.farPlane = 600.0f;
     cameraComponent.reversedZ = true;
 
-<<<<<<< HEAD
+    _ecs->GetRegistry().emplace<AudioListenerComponent>(cameraEntity);
     TransformHelpers::SetLocalPosition(_ecs->GetRegistry(), cameraEntity, glm::vec3(0.0f, 1.0f, 0.0f));
 
     for (size_t i = 0; i < 5000; i++)
@@ -124,9 +124,6 @@
     }
 
     _lastFrameTime = std::chrono::high_resolution_clock::now();
-=======
-    _ecs->GetRegistry().emplace<AudioListenerComponent>(cameraEntity);
->>>>>>> c4636889
 
     glm::ivec2 mousePos;
     applicationModule.GetInputDeviceManager().GetMousePosition(mousePos.x, mousePos.y);
