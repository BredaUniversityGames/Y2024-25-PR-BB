#include "engine.hpp"

#define STB_IMAGE_IMPLEMENTATION
#include <stb_image.h>

#include "vulkan_validation.hpp"
#include "vulkan_helper.hpp"
#include "imgui_impl_vulkan.h"
#include "stopwatch.hpp"
#include "model_loader.hpp"
#include "util.hpp"
#include "mesh_primitives.hpp"
#include "pipelines/geometry_pipeline.hpp"
#include "pipelines/lighting_pipeline.hpp"
#include "pipelines/skydome_pipeline.hpp"
#include "pipelines/tonemapping_pipeline.hpp"
#include "pipelines/ibl_pipeline.hpp"
#include "gbuffers.hpp"
#include "application.hpp"
#include "single_time_commands.hpp"

Engine::Engine(const InitInfo& initInfo, std::shared_ptr<Application> application)
    : _brain(initInfo)
{
    auto path = std::filesystem::current_path();
    spdlog::info("Current path: {}", path.string());

    ImGui::CreateContext();
    ImPlot::CreateContext();
    spdlog::info("Starting engine...");

    _application = std::move(application);

    _swapChain = std::make_unique<SwapChain>(_brain, glm::uvec2 { initInfo.width, initInfo.height });

    CreateDescriptorSetLayout();
    InitializeCameraUBODescriptors();
    InitializeHDRTarget();
    LoadEnvironmentMap();

    _modelLoader = std::make_unique<ModelLoader>(_brain, _materialDescriptorSetLayout);

    SingleTimeCommands commandBufferPrimitive { _brain };
    MeshPrimitiveHandle uvSphere = _modelLoader->LoadPrimitive(GenerateUVSphere(32, 32), commandBufferPrimitive);
    commandBufferPrimitive.Submit();

    _gBuffers = std::make_unique<GBuffers>(_brain, _swapChain->GetImageSize());
    _geometryPipeline = std::make_unique<GeometryPipeline>(_brain, *_gBuffers, _materialDescriptorSetLayout, _cameraStructure);
    _skydomePipeline = std::make_unique<SkydomePipeline>(_brain, std::move(uvSphere), _cameraStructure, _hdrTarget, _environmentMap);
    _tonemappingPipeline = std::make_unique<TonemappingPipeline>(_brain, _hdrTarget, *_swapChain);
    _iblPipeline = std::make_unique<IBLPipeline>(_brain, _environmentMap);
    _lightingPipeline = std::make_unique<LightingPipeline>(_brain, *_gBuffers, _hdrTarget, _cameraStructure, _iblPipeline->IrradianceMap(), _iblPipeline->PrefilterMap(), _iblPipeline->BRDFLUTMap());

    SingleTimeCommands commandBufferIBL { _brain };
    _iblPipeline->RecordCommands(commandBufferIBL.CommandBuffer());
    commandBufferIBL.Submit();

    CreateCommandBuffers();
    CreateSyncObjects();

    _scene.models.emplace_back(std::make_shared<ModelHandle>(_modelLoader->Load("assets/models/DamagedHelmet.glb")));
    _scene.models.emplace_back(std::make_shared<ModelHandle>(_modelLoader->Load("assets/models/ABeautifulGame/ABeautifulGame.gltf")));

    glm::vec3 scale { 0.05f };
    glm::mat4 rotation { glm::quat(glm::vec3(0.0f, 90.0f, 0.0f)) };
    glm::vec3 translate { -0.275f, 0.06f, -0.025f };
    glm::mat4 transform = glm::translate(glm::mat4 { 1.0f }, translate) * rotation * glm::scale(glm::mat4 { 1.0f }, scale);

    _scene.gameObjects.emplace_back(transform, _scene.models[0]);
    _scene.gameObjects.emplace_back(glm::mat4 { 1.0f }, _scene.models[1]);

    vk::Format format = _swapChain->GetFormat();
    vk::PipelineRenderingCreateInfoKHR pipelineRenderingCreateInfoKhr {};
    pipelineRenderingCreateInfoKhr.colorAttachmentCount = 1;
    pipelineRenderingCreateInfoKhr.pColorAttachmentFormats = &format;
    pipelineRenderingCreateInfoKhr.depthAttachmentFormat = _gBuffers->DepthFormat();

    _application->InitImGui();

    ImGui_ImplVulkan_InitInfo initInfoVulkan {};
    initInfoVulkan.UseDynamicRendering = true;
    initInfoVulkan.PipelineRenderingCreateInfo = static_cast<VkPipelineRenderingCreateInfo>(pipelineRenderingCreateInfoKhr);
    initInfoVulkan.PhysicalDevice = _brain.physicalDevice;
    initInfoVulkan.Device = _brain.device;
    initInfoVulkan.ImageCount = MAX_FRAMES_IN_FLIGHT;
    initInfoVulkan.Instance = _brain.instance;
    initInfoVulkan.MSAASamples = VkSampleCountFlagBits::VK_SAMPLE_COUNT_1_BIT;
    initInfoVulkan.Queue = _brain.graphicsQueue;
    initInfoVulkan.QueueFamily = _brain.queueFamilyIndices.graphicsFamily.value();
    initInfoVulkan.DescriptorPool = _brain.descriptorPool;
    initInfoVulkan.MinImageCount = 2;
    initInfoVulkan.ImageCount = _swapChain->GetImageCount();
    ImGui_ImplVulkan_Init(&initInfoVulkan);

    ImGui_ImplVulkan_CreateFontsTexture();

    _scene.camera.position = glm::vec3 { 0.0f, 0.2f, 0.0f };
    _scene.camera.fov = glm::radians(45.0f);
    _scene.camera.nearPlane = 0.01f;
    _scene.camera.farPlane = 100.0f;

    _lastFrameTime = std::chrono::high_resolution_clock::now();

    glm::ivec2 mousePos;
    _application->GetInputManager().GetMousePosition(mousePos.x, mousePos.y);
    _lastMousePos = mousePos;

    _application->SetMouseHidden(true);

    _brain.UpdateBindlessSet();

    spdlog::info("Successfully initialized engine!");
}

void Engine::Run()
{
    ZoneNamed(zone, "");
    auto currentFrameTime = std::chrono::high_resolution_clock::now();
    std::chrono::duration<float, std::milli> deltaTime = currentFrameTime - _lastFrameTime;
    _lastFrameTime = currentFrameTime;
    float deltaTimeMS = deltaTime.count();

    // Slow down application when minimized.
    if (_application->IsMinimized())
    {
        using namespace std::chrono_literals;
        std::this_thread::sleep_for(16ms);
        return;
    }

    {
        ZoneNamedN(zone, "Update Camera", true);
        int x, y;
        _application->GetInputManager().GetMousePosition(x, y);

        glm::ivec2 mouse_delta = glm::ivec2(x, y) - _lastMousePos;
        _lastMousePos = { x, y };

        constexpr float MOUSE_SENSITIVITY = 0.003f;
        constexpr float CAM_SPEED = 0.003f;

        constexpr glm::vec3 RIGHT = { 1.0f, 0.0f, 0.0f };
        constexpr glm::vec3 FORWARD = { 0.0f, 0.0f, 1.0f };
        // constexpr glm::vec3 UP = { 0.0f, -1.0f, 0.0f };

        _scene.camera.euler_rotation.x -= mouse_delta.y * MOUSE_SENSITIVITY;
        _scene.camera.euler_rotation.y -= mouse_delta.x * MOUSE_SENSITIVITY;

        glm::vec3 movement_dir {};
        if (_application->GetInputManager().IsKeyHeld(InputManager::Key::W))
            movement_dir -= FORWARD;

        if (_application->GetInputManager().IsKeyHeld(InputManager::Key::S))
            movement_dir += FORWARD;

        if (_application->GetInputManager().IsKeyHeld(InputManager::Key::D))
            movement_dir += RIGHT;

        if (_application->GetInputManager().IsKeyHeld(InputManager::Key::A))
            movement_dir -= RIGHT;

        if (glm::length(movement_dir) != 0.0f)
        {
            movement_dir = glm::normalize(movement_dir);
        }

        _scene.camera.position += glm::quat(_scene.camera.euler_rotation) * movement_dir * deltaTimeMS * CAM_SPEED;
    }

    if (_application->GetInputManager().IsKeyPressed(InputManager::Key::Escape))
        Quit();

    CameraUBO cameraUBO = CalculateCamera(_scene.camera);
    std::memcpy(_cameraStructure.mappedPtrs[_currentFrame], &cameraUBO, sizeof(CameraUBO));

    {
        ZoneNamedN(zone, "Wait On Fence", true);
        util::VK_ASSERT(_brain.device.waitForFences(1, &_inFlightFences[_currentFrame], vk::True, std::numeric_limits<uint64_t>::max()),
            "Failed waiting on in flight fence!");
    }

    uint32_t imageIndex {};
    vk::Result result {};

    {
        ZoneNamedN(zone, "Acquire Next Image", true);

        result = _brain.device.acquireNextImageKHR(_swapChain->GetSwapChain(), std::numeric_limits<uint64_t>::max(),
            _imageAvailableSemaphores[_currentFrame], nullptr, &imageIndex);

        if (result == vk::Result::eErrorOutOfDateKHR || result == vk::Result::eSuboptimalKHR)
        {
            _swapChain->Resize(_application->DisplaySize());
            _gBuffers->Resize(_application->DisplaySize());

            return;
        }
        else
            util::VK_ASSERT(result, "Failed acquiring next image from swap chain!");
    }

    util::VK_ASSERT(_brain.device.resetFences(1, &_inFlightFences[_currentFrame]), "Failed resetting fences!");

    ImGui_ImplVulkan_NewFrame();
    _application->NewImGuiFrame();
    ImGui::NewFrame();

    _performanceTracker.Render();

    {
        ZoneNamedN(zone, "ImGui Render", true);
        ImGui::Render();
    }

    _commandBuffers[_currentFrame].reset();

    RecordCommandBuffer(_commandBuffers[_currentFrame], imageIndex);

    vk::SubmitInfo submitInfo {};
    vk::Semaphore waitSemaphores[] = { _imageAvailableSemaphores[_currentFrame] };
    vk::PipelineStageFlags waitStages[] = { vk::PipelineStageFlagBits::eColorAttachmentOutput };
    submitInfo.waitSemaphoreCount = 1;
    submitInfo.pWaitSemaphores = waitSemaphores;
    submitInfo.pWaitDstStageMask = waitStages;
    submitInfo.commandBufferCount = 1;
    submitInfo.pCommandBuffers = &_commandBuffers[_currentFrame];

    vk::Semaphore signalSemaphores[] = { _renderFinishedSemaphores[_currentFrame] };
    submitInfo.signalSemaphoreCount = 1;
    submitInfo.pSignalSemaphores = signalSemaphores;

    {
        ZoneNamedN(zone, "Submit Commands", true);
        util::VK_ASSERT(_brain.graphicsQueue.submit(1, &submitInfo, _inFlightFences[_currentFrame]), "Failed submitting to graphics queue!");
    }

    vk::PresentInfoKHR presentInfo {};
    presentInfo.waitSemaphoreCount = 1;
    presentInfo.pWaitSemaphores = signalSemaphores;

    vk::SwapchainKHR swapchains[] = { _swapChain->GetSwapChain() };
    presentInfo.swapchainCount = 1;
    presentInfo.pSwapchains = swapchains;
    presentInfo.pImageIndices = &imageIndex;

    {
        ZoneNamedN(zone, "Present Image", true);
        result = _brain.presentQueue.presentKHR(&presentInfo);
    }

    if (result == vk::Result::eErrorOutOfDateKHR || result == vk::Result::eSuboptimalKHR || _swapChain->GetImageSize() != _application->DisplaySize())
    {
        _swapChain->Resize(_application->DisplaySize());
        _gBuffers->Resize(_application->DisplaySize());
    }
    else
    {
        util::VK_ASSERT(result, "Failed acquiring next image from swap chain!");
    }

    _currentFrame = (_currentFrame + 1) % MAX_FRAMES_IN_FLIGHT;

    _performanceTracker.Update();
}

Engine::~Engine()
{
    _brain.device.waitIdle();

    ImGui_ImplVulkan_Shutdown();
    _application->ShutdownImGui();

    ImPlot::DestroyContext();
    ImGui::DestroyContext();

    _brain.ImageResourceManager().Destroy(_environmentMap);
    _brain.ImageResourceManager().Destroy(_hdrTarget);

    for (size_t i = 0; i < MAX_FRAMES_IN_FLIGHT; ++i)
    {
        _brain.device.destroy(_inFlightFences[i]);
        _brain.device.destroy(_renderFinishedSemaphores[i]);
        _brain.device.destroy(_imageAvailableSemaphores[i]);
    }

    for (auto& model : _scene.models)
    {
        for (auto& mesh : model->meshes)
        {
            for (auto& primitive : mesh->primitives)
            {
                vmaDestroyBuffer(_brain.vmaAllocator, primitive.vertexBuffer, primitive.vertexBufferAllocation);
                vmaDestroyBuffer(_brain.vmaAllocator, primitive.indexBuffer, primitive.indexBufferAllocation);
            }
        }
        for (auto& texture : model->textures)
        {
            _brain.ImageResourceManager().Destroy(texture);
        }
        for (auto& material : model->materials)
        {
            vmaDestroyBuffer(_brain.vmaAllocator, material->materialUniformBuffer, material->materialUniformAllocation);
        }
    }

    _brain.device.destroy(_cameraStructure.descriptorSetLayout);
    for (size_t i = 0; i < MAX_FRAMES_IN_FLIGHT; ++i)
    {
        vmaUnmapMemory(_brain.vmaAllocator, _cameraStructure.allocations[i]);
        vmaDestroyBuffer(_brain.vmaAllocator, _cameraStructure.buffers[i], _cameraStructure.allocations[i]);
    }

    _swapChain.reset();

    _brain.device.destroy(_materialDescriptorSetLayout);
}

void Engine::CreateCommandBuffers()
{
    vk::CommandBufferAllocateInfo commandBufferAllocateInfo {};
    commandBufferAllocateInfo.commandPool = _brain.commandPool;
    commandBufferAllocateInfo.level = vk::CommandBufferLevel::ePrimary;
    commandBufferAllocateInfo.commandBufferCount = _commandBuffers.size();

    util::VK_ASSERT(_brain.device.allocateCommandBuffers(&commandBufferAllocateInfo, _commandBuffers.data()),
        "Failed allocating command buffer!");
}

void Engine::RecordCommandBuffer(const vk::CommandBuffer& commandBuffer, uint32_t swapChainImageIndex)
{
    ZoneScoped;
    const Image* hdrImage = _brain.ImageResourceManager().Access(_hdrTarget);

    vk::CommandBufferBeginInfo commandBufferBeginInfo {};
    util::VK_ASSERT(commandBuffer.begin(&commandBufferBeginInfo), "Failed to begin recording command buffer!");

    util::TransitionImageLayout(commandBuffer, _swapChain->GetImage(swapChainImageIndex), _swapChain->GetFormat(), vk::ImageLayout::eUndefined, vk::ImageLayout::eColorAttachmentOptimal);
    util::TransitionImageLayout(commandBuffer, hdrImage->image, hdrImage->format, vk::ImageLayout::eUndefined, vk::ImageLayout::eColorAttachmentOptimal);
<<<<<<< HEAD
    _gBuffers->TransitionLayout(commandBuffer, vk::ImageLayout::eUndefined, vk::ImageLayout::eColorAttachmentOptimal);

    _geometryPipeline->RecordCommands(commandBuffer, _currentFrame, _scene);

    _gBuffers->TransitionLayout(commandBuffer, vk::ImageLayout::eColorAttachmentOptimal, vk::ImageLayout::eShaderReadOnlyOptimal);
=======
    util::TransitionImageLayout(commandBuffer, _gBuffers->GBuffersImageArray(),
        _gBuffers->GBufferFormat(), vk::ImageLayout::eUndefined, vk::ImageLayout::eColorAttachmentOptimal,
        DEFERRED_ATTACHMENT_COUNT);

    _geometryPipeline->RecordCommands(commandBuffer, _currentFrame, _scene);

    util::TransitionImageLayout(commandBuffer, _gBuffers->GBuffersImageArray(),
        _gBuffers->GBufferFormat(), vk::ImageLayout::eColorAttachmentOptimal, vk::ImageLayout::eShaderReadOnlyOptimal,
        DEFERRED_ATTACHMENT_COUNT);
>>>>>>> 53ddfff7

    _skydomePipeline->RecordCommands(commandBuffer, _currentFrame);
    _lightingPipeline->RecordCommands(commandBuffer, _currentFrame);

    util::TransitionImageLayout(commandBuffer, hdrImage->image, hdrImage->format, vk::ImageLayout::eColorAttachmentOptimal, vk::ImageLayout::eShaderReadOnlyOptimal);

    _tonemappingPipeline->RecordCommands(commandBuffer, _currentFrame, swapChainImageIndex);

    util::TransitionImageLayout(commandBuffer, _swapChain->GetImage(swapChainImageIndex), _swapChain->GetFormat(), vk::ImageLayout::eColorAttachmentOptimal, vk::ImageLayout::ePresentSrcKHR);

    commandBuffer.end();
}

void Engine::CreateSyncObjects()
{
    vk::SemaphoreCreateInfo semaphoreCreateInfo {};
    vk::FenceCreateInfo fenceCreateInfo {};
    fenceCreateInfo.flags = vk::FenceCreateFlagBits::eSignaled;

    std::string errorMsg { "Failed creating sync object!" };
    for (size_t i = 0; i < MAX_FRAMES_IN_FLIGHT; ++i)
    {
        util::VK_ASSERT(_brain.device.createSemaphore(&semaphoreCreateInfo, nullptr, &_imageAvailableSemaphores[i]), errorMsg);
        util::VK_ASSERT(_brain.device.createSemaphore(&semaphoreCreateInfo, nullptr, &_renderFinishedSemaphores[i]), errorMsg);
        util::VK_ASSERT(_brain.device.createFence(&fenceCreateInfo, nullptr, &_inFlightFences[i]), errorMsg);
    }
}

void Engine::CreateDescriptorSetLayout()
{
    auto materialLayoutBindings = MaterialHandle::GetLayoutBindings();
    vk::DescriptorSetLayoutCreateInfo materialCreateInfo {};
    materialCreateInfo.bindingCount = materialLayoutBindings.size();
    materialCreateInfo.pBindings = materialLayoutBindings.data();
    util::VK_ASSERT(_brain.device.createDescriptorSetLayout(&materialCreateInfo, nullptr, &_materialDescriptorSetLayout),
        "Failed creating material descriptor set layout!");

    vk::DescriptorSetLayoutBinding cameraUBODescriptorSetBinding {};
    cameraUBODescriptorSetBinding.binding = 0;
    cameraUBODescriptorSetBinding.descriptorType = vk::DescriptorType::eUniformBuffer;
    cameraUBODescriptorSetBinding.descriptorCount = 1;
    cameraUBODescriptorSetBinding.stageFlags = vk::ShaderStageFlagBits::eVertex | vk::ShaderStageFlagBits::eFragment;

    vk::DescriptorSetLayoutCreateInfo cameraUBOCreateInfo {};
    cameraUBOCreateInfo.bindingCount = 1;
    cameraUBOCreateInfo.pBindings = &cameraUBODescriptorSetBinding;
    util::VK_ASSERT(_brain.device.createDescriptorSetLayout(&cameraUBOCreateInfo, nullptr, &_cameraStructure.descriptorSetLayout),
        "Failed creating camera UBO descriptor set layout!");
}

void Engine::InitializeCameraUBODescriptors()
{
    vk::DeviceSize bufferSize = sizeof(CameraUBO);

    // Create buffers.
    for (size_t i = 0; i < MAX_FRAMES_IN_FLIGHT; ++i)
    {
<<<<<<< HEAD
            util::CreateBuffer(_brain, bufferSize,
                           vk::BufferUsageFlagBits::eUniformBuffer,
                           _cameraStructure.buffers[i], true, _cameraStructure.allocations[i],
                           VMA_MEMORY_USAGE_CPU_ONLY,
                           "Uniform buffer");
=======
        util::CreateBuffer(_brain, bufferSize,
            vk::BufferUsageFlagBits::eUniformBuffer,
            _cameraStructure.buffers[i], true, _cameraStructure.allocations[i],
            VMA_MEMORY_USAGE_CPU_ONLY,
            "Uniform buffer");
>>>>>>> 53ddfff7

        util::VK_ASSERT(vmaMapMemory(_brain.vmaAllocator, _cameraStructure.allocations[i], &_cameraStructure.mappedPtrs[i]), "Failed mapping memory for UBO!");
    }

    std::array<vk::DescriptorSetLayout, MAX_FRAMES_IN_FLIGHT> layouts {};
    std::for_each(layouts.begin(), layouts.end(), [this](auto& l)
        { l = _cameraStructure.descriptorSetLayout; });
    vk::DescriptorSetAllocateInfo allocateInfo {};
    allocateInfo.descriptorPool = _brain.descriptorPool;
    allocateInfo.descriptorSetCount = MAX_FRAMES_IN_FLIGHT;
    allocateInfo.pSetLayouts = layouts.data();

    util::VK_ASSERT(_brain.device.allocateDescriptorSets(&allocateInfo, _cameraStructure.descriptorSets.data()),
        "Failed allocating descriptor sets!");

    for (size_t i = 0; i < _cameraStructure.descriptorSets.size(); ++i)
    {
        UpdateCameraDescriptorSet(i);
    }
}

void Engine::UpdateCameraDescriptorSet(uint32_t currentFrame)
{
    vk::DescriptorBufferInfo bufferInfo {};
    bufferInfo.buffer = _cameraStructure.buffers[currentFrame];
    bufferInfo.offset = 0;
    bufferInfo.range = sizeof(CameraUBO);

    std::array<vk::WriteDescriptorSet, 1> descriptorWrites {};

    vk::WriteDescriptorSet& bufferWrite { descriptorWrites[0] };
    bufferWrite.dstSet = _cameraStructure.descriptorSets[currentFrame];
    bufferWrite.dstBinding = 0;
    bufferWrite.dstArrayElement = 0;
    bufferWrite.descriptorType = vk::DescriptorType::eUniformBuffer;
    bufferWrite.descriptorCount = 1;
    bufferWrite.pBufferInfo = &bufferInfo;

    _brain.device.updateDescriptorSets(descriptorWrites.size(), descriptorWrites.data(), 0, nullptr);
}

CameraUBO Engine::CalculateCamera(const Camera& camera)
{
    CameraUBO ubo {};

    glm::mat4 cameraRotation = glm::mat4_cast(glm::quat(camera.euler_rotation));
    glm::mat4 cameraTranslation = glm::translate(glm::mat4 { 1.0f }, camera.position);

    ubo.view = glm::inverse(cameraTranslation * cameraRotation);

    ubo.proj = glm::perspective(camera.fov, _gBuffers->Size().x / static_cast<float>(_gBuffers->Size().y), camera.nearPlane, camera.farPlane);
    ubo.proj[1][1] *= -1;

    ubo.VP = ubo.proj * ubo.view;
    ubo.cameraPosition = camera.position;

    return ubo;
}

void Engine::InitializeHDRTarget()
{
    auto size = _swapChain->GetImageSize();

    ImageCreation hdrCreation {};
    hdrCreation.SetName("HDR Target").SetSize(size.x, size.y).SetFormat(vk::Format::eR32G32B32A32Sfloat).SetFlags(vk::ImageUsageFlagBits::eColorAttachment | vk::ImageUsageFlagBits::eSampled);

    _hdrTarget = _brain.ImageResourceManager().Create(hdrCreation);
}

void Engine::LoadEnvironmentMap()
{
    int32_t width, height, numChannels;
    float* stbiData = stbi_loadf("assets/hdri/industrial_sunset_02_puresky_4k.hdr", &width, &height, &numChannels, 4);

    if (stbiData == nullptr)
        throw std::runtime_error("Failed loading HDRI!");

    std::vector<std::byte> data(width * height * 4 * sizeof(float));
    std::memcpy(data.data(), stbiData, data.size());

    stbi_image_free(stbiData);

    ImageCreation envMapCreation {};
    envMapCreation.SetSize(width, height).SetFlags(vk::ImageUsageFlagBits::eSampled).SetName("Environment HDRI").SetData(data.data()).SetFormat(vk::Format::eR32G32B32A32Sfloat);
    envMapCreation.isHDR = true;

    _environmentMap = _brain.ImageResourceManager().Create(envMapCreation);
}<|MERGE_RESOLUTION|>--- conflicted
+++ resolved
@@ -336,23 +336,11 @@
 
     util::TransitionImageLayout(commandBuffer, _swapChain->GetImage(swapChainImageIndex), _swapChain->GetFormat(), vk::ImageLayout::eUndefined, vk::ImageLayout::eColorAttachmentOptimal);
     util::TransitionImageLayout(commandBuffer, hdrImage->image, hdrImage->format, vk::ImageLayout::eUndefined, vk::ImageLayout::eColorAttachmentOptimal);
-<<<<<<< HEAD
     _gBuffers->TransitionLayout(commandBuffer, vk::ImageLayout::eUndefined, vk::ImageLayout::eColorAttachmentOptimal);
 
     _geometryPipeline->RecordCommands(commandBuffer, _currentFrame, _scene);
 
     _gBuffers->TransitionLayout(commandBuffer, vk::ImageLayout::eColorAttachmentOptimal, vk::ImageLayout::eShaderReadOnlyOptimal);
-=======
-    util::TransitionImageLayout(commandBuffer, _gBuffers->GBuffersImageArray(),
-        _gBuffers->GBufferFormat(), vk::ImageLayout::eUndefined, vk::ImageLayout::eColorAttachmentOptimal,
-        DEFERRED_ATTACHMENT_COUNT);
-
-    _geometryPipeline->RecordCommands(commandBuffer, _currentFrame, _scene);
-
-    util::TransitionImageLayout(commandBuffer, _gBuffers->GBuffersImageArray(),
-        _gBuffers->GBufferFormat(), vk::ImageLayout::eColorAttachmentOptimal, vk::ImageLayout::eShaderReadOnlyOptimal,
-        DEFERRED_ATTACHMENT_COUNT);
->>>>>>> 53ddfff7
 
     _skydomePipeline->RecordCommands(commandBuffer, _currentFrame);
     _lightingPipeline->RecordCommands(commandBuffer, _currentFrame);
@@ -410,19 +398,11 @@
     // Create buffers.
     for (size_t i = 0; i < MAX_FRAMES_IN_FLIGHT; ++i)
     {
-<<<<<<< HEAD
-            util::CreateBuffer(_brain, bufferSize,
-                           vk::BufferUsageFlagBits::eUniformBuffer,
-                           _cameraStructure.buffers[i], true, _cameraStructure.allocations[i],
-                           VMA_MEMORY_USAGE_CPU_ONLY,
-                           "Uniform buffer");
-=======
         util::CreateBuffer(_brain, bufferSize,
             vk::BufferUsageFlagBits::eUniformBuffer,
             _cameraStructure.buffers[i], true, _cameraStructure.allocations[i],
             VMA_MEMORY_USAGE_CPU_ONLY,
             "Uniform buffer");
->>>>>>> 53ddfff7
 
         util::VK_ASSERT(vmaMapMemory(_brain.vmaAllocator, _cameraStructure.allocations[i], &_cameraStructure.mappedPtrs[i]), "Failed mapping memory for UBO!");
     }
