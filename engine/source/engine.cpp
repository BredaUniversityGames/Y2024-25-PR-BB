--- conflicted
+++ resolved
@@ -52,21 +52,11 @@
     auto& audioModule = engine.GetModule<AudioModule>();
 
     std::vector<std::string> modelPaths = {
-<<<<<<< HEAD
         "assets/models/CathedralGLB_GLTF.glb",
         "assets/models/Terrain/scene.gltf",
         "assets/models/ABeautifulGame/ABeautifulGame.gltf",
-        "assets/models/MetalRoughSpheres.glb"
-=======
-        "assets/models/BrainStem.glb",
+        "assets/models/MetalRoughSpheres.glb",
         //"assets/models/Cathedral.glb",
-        //"assets/models/Adventure.glb",
-        "assets/models/DamagedHelmet.glb",
-        //"assets/models/CathedralGLB_GLTF.glb",
-        // "assets/models/Terrain/scene.gltf",
-        //"assets/models/ABeautifulGame/ABeautifulGame.gltf",
-        //"assets/models/MetalRoughSpheres.glb"
->>>>>>> 7aa8894d
     };
 
     particleModule.GetParticleInterface().LoadEmitterPresets();
@@ -78,19 +68,20 @@
 
     _ecs = &engine.GetModule<ECSModule>();
 
-    for (size_t i = 0; i < 5; i++)
-    {
-        for (size_t j = 0; j < 1; j++)
-        {
-            auto entity = SceneLoading::LoadModelIntoECSAsHierarchy(*_ecs, *modelResourceManager.Access(models[0].second), models[0].first.hierarchy, models[0].first.animation);
-            entities.emplace_back(entity);
-
-            TransformHelpers::SetLocalPosition(_ecs->GetRegistry(), entity, glm::vec3(i, 0.0f, j) * 2.0f);
-        }
-    }
-
-    SceneLoading::LoadModelIntoECSAsHierarchy(*_ecs, *modelResourceManager.Access(models[1].second), models[1].first.hierarchy, models[1].first.animation);
-    // TransformHelpers::SetLocalScale(_ecs->GetRegistry(), env, glm::vec3 { 0.25f });
+    for (const auto& model : models)
+    {
+
+        auto entity = SceneLoading::LoadModelIntoECSAsHierarchy(*_ecs, model.first, *modelResourceManager.Access(model.second), model.first.hierarchy);
+        entities.emplace_back(entity);
+    }
+
+    TransformHelpers::SetLocalRotation(_ecs->GetRegistry(), entities[0], glm::angleAxis(glm::radians(45.0f), glm::vec3 { 0.0f, 1.0f, 0.0f }));
+    TransformHelpers::SetLocalPosition(_ecs->GetRegistry(), entities[0], glm::vec3 { 10.0f, 0.0f, 10.f });
+
+    TransformHelpers::SetLocalScale(_ecs->GetRegistry(), entities[1], glm::vec3 { 4.0f });
+    TransformHelpers::SetLocalPosition(_ecs->GetRegistry(), entities[1], glm::vec3 { 106.0f, 14.0f, 145.0f });
+
+    TransformHelpers::SetLocalPosition(_ecs->GetRegistry(), entities[2], glm::vec3 { 20.0f, 0.0f, 20.0f });
 
     _editor = std::make_unique<Editor>(*_ecs, rendererModule.GetRenderer(), rendererModule.GetImGuiBackend());
 
