#include "engine.hpp"
#include "application_module.hpp"
#include "input_manager.hpp"
#include "old_engine.hpp"

#include "ECS.hpp"
#include <stb/stb_image.h>
#include "vulkan_helper.hpp"
#include "imgui_impl_vulkan.h"
#include "model_loader.hpp"
#include "gbuffers.hpp"
#include "renderer.hpp"
#include "profile_macros.hpp"
#include "editor.hpp"
#include "systems/physics_system.hpp"
#include "modules/physics_module.hpp"
#include "pipelines/debug_pipeline.hpp"

#include <imgui_impl_sdl3.h>

ModuleTickOrder OldEngine::Init(Engine& engine)
{
    auto path = std::filesystem::current_path();
    spdlog::info("Current path: {}", path.string());

    ImGui::CreateContext();
    ImPlot::CreateContext();

    ImGuiIO& io = ImGui::GetIO();
    (void)io;
    io.ConfigFlags |= ImGuiConfigFlags_NavEnableKeyboard; // Enable Keyboard Controls
    io.ConfigFlags |= ImGuiConfigFlags_NavEnableGamepad; // Enable Gamepad Controls

    spdlog::info("Starting engine...");

    auto& applicationModule = engine.GetModule<ApplicationModule>();

    _renderer = std::make_unique<Renderer>(applicationModule);

    ImGui_ImplSDL3_InitForVulkan(applicationModule.GetWindowHandle());

    _ecs = std::make_unique<ECS>();

    _scene = std::make_shared<SceneDescription>();
    _renderer->_scene = _scene;

    std::vector<std::string> modelPaths = {
        "assets/models/DamagedHelmet.glb",
        "assets/models/ABeautifulGame/ABeautifulGame.gltf"
    };

    _scene->models = _renderer->FrontLoadModels(modelPaths);

    glm::vec3 scale { 10.0f };
    for (size_t i = 0; i < 10; ++i)
    {
        glm::vec3 translate { i / 3, 0.0f, i % 3 };
        glm::mat4 transform = glm::translate(glm::mat4 { 1.0f }, translate * 7.0f) * glm::scale(glm::mat4 { 1.0f }, scale);

        _scene->gameObjects.emplace_back(transform, _scene->models[1]);
    }

    _renderer->UpdateBindless();

    _editor = std::make_unique<Editor>(_renderer->_brain, _renderer->_swapChain->GetFormat(), _renderer->_gBuffers->DepthFormat(), _renderer->_swapChain->GetImageCount(), *_renderer->_gBuffers,*_ecs);
    _scene->camera.position = glm::vec3 { 0.0f, 0.2f, 0.0f };
    _scene->camera.fov = glm::radians(45.0f);
    _scene->camera.nearPlane = 0.01f;
    _scene->camera.farPlane = 100.0f;

    _lastFrameTime = std::chrono::high_resolution_clock::now();

    glm::ivec2 mousePos;
    applicationModule.GetInputManager().GetMousePosition(mousePos.x, mousePos.y);
    _lastMousePos = mousePos;
<<<<<<< HEAD
  
=======

    // modules
    _physicsModule = std::make_unique<PhysicsModule>();

    // systems
    _ecs->AddSystem<PhysicsSystem>(*_ecs, *_physicsModule);

>>>>>>> b94a247f
    bblog::info("Successfully initialized engine!");
    return ModuleTickOrder::eTick;

}

void OldEngine::Tick(Engine& engine)
{
    // update input
    auto& applicationModule = engine.GetModule<ApplicationModule>();
    auto& input = applicationModule.GetInputManager();

    ZoneNamed(zone, "");
    auto currentFrameTime = std::chrono::high_resolution_clock::now();
    std::chrono::duration<float, std::milli> deltaTime = currentFrameTime - _lastFrameTime;
    _lastFrameTime = currentFrameTime;
    float deltaTimeMS = deltaTime.count();

    // update physics
    _physicsModule->UpdatePhysicsEngine(deltaTimeMS);
    auto linesData = _physicsModule->debugRenderer->GetLinesData();
    _renderer->_debugPipeline->ClearLines();
    _physicsModule->debugRenderer->ClearLines();
    _renderer->_debugPipeline->AddLines(linesData);

    // Slow down application when minimized.
    if (applicationModule.isMinimized())
    {
        using namespace std::chrono_literals;
        std::this_thread::sleep_for(16ms);
        return;
    }

    int32_t mouseX, mouseY;
    input.GetMousePosition(mouseX, mouseY);

    auto windowSize = applicationModule.DisplaySize();
    _scene->camera.aspectRatio = static_cast<float>(windowSize.x) / static_cast<float>(windowSize.y);

    if (input.IsKeyPressed(KeyboardCode::eH))
        applicationModule.SetMouseHidden(!applicationModule.GetMouseHidden());

    if (applicationModule.GetMouseHidden())
    {
        ZoneNamedN(zone, "Update Camera", true);

        glm::ivec2 mouseDelta = glm::ivec2 { mouseX, mouseY } - _lastMousePos;

        constexpr float MOUSE_SENSITIVITY = 0.003f;
        constexpr float CAM_SPEED = 0.003f;

        constexpr glm::vec3 RIGHT = { 1.0f, 0.0f, 0.0f };
        constexpr glm::vec3 FORWARD = { 0.0f, 0.0f, 1.0f };
        // constexpr glm::vec3 UP = { 0.0f, -1.0f, 0.0f };

        _scene->camera.eulerRotation.x -= mouseDelta.y * MOUSE_SENSITIVITY;
        _scene->camera.eulerRotation.y -= mouseDelta.x * MOUSE_SENSITIVITY;

        glm::vec3 movementDir {};
        if (input.IsKeyHeld(KeyboardCode::eW))
            movementDir -= FORWARD;

        if (input.IsKeyHeld(KeyboardCode::eS))
            movementDir += FORWARD;

        if (input.IsKeyHeld(KeyboardCode::eD))
            movementDir += RIGHT;

        if (input.IsKeyHeld(KeyboardCode::eA))
            movementDir -= RIGHT;

        if (glm::length(movementDir) != 0.0f)
        {
            movementDir = glm::normalize(movementDir);
        }

        _scene->camera.position += glm::quat(_scene->camera.eulerRotation) * movementDir * deltaTimeMS * CAM_SPEED;
        JPH::RVec3Arg cameraPos = { _scene->camera.position.x, _scene->camera.position.y, _scene->camera.position.z };
        _physicsModule->debugRenderer->SetCameraPos(cameraPos);
    }
    _lastMousePos = { mouseX, mouseY };

    if (input.IsKeyPressed(KeyboardCode::eESCAPE))
        engine.SetExit(0);

    _ecs->UpdateSystems(deltaTimeMS);
    _ecs->GetSystem<PhysicsSystem>().CleanUp();
    _ecs->RemovedDestroyed();
    _ecs->RenderSystems();

    JPH::BodyManager::DrawSettings drawSettings;
    _physicsModule->physicsSystem->DrawBodies(drawSettings, _physicsModule->debugRenderer);

    _editor->Draw(_performanceTracker, _renderer->_bloomSettings, *_scene, *_ecs);

    _renderer->Render();

    _performanceTracker.Update();

    _physicsModule->debugRenderer->NextFrame();

    FrameMark;
}

void OldEngine::Shutdown(Engine& engine)
{
    _renderer->_brain.device.waitIdle();

    ImGui_ImplVulkan_Shutdown();
    ImGui_ImplSDL3_Shutdown();

    ImPlot::DestroyContext();
    ImGui::DestroyContext();

    _editor.reset();
    _renderer.reset();
    _ecs.reset();
}

OldEngine::OldEngine() = default;
OldEngine::~OldEngine() = default;<|MERGE_RESOLUTION|>--- conflicted
+++ resolved
@@ -73,9 +73,6 @@
     glm::ivec2 mousePos;
     applicationModule.GetInputManager().GetMousePosition(mousePos.x, mousePos.y);
     _lastMousePos = mousePos;
-<<<<<<< HEAD
-  
-=======
 
     // modules
     _physicsModule = std::make_unique<PhysicsModule>();
@@ -83,7 +80,6 @@
     // systems
     _ecs->AddSystem<PhysicsSystem>(*_ecs, *_physicsModule);
 
->>>>>>> b94a247f
     bblog::info("Successfully initialized engine!");
     return ModuleTickOrder::eTick;
 
