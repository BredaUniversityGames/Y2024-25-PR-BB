--- conflicted
+++ resolved
@@ -48,15 +48,9 @@
     // modules
 
     std::vector<std::string> modelPaths = {
-<<<<<<< HEAD
-        "assets/models/BrainStem.glb",
-        "assets/models/Cathedral.glb",
-        //"assets/models/Military.glb",
-=======
         "assets/models/Cathedral.glb"
         //"assets/models/BrainStem.glb",
         //"assets/models/Adventure.glb",
->>>>>>> 0e4a9e1b
         //"assets/models/DamagedHelmet.glb",
         //"assets/models/CathedralGLB_GLTF.glb",
         // "assets/models/Terrain/scene.gltf",
@@ -73,23 +67,12 @@
 
     _ecs = &engine.GetModule<ECSModule>();
 
-<<<<<<< HEAD
-    for (const auto& model : models)
-    {
-
-        auto entity = SceneLoading::LoadModelIntoECSAsHierarchy(*_ecs, *modelResourceManager.Access(model.second), model.first.hierarchy, model.first.animation);
-        entities.emplace_back(entity);
-    }
-
-    _editor = std::make_unique<Editor>(*_ecs, rendererModule.GetRenderer(), rendererModule.GetImGuiBackend());
-=======
     SceneLoading::LoadModelIntoECSAsHierarchy(*_ecs, *modelResourceManager.Access(models[0].second), models[0].first.hierarchy, models[0].first.animation);
 
     // TransformHelpers::SetLocalScale(_ecs->GetRegistry(), entities[1], glm::vec3 { 4.0f });
     // TransformHelpers::SetLocalPosition(_ecs->GetRegistry(), entities[1], glm::vec3 { 106.0f, 14.0f, 145.0f });
 
     // TransformHelpers::SetLocalPosition(_ecs->GetRegistry(), entities[2], glm::vec3 { 20.0f, 0.0f, 20.0f });
->>>>>>> 0e4a9e1b
 
     // TODO: Once level saving is done, this should be deleted
     entt::entity lightEntity = _ecs->GetRegistry().create();
@@ -118,14 +101,10 @@
     applicationModule.GetInputManager().GetMousePosition(mousePos.x, mousePos.y);
     _lastMousePos = mousePos;
 
-<<<<<<< HEAD
-    //_ecs->GetSystem<PhysicsSystem>()->InitializePhysicsColliders();
-=======
     // COMMEMTED OUT TEMPORARELY BECAUSE OF PROBLEMS WITH THE COLLIDDER LOADING
     // auto* physics_system = _ecs->GetSystem<PhysicsSystem>();
     //  physics_system->InitializePhysicsColliders();
 
->>>>>>> 0e4a9e1b
     BankInfo masterBank;
     masterBank.path = "assets/sounds/Master.bank";
 
