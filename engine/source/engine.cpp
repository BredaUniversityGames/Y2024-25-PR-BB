#include "engine.hpp"

#include <implot/implot.h>
#include <stb/stb_image.h>

#include "application_module.hpp"
#include "audio_listener_component.hpp"
#include "audio_module.hpp"
#include "components/camera_component.hpp"
#include "components/directional_light_component.hpp"
#include "components/name_component.hpp"
#include "components/relationship_helpers.hpp"
#include "components/rigidbody_component.hpp"
#include "components/transform_component.hpp"
#include "components/transform_helpers.hpp"
#include "ecs_module.hpp"
#include "emitter_component.hpp"
#include "gbuffers.hpp"
#include "graphics_context.hpp"
#include "graphics_resources.hpp"
#include "input/input_manager.hpp"
#include "model_loader.hpp"
#include "old_engine.hpp"
#include "particle_interface.hpp"
#include "particle_module.hpp"
#include "particle_util.hpp"
#include "physics_module.hpp"
#include "pipelines/debug_pipeline.hpp"
#include "profile_macros.hpp"
#include "renderer.hpp"
#include "renderer_module.hpp"
#include "resource_management/model_resource_manager.hpp"
#include "scene_loader.hpp"
#include "systems/physics_system.hpp"

<<<<<<< HEAD
SoundInfo si;
SoundInfo musicSi;
SoundInfo eagleSi;
=======
#include <time_module.hpp>

>>>>>>> 0e4a9e1b
ModuleTickOrder OldEngine::Init(Engine& engine)
{
    auto path = std::filesystem::current_path();
    spdlog::info("Current path: {}", path.string());
    spdlog::info("Starting engine...");

    auto& applicationModule = engine.GetModule<ApplicationModule>();
    auto& rendererModule = engine.GetModule<RendererModule>();
    auto& particleModule = engine.GetModule<ParticleModule>();
    auto& audioModule = engine.GetModule<AudioModule>();

    // modules

    std::vector<std::string> modelPaths = {
        "assets/models/Cathedral.glb"
        //"assets/models/BrainStem.glb",
        //"assets/models/Adventure.glb",
        //"assets/models/DamagedHelmet.glb",
        //"assets/models/CathedralGLB_GLTF.glb",
        // "assets/models/Terrain/scene.gltf",
        //"assets/models/ABeautifulGame/ABeautifulGame.gltf",
        //"assets/models/MetalRoughSpheres.glb"
    };

    particleModule.GetParticleInterface().LoadEmitterPresets();

    auto models = rendererModule.FrontLoadModels(modelPaths);
    std::vector<entt::entity> entities;

    auto modelResourceManager = rendererModule.GetRenderer()->GetContext()->Resources()->ModelResourceManager();

    _ecs = &engine.GetModule<ECSModule>();

    SceneLoading::LoadModelIntoECSAsHierarchy(*_ecs, *modelResourceManager.Access(models[0].second), models[0].first.hierarchy, models[0].first.animation);

    // TransformHelpers::SetLocalScale(_ecs->GetRegistry(), entities[1], glm::vec3 { 4.0f });
    // TransformHelpers::SetLocalPosition(_ecs->GetRegistry(), entities[1], glm::vec3 { 106.0f, 14.0f, 145.0f });

    // TransformHelpers::SetLocalPosition(_ecs->GetRegistry(), entities[2], glm::vec3 { 20.0f, 0.0f, 20.0f });

    // TODO: Once level saving is done, this should be deleted
    entt::entity lightEntity = _ecs->GetRegistry().create();
    _ecs->GetRegistry().emplace<NameComponent>(lightEntity, "Directional Light");
    _ecs->GetRegistry().emplace<TransformComponent>(lightEntity);

    DirectionalLightComponent& directionalLightComponent = _ecs->GetRegistry().emplace<DirectionalLightComponent>(lightEntity);
    directionalLightComponent.color = glm::vec3(244.0f, 183.0f, 64.0f) / 255.0f * 4.0f;

    TransformHelpers::SetLocalPosition(_ecs->GetRegistry(), lightEntity, glm::vec3(7.3f, 1.25f, 4.75f));
    TransformHelpers::SetLocalRotation(_ecs->GetRegistry(), lightEntity, glm::quat(-0.29f, 0.06f, -0.93f, -0.19f));

    entt::entity cameraEntity = _ecs->GetRegistry().create();
    _ecs->GetRegistry().emplace<NameComponent>(cameraEntity, "Camera");
    _ecs->GetRegistry().emplace<TransformComponent>(cameraEntity);

    CameraComponent& cameraComponent = _ecs->GetRegistry().emplace<CameraComponent>(cameraEntity);
    cameraComponent.projection = CameraComponent::Projection::ePerspective;
    cameraComponent.fov = 45.0f;
    cameraComponent.nearPlane = 0.5f;
    cameraComponent.farPlane = 600.0f;

    TransformHelpers::SetLocalPosition(_ecs->GetRegistry(), cameraEntity, glm::vec3(0.0f, 1.0f, 0.0f));

<<<<<<< HEAD
    _ecs->GetRegistry().emplace<AudioListenerComponent>(cameraEntity);

    _lastFrameTime = std::chrono::high_resolution_clock::now();

=======
>>>>>>> 0e4a9e1b
    glm::ivec2 mousePos;
    applicationModule.GetInputManager().GetMousePosition(mousePos.x, mousePos.y);
    _lastMousePos = mousePos;

    // COMMEMTED OUT TEMPORARELY BECAUSE OF PROBLEMS WITH THE COLLIDDER LOADING
    // auto* physics_system = _ecs->GetSystem<PhysicsSystem>();
    //  physics_system->InitializePhysicsColliders();

    BankInfo masterBank;
    masterBank.path = "assets/sounds/Master.bank";

    BankInfo stringBank;
    stringBank.path = "assets/sounds/Master.strings.bank";

    BankInfo bi;
    bi.path = "assets/sounds/SFX.bank";

    audioModule.LoadBank(masterBank);
    audioModule.LoadBank(stringBank);
    audioModule.LoadBank(bi);

    si.path = "assets/sounds/fallback.mp3";
    si.is3D = true;

    audioModule.LoadSFX(si);

    musicSi.path = "assets/sounds/music1.wav";
    musicSi.isLoop = true;

    audioModule.LoadSFX(musicSi);
    audioModule.PlaySFX(musicSi, 1.0f, false);

    eagleSi.path = "assets/sounds/eagle.mp3";

    audioModule.LoadSFX(eagleSi);

    bblog::info("Successfully initialized engine!");
    return ModuleTickOrder::eTick;
}

void OldEngine::Tick(Engine& engine)
{
    // update input
    auto& applicationModule = engine.GetModule<ApplicationModule>();
    auto& rendererModule = engine.GetModule<RendererModule>();
    auto& input = applicationModule.GetInputManager();
    auto& physicsModule = engine.GetModule<PhysicsModule>();
    auto& particleModule = engine.GetModule<ParticleModule>();
    auto& audioModule = engine.GetModule<AudioModule>();
    physicsModule.debugRenderer->SetState(rendererModule.GetRenderer()->GetDebugPipeline().GetState());

    ZoneNamed(zone, "");
    float deltaTimeMS = engine.GetModule<TimeModule>().GetDeltatime().count();

    // update physics
    auto linesData = physicsModule.debugRenderer->GetLinesData();
    auto persistentLinesData = physicsModule.debugRenderer->GetPersistentLinesData();
    rendererModule.GetRenderer()->GetDebugPipeline().ClearLines();
    physicsModule.debugRenderer->ClearLines();
    rendererModule.GetRenderer()->GetDebugPipeline().AddLines(linesData);
    rendererModule.GetRenderer()->GetDebugPipeline().AddLines(persistentLinesData);

    // Slow down application when minimized.
    if (applicationModule.isMinimized())
    {
        using namespace std::chrono_literals;
        std::this_thread::sleep_for(16ms);
        return;
    }

    int32_t mouseX, mouseY;
    input.GetMousePosition(mouseX, mouseY);

    if (input.IsKeyPressed(KeyboardCode::eH))
        applicationModule.SetMouseHidden(!applicationModule.GetMouseHidden());

    {
        ZoneNamedN(zone, "Update Camera", true);

        auto cameraView = _ecs->GetRegistry().view<CameraComponent, TransformComponent>();

        for (const auto& [entity, cameraComponent, transformComponent] : cameraView.each())
        {
            auto windowSize = applicationModule.DisplaySize();
            cameraComponent.aspectRatio = static_cast<float>(windowSize.x) / static_cast<float>(windowSize.y);

            if (!applicationModule.GetMouseHidden())
            {
                continue;
            }

            constexpr glm::vec3 RIGHT = { 1.0f, 0.0f, 0.0f };
            constexpr glm::vec3 FORWARD = { 0.0f, 0.0f, -1.0f };

            constexpr float MOUSE_SENSITIVITY = 0.003f;
            constexpr float GAMEPAD_LOOK_SENSITIVITY = 0.025f;
            constexpr float CAM_SPEED = 0.03f;

            glm::ivec2 mouseDelta = glm::ivec2 { mouseX, mouseY } - _lastMousePos;
            glm::vec2 rotationDelta = { mouseDelta.x * MOUSE_SENSITIVITY, mouseDelta.y * MOUSE_SENSITIVITY };

            rotationDelta.x += input.GetGamepadAxis(GamepadAxis::eGAMEPAD_AXIS_RIGHTX) * GAMEPAD_LOOK_SENSITIVITY;
            rotationDelta.y += input.GetGamepadAxis(GamepadAxis::eGAMEPAD_AXIS_RIGHTY) * GAMEPAD_LOOK_SENSITIVITY;

            glm::quat rotation = TransformHelpers::GetLocalRotation(transformComponent);
            glm::vec3 eulerRotation = glm::eulerAngles(rotation);
            eulerRotation.x -= rotationDelta.y;

            // At 90 or -90 degrees yaw rotation, pitch snaps to 90 or -90 when using clamp here
            // eulerRotation.x = std::clamp(eulerRotation.x, glm::radians(-90.0f), glm::radians(90.0f));

            glm::vec3 cameraForward = glm::normalize(rotation * FORWARD);
            if (cameraForward.z > 0.0f)
                eulerRotation.y += rotationDelta.x;
            else
                eulerRotation.y -= rotationDelta.x;

            rotation = glm::quat(eulerRotation);
            TransformHelpers::SetLocalRotation(_ecs->GetRegistry(), entity, rotation);

            glm::vec3 movementDir {};
            if (input.IsKeyHeld(KeyboardCode::eW))
            {
                movementDir += FORWARD;
            }

            if (input.IsKeyHeld(KeyboardCode::eS))
            {
                movementDir -= FORWARD;
            }

            if (input.IsKeyHeld(KeyboardCode::eD))
            {
                movementDir += RIGHT;
            }

            if (input.IsKeyHeld(KeyboardCode::eA))
            {
                movementDir -= RIGHT;
            }

            movementDir += RIGHT * input.GetGamepadAxis(GamepadAxis::eGAMEPAD_AXIS_LEFTX);
            movementDir -= FORWARD * input.GetGamepadAxis(GamepadAxis::eGAMEPAD_AXIS_LEFTY);

            if (glm::length(movementDir) != 0.0f)
            {
                movementDir = glm::normalize(movementDir);
            }

            glm::vec3 position = TransformHelpers::GetLocalPosition(transformComponent);
            position += rotation * movementDir * deltaTimeMS * CAM_SPEED;
            TransformHelpers::SetLocalPosition(_ecs->GetRegistry(), entity, position);

            JPH::RVec3Arg cameraPos = { position.x, position.y, position.z };
            physicsModule.debugRenderer->SetCameraPos(cameraPos);

            // shoot rays
            if (ImGui::IsKeyPressed(ImGuiKey_Space))
            {
                const glm::vec3 cameraDir = (rotation * FORWARD);
                const RayHitInfo hitInfo = physicsModule.ShootRay(position + glm::vec3(0.0001), glm::normalize(cameraDir), 5.0);

                std::cout << "Hit: " << hitInfo.hasHit << std::endl
                          << "Entity: " << static_cast<int>(hitInfo.entity) << std::endl
                          << "Position: " << hitInfo.position.x << ", " << hitInfo.position.y << ", " << hitInfo.position.z << std::endl
                          << "Fraction: " << hitInfo.hitFraction << std::endl;

                if (_ecs->GetRegistry().all_of<RigidbodyComponent>(hitInfo.entity))
                {

                    RigidbodyComponent& rb = _ecs->GetRegistry().get<RigidbodyComponent>(hitInfo.entity);

                    if (physicsModule.bodyInterface->GetMotionType(rb.bodyID) == JPH::EMotionType::Dynamic)
                    {
                        JPH::Vec3 forceDirection = JPH::Vec3(cameraDir.x, cameraDir.y, cameraDir.z) * 2000000.0f;
                        physicsModule.bodyInterface->AddImpulse(rb.bodyID, forceDirection);
                    }
                }
            }
        }
    }

    _lastMousePos = { mouseX, mouseY };

    if (input.IsKeyPressed(KeyboardCode::eESCAPE))
        engine.SetExit(0);

    if (input.IsKeyPressed(KeyboardCode::eP))
    {
        audioModule.PlaySFX(si, 1.0f, false);
        particleModule.GetParticleInterface().SpawnEmitter(ParticleInterface::EmitterPreset::eTest);
    }

    if (input.IsKeyPressed(KeyboardCode::eL))
    {
        audioModule.PlaySFX(eagleSi, 1.5f, false);
    }

    if (input.IsKeyPressed(KeyboardCode::eF1))
    {
        rendererModule.GetRenderer()->GetDebugPipeline().SetState(!rendererModule.GetRenderer()->GetDebugPipeline().GetState());
    }

    static uint32_t eventId {};

    if (input.IsKeyPressed(KeyboardCode::eO))
    {
        eventId = audioModule.StartLoopingEvent("event:/Weapons/Machine Gun");
    }

    if (input.IsKeyReleased(KeyboardCode::eO))
    {
        audioModule.StopEvent(eventId);
    }

    JPH::BodyManager::DrawSettings drawSettings;
    physicsModule.physicsSystem->DrawBodies(drawSettings, physicsModule.debugRenderer);

    physicsModule.debugRenderer->NextFrame();

    FrameMark;
}

void OldEngine::Shutdown(MAYBE_UNUSED Engine& engine)
{
}

OldEngine::OldEngine() = default;
OldEngine::~OldEngine() = default;<|MERGE_RESOLUTION|>--- conflicted
+++ resolved
@@ -33,14 +33,11 @@
 #include "scene_loader.hpp"
 #include "systems/physics_system.hpp"
 
-<<<<<<< HEAD
+#include <time_module.hpp>
+
 SoundInfo si;
 SoundInfo musicSi;
 SoundInfo eagleSi;
-=======
-#include <time_module.hpp>
-
->>>>>>> 0e4a9e1b
 ModuleTickOrder OldEngine::Init(Engine& engine)
 {
     auto path = std::filesystem::current_path();
@@ -104,13 +101,8 @@
 
     TransformHelpers::SetLocalPosition(_ecs->GetRegistry(), cameraEntity, glm::vec3(0.0f, 1.0f, 0.0f));
 
-<<<<<<< HEAD
     _ecs->GetRegistry().emplace<AudioListenerComponent>(cameraEntity);
 
-    _lastFrameTime = std::chrono::high_resolution_clock::now();
-
-=======
->>>>>>> 0e4a9e1b
     glm::ivec2 mousePos;
     applicationModule.GetInputManager().GetMousePosition(mousePos.x, mousePos.y);
     _lastMousePos = mousePos;
