--- conflicted
+++ resolved
@@ -75,18 +75,8 @@
     SceneLoading::LoadModelIntoECSAsHierarchy(*_ecs, *modelResourceManager.Access(models[0].second), models[0].first, models[0].first.hierarchy, models[0].first.animations);
     auto gunEntity = SceneLoading::LoadModelIntoECSAsHierarchy(*_ecs, *modelResourceManager.Access(models[1].second), models[1].first, models[1].first.hierarchy, models[1].first.animations);
 
-<<<<<<< HEAD
-    // TransformHelpers::SetLocalScale(_ecs->GetRegistry(), entities[1], glm::vec3 { 4.0f });
-    //  TransformHelpers::SetLocalScale(_ecs->GetRegistry(), entities[1], glm::vec3 { 4.0f });
-    //  TransformHelpers::SetLocalPosition(_ecs->GetRegistry(), entities[1], glm::vec3 { 106.0f, 14.0f, 145.0f });
-
-    // TransformHelpers::SetLocalPosition(_ecs->GetRegistry(), entities[2], glm::vec3 { 20.0f, 0.0f, 20.0f });
-
-=======
->>>>>>> 0de14741
     // TODO: Once level saving is done, this should be deleted
-    entt::entity lightEntity
-        = _ecs->GetRegistry().create();
+    entt::entity lightEntity = _ecs->GetRegistry().create();
     _ecs->GetRegistry().emplace<NameComponent>(lightEntity, "Directional Light");
     _ecs->GetRegistry().emplace<TransformComponent>(lightEntity);
 
@@ -174,6 +164,7 @@
 
     {
         ZoneNamedN(updateCamera, "Update Camera", true);
+
         auto cameraView = _ecs->GetRegistry().view<CameraComponent, TransformComponent>();
 
         for (const auto& [entity, cameraComponent, transformComponent] : cameraView.each())
@@ -248,8 +239,7 @@
 
             glm::vec3 position = TransformHelpers::GetLocalPosition(transformComponent);
             position += rotation * movementDir * deltaTimeMS * CAM_SPEED;
-
-            glm::vec3 wishDir = rotation * movementDir * deltaTimeMS * CAM_SPEED;
+            TransformHelpers::SetLocalPosition(_ecs->GetRegistry(), entity, position);
 
             JPH::RVec3Arg cameraPos = { position.x, position.y, position.z };
             physicsModule.debugRenderer->SetCameraPos(cameraPos);
