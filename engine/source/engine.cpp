#include "engine.hpp"

#include <implot/implot.h>
#include <stb/stb_image.h>

#include "application_module.hpp"
#include "components/directional_light_component.hpp"
#include "components/name_component.hpp"
#include "components/relationship_helpers.hpp"
#include "components/rigidbody_component.hpp"
#include "components/transform_component.hpp"
#include "components/transform_helpers.hpp"
#include "ecs.hpp"
#include "editor.hpp"
#include "gbuffers.hpp"
#include "graphics_context.hpp"
#include "graphics_resources.hpp"
#include "input_manager.hpp"
#include "model_loader.hpp"
#include "old_engine.hpp"
#include "particles/emitter_component.hpp"
#include "particles/particle_interface.hpp"
#include "particles/particle_util.hpp"
#include "physics_module.hpp"
#include "pipelines/debug_pipeline.hpp"
#include "profile_macros.hpp"
#include "renderer.hpp"
#include "renderer_module.hpp"
#include "resource_management/model_resource_manager.hpp"
#include "scene_loader.hpp"
#include "systems/physics_system.hpp"

ModuleTickOrder OldEngine::Init(Engine& engine)
{
    auto path = std::filesystem::current_path();
    spdlog::info("Current path: {}", path.string());

    ImGui::CreateContext();
    ImPlot::CreateContext();

    ImGuiIO& io = ImGui::GetIO();
    (void)io;
    io.ConfigFlags |= ImGuiConfigFlags_NavEnableKeyboard; // Enable Keyboard Controls
    io.ConfigFlags |= ImGuiConfigFlags_NavEnableGamepad; // Enable Gamepad Controls

    spdlog::info("Starting engine...");

    _ecs = std::make_shared<ECS>();

    auto& applicationModule = engine.GetModule<ApplicationModule>();
    auto& rendererModule = engine.GetModule<RendererModule>();
    auto& physicsModule = engine.GetModule<PhysicsModule>();

    TransformHelpers::UnsubscribeToEvents(_ecs->registry);
    RelationshipHelpers::SubscribeToEvents(_ecs->registry);
    // modules

    // systems
    _ecs->AddSystem<PhysicsSystem>(*_ecs, physicsModule);

    _scene = std::make_shared<SceneDescription>();
    rendererModule.SetScene(_scene);

    std::vector<std::string> modelPaths = {
        "assets/models/CathedralGLB_GLTF.glb",
        "assets/models/Terrain/scene.gltf",
        "assets/models/ABeautifulGame/ABeautifulGame.gltf",
        "assets/models/MetalRoughSpheres.glb"

    };

    auto models = rendererModule.FrontLoadModels(modelPaths);
    std::vector<entt::entity> entities;

    auto modelResourceManager = rendererModule.GetRenderer()->GetContext()->Resources()->ModelResourceManager();

    for (const auto& model : models)
    {

        auto entity = SceneLoading::LoadModelIntoECSAsHierarchy(*_ecs, *modelResourceManager.Access(model.second), model.first.hierarchy);
        entities.emplace_back(entity);
    }

<<<<<<< HEAD
    _particleInterface = std::make_unique<ParticleInterface>(_renderer->_brain, *_ecs);

    _renderer->UpdateBindless();
=======
    TransformHelpers::SetLocalRotation(_ecs->registry, entities[0], glm::angleAxis(glm::radians(45.0f), glm::vec3 { 0.0f, 1.0f, 0.0f }));
    TransformHelpers::SetLocalPosition(_ecs->registry, entities[0], glm::vec3 { 10.0f, 0.0f, 10.f });

    TransformHelpers::SetLocalScale(_ecs->registry, entities[1], glm::vec3 { 4.0f });
    TransformHelpers::SetLocalPosition(_ecs->registry, entities[1], glm::vec3 { 106.0f, 14.0f, 145.0f });

    TransformHelpers::SetLocalPosition(_ecs->registry, entities[2], glm::vec3 { 20.0f, 0.0f, 20.0f });

    _editor = std::make_unique<Editor>(_ecs, rendererModule.GetRenderer(), rendererModule.GetImGuiBackend());
>>>>>>> be40fa40

    _scene->camera.position = glm::vec3 { 0.0f, 0.2f, 0.0f };
    _scene->camera.fov = glm::radians(45.0f);
    _scene->camera.nearPlane = 0.01f;
    _scene->camera.farPlane = 600.0f;

    // TODO: Once level saving is done, this should be deleted
    entt::entity lightEntity = _ecs->registry.create();
    _ecs->registry.emplace<NameComponent>(lightEntity, "Directional Light");
    _ecs->registry.emplace<TransformComponent>(lightEntity);
    _ecs->registry.emplace<DirectionalLightComponent>(lightEntity, glm::vec3(244.0f, 183.0f, 64.0f) / 255.0f * 4.0f);

    TransformHelpers::SetLocalPosition(_ecs->registry, lightEntity, glm::vec3(7.3f, 1.25f, 4.75f));
    TransformHelpers::SetLocalRotation(_ecs->registry, lightEntity, glm::quat(-0.29f, 0.06f, -0.93f, -0.19f));

    _lastFrameTime = std::chrono::high_resolution_clock::now();

    glm::ivec2 mousePos;
    applicationModule.GetInputManager().GetMousePosition(mousePos.x, mousePos.y);
    _lastMousePos = mousePos;

<<<<<<< HEAD
    // modules
    _physicsModule = std::make_unique<PhysicsModule>();

    // systems
    _ecs->AddSystem<PhysicsSystem>(*_ecs, *_physicsModule);

=======
>>>>>>> be40fa40
    bblog::info("Successfully initialized engine!");
    return ModuleTickOrder::eTick;
}

void OldEngine::Tick(Engine& engine)
{
    // update input
    auto& applicationModule = engine.GetModule<ApplicationModule>();
    auto& rendererModule = engine.GetModule<RendererModule>();
    auto& input = applicationModule.GetInputManager();
    auto& physicsModule = engine.GetModule<PhysicsModule>();

    ZoneNamed(zone, "");
    auto currentFrameTime = std::chrono::high_resolution_clock::now();
    std::chrono::duration<float, std::milli> deltaTime = currentFrameTime - _lastFrameTime;
    _lastFrameTime = currentFrameTime;
    float deltaTimeMS = deltaTime.count();

    // update physics
    auto linesData = physicsModule.debugRenderer->GetLinesData();
    auto persistentLinesData = physicsModule.debugRenderer->GetPersistentLinesData();
    rendererModule.GetRenderer()->GetDebugPipeline().ClearLines();
    physicsModule.debugRenderer->ClearLines();
    rendererModule.GetRenderer()->GetDebugPipeline().AddLines(linesData);
    rendererModule.GetRenderer()->GetDebugPipeline().AddLines(persistentLinesData);

    // Slow down application when minimized.
    if (applicationModule.isMinimized())
    {
        using namespace std::chrono_literals;
        std::this_thread::sleep_for(16ms);
        return;
    }

    int32_t mouseX, mouseY;
    input.GetMousePosition(mouseX, mouseY);

    auto windowSize = applicationModule.DisplaySize();
    _scene->camera.aspectRatio = static_cast<float>(windowSize.x) / static_cast<float>(windowSize.y);

    if (input.IsKeyPressed(KeyboardCode::eH))
        applicationModule.SetMouseHidden(!applicationModule.GetMouseHidden());

    if (applicationModule.GetMouseHidden())
    {
        ZoneNamedN(zone, "Update Camera", true);

        glm::ivec2 mouseDelta = glm::ivec2 { mouseX, mouseY } - _lastMousePos;

        constexpr float MOUSE_SENSITIVITY = 0.003f;
        constexpr float CAM_SPEED = 0.003f;

        constexpr glm::vec3 RIGHT = { 1.0f, 0.0f, 0.0f };
        constexpr glm::vec3 FORWARD = { 0.0f, 0.0f, 1.0f };

        glm::vec3& rotation = _scene->camera.eulerRotation;
        rotation.x -= mouseDelta.y * MOUSE_SENSITIVITY;
        rotation.y -= mouseDelta.x * MOUSE_SENSITIVITY;

        rotation.x = std::clamp(rotation.x, glm::radians(-90.0f), glm::radians(90.0f));

        glm::vec3 movementDir {};
        if (input.IsKeyHeld(KeyboardCode::eW))
        {
            movementDir -= FORWARD;
        }

        if (input.IsKeyHeld(KeyboardCode::eS))
        {
            movementDir += FORWARD;
        }

        if (input.IsKeyHeld(KeyboardCode::eD))
        {
            movementDir += RIGHT;
        }

        if (input.IsKeyHeld(KeyboardCode::eA))
        {
            movementDir -= RIGHT;
        }

        if (glm::length(movementDir) != 0.0f)
        {
            movementDir = glm::normalize(movementDir);
        }

        _scene->camera.position += glm::quat(_scene->camera.eulerRotation) * movementDir * deltaTimeMS * CAM_SPEED;
        JPH::RVec3Arg cameraPos = { _scene->camera.position.x, _scene->camera.position.y, _scene->camera.position.z };
        physicsModule.debugRenderer->SetCameraPos(cameraPos);

        // shoot rays
        if (ImGui::IsKeyPressed(ImGuiKey_Space))
        {
            const glm::vec3 cameraDir = (glm::quat(_scene->camera.eulerRotation) * -FORWARD);
            const RayHitInfo hitInfo = physicsModule.ShootRay(_scene->camera.position + glm::vec3(0.0001), glm::normalize(cameraDir), 5.0);

            std::cout << "Hit: " << hitInfo.hasHit << std::endl
                      << "Entity: " << static_cast<int>(hitInfo.entity) << std::endl
                      << "Position: " << hitInfo.position.x << ", " << hitInfo.position.y << ", " << hitInfo.position.z << std::endl
                      << "Fraction: " << hitInfo.hitFraction << std::endl;
        }
    }
    _lastMousePos = { mouseX, mouseY };

    if (input.IsKeyPressed(KeyboardCode::eESCAPE))
        engine.SetExit(0);

    if (input.IsKeyPressed(KeyboardCode::eP))
    {
<<<<<<< HEAD
        _particleInterface->SpawnEmitter(ParticleInterface::EmitterPreset::eTest);
=======
        rendererModule.GetParticleInterface().SpawnEmitter(ParticleInterface::EmitterPreset::eTest);
        spdlog::info("Spawned emitter!");
>>>>>>> be40fa40
    }

    _ecs->UpdateSystems(deltaTimeMS);
    _ecs->GetSystem<PhysicsSystem>().CleanUp();
    _ecs->RemovedDestroyed();
    _ecs->RenderSystems();

    JPH::BodyManager::DrawSettings drawSettings;
    physicsModule.physicsSystem->DrawBodies(drawSettings, physicsModule.debugRenderer);

    _editor->Draw(_performanceTracker, rendererModule.GetRenderer()->GetBloomSettings());

    rendererModule.GetRenderer()->Render(deltaTimeMS);

    _performanceTracker.Update();

    physicsModule.debugRenderer->NextFrame();

    FrameMark;
}

void OldEngine::Shutdown(MAYBE_UNUSED Engine& engine)
{
    _editor.reset();
<<<<<<< HEAD
    _particleInterface.reset();
    _renderer.reset();
=======
>>>>>>> be40fa40

    TransformHelpers::UnsubscribeToEvents(_ecs->registry);
    RelationshipHelpers::UnsubscribeToEvents(_ecs->registry);
    _ecs.reset();
}

OldEngine::OldEngine() = default;
OldEngine::~OldEngine() = default;<|MERGE_RESOLUTION|>--- conflicted
+++ resolved
@@ -81,11 +81,10 @@
         entities.emplace_back(entity);
     }
 
-<<<<<<< HEAD
     _particleInterface = std::make_unique<ParticleInterface>(_renderer->_brain, *_ecs);
 
     _renderer->UpdateBindless();
-=======
+    
     TransformHelpers::SetLocalRotation(_ecs->registry, entities[0], glm::angleAxis(glm::radians(45.0f), glm::vec3 { 0.0f, 1.0f, 0.0f }));
     TransformHelpers::SetLocalPosition(_ecs->registry, entities[0], glm::vec3 { 10.0f, 0.0f, 10.f });
 
@@ -95,7 +94,6 @@
     TransformHelpers::SetLocalPosition(_ecs->registry, entities[2], glm::vec3 { 20.0f, 0.0f, 20.0f });
 
     _editor = std::make_unique<Editor>(_ecs, rendererModule.GetRenderer(), rendererModule.GetImGuiBackend());
->>>>>>> be40fa40
 
     _scene->camera.position = glm::vec3 { 0.0f, 0.2f, 0.0f };
     _scene->camera.fov = glm::radians(45.0f);
@@ -117,15 +115,12 @@
     applicationModule.GetInputManager().GetMousePosition(mousePos.x, mousePos.y);
     _lastMousePos = mousePos;
 
-<<<<<<< HEAD
     // modules
     _physicsModule = std::make_unique<PhysicsModule>();
 
     // systems
     _ecs->AddSystem<PhysicsSystem>(*_ecs, *_physicsModule);
 
-=======
->>>>>>> be40fa40
     bblog::info("Successfully initialized engine!");
     return ModuleTickOrder::eTick;
 }
@@ -236,12 +231,7 @@
 
     if (input.IsKeyPressed(KeyboardCode::eP))
     {
-<<<<<<< HEAD
-        _particleInterface->SpawnEmitter(ParticleInterface::EmitterPreset::eTest);
-=======
         rendererModule.GetParticleInterface().SpawnEmitter(ParticleInterface::EmitterPreset::eTest);
-        spdlog::info("Spawned emitter!");
->>>>>>> be40fa40
     }
 
     _ecs->UpdateSystems(deltaTimeMS);
@@ -266,11 +256,7 @@
 void OldEngine::Shutdown(MAYBE_UNUSED Engine& engine)
 {
     _editor.reset();
-<<<<<<< HEAD
     _particleInterface.reset();
-    _renderer.reset();
-=======
->>>>>>> be40fa40
 
     TransformHelpers::UnsubscribeToEvents(_ecs->registry);
     RelationshipHelpers::UnsubscribeToEvents(_ecs->registry);
