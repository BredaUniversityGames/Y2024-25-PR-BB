--- conflicted
+++ resolved
@@ -74,10 +74,6 @@
 
     for (size_t i = 0; i < 5; i++)
     {
-<<<<<<< HEAD
-        auto entity = SceneLoading::LoadModelIntoECSAsHierarchy(*_ecs, model.first, *modelResourceManager.Access(model.second), model.first.hierarchy);
-        entities.emplace_back(entity);
-=======
         for (size_t j = 0; j < 1; j++)
         {
             auto entity = SceneLoading::LoadModelIntoECSAsHierarchy(*_ecs, *modelResourceManager.Access(models[0].second), models[0].first.hierarchy, models[0].first.animation);
@@ -85,7 +81,6 @@
 
             TransformHelpers::SetLocalPosition(_ecs->GetRegistry(), entity, glm::vec3(i, 0.0f, j) * 2.0f);
         }
->>>>>>> 7aa8894d
     }
 
     SceneLoading::LoadModelIntoECSAsHierarchy(*_ecs, *modelResourceManager.Access(models[1].second), models[1].first.hierarchy, models[1].first.animation);
