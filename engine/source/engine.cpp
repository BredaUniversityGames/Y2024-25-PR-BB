--- conflicted
+++ resolved
@@ -59,12 +59,7 @@
 
     _renderer->UpdateBindless();
 
-<<<<<<< HEAD
-    _editor = std::make_unique<Editor>(_renderer->_brain, *_application, _renderer->_swapChain->GetFormat(), _renderer->_gBuffers->DepthFormat(), _renderer->_swapChain->GetImageCount(), *_renderer->_gBuffers, *_ecs);
-=======
-    _editor = std::make_unique<Editor>(_renderer->_brain, _renderer->_swapChain->GetFormat(), _renderer->_gBuffers->DepthFormat(), _renderer->_swapChain->GetImageCount(), *_renderer->_gBuffers);
->>>>>>> 8ac352fe
-
+    _editor = std::make_unique<Editor>(_renderer->_brain, _renderer->_swapChain->GetFormat(), _renderer->_gBuffers->DepthFormat(), _renderer->_swapChain->GetImageCount(), *_renderer->_gBuffers,*_ecs);
     _scene->camera.position = glm::vec3 { 0.0f, 0.2f, 0.0f };
     _scene->camera.fov = glm::radians(45.0f);
     _scene->camera.nearPlane = 0.01f;
@@ -75,15 +70,10 @@
     glm::ivec2 mousePos;
     applicationModule.GetInputManager().GetMousePosition(mousePos.x, mousePos.y);
     _lastMousePos = mousePos;
-<<<<<<< HEAD
-    _application->SetMouseHidden(true);
-
-    spdlog::info("Successfully initialized engine!");
-=======
-
+  
     bblog::info("Successfully initialized engine!");
     return ModuleTickOrder::eTick;
->>>>>>> 8ac352fe
+
 }
 
 void OldEngine::Tick(Engine& engine)
