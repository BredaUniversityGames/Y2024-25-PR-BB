--- conflicted
+++ resolved
@@ -148,14 +148,9 @@
                 movement_dir = glm::normalize(movement_dir);
             }
 
-<<<<<<< HEAD
-            _scene->camera.position += glm::quat(_scene->camera.euler_rotation) * movement_dir * deltaTimeMS * CAM_SPEED;
-
+            _scene->camera.position += glm::quat(_scene->camera.eulerRotation) * movement_dir * deltaTimeMS * CAM_SPEED;
             JPH::RVec3Arg cameraPos = { _scene->camera.position.x, _scene->camera.position.y, _scene->camera.position.z };
             _physicsModule->debugRenderer->SetCameraPos(cameraPos);
-=======
-            _scene->camera.position += glm::quat(_scene->camera.eulerRotation) * movement_dir * deltaTimeMS * CAM_SPEED;
->>>>>>> 30551b1c
         }
         _lastMousePos = { mouseX, mouseY };
 
