#include "engine.hpp"
#include "application_module.hpp"
#include "input_manager.hpp"
#include "old_engine.hpp"

#include "ECS.hpp"
#include <stb/stb_image.h>
#include "vulkan_helper.hpp"
#include "imgui_impl_vulkan.h"
#include "model_loader.hpp"
#include "gbuffers.hpp"
#include "renderer.hpp"
#include "profile_macros.hpp"
#include "editor.hpp"
#include "components/relationship_helpers.hpp"
#include "components/transform_helpers.hpp"
#include "systems/physics_system.hpp"
#include "modules/physics_module.hpp"
#include "pipelines/debug_pipeline.hpp"

#include "particles/particle_util.hpp"
#include "particles/particle_interface.hpp"
#include <imgui_impl_sdl3.h>
#include "implot/implot.h"

ModuleTickOrder OldEngine::Init(Engine& engine)
{
    auto path = std::filesystem::current_path();
    spdlog::info("Current path: {}", path.string());

    ImGui::CreateContext();
    ImPlot::CreateContext();

    ImGuiIO& io = ImGui::GetIO();
    (void)io;
    io.ConfigFlags |= ImGuiConfigFlags_NavEnableKeyboard; // Enable Keyboard Controls
    io.ConfigFlags |= ImGuiConfigFlags_NavEnableGamepad; // Enable Gamepad Controls

    spdlog::info("Starting engine...");

    auto& applicationModule = engine.GetModule<ApplicationModule>();

    _ecs = std::make_unique<ECS>();

    _renderer = std::make_unique<Renderer>(applicationModule, _ecs);

    ImGui_ImplSDL3_InitForVulkan(applicationModule.GetWindowHandle());

    TransformHelpers::UnsubscribeToEvents(_ecs->_registry);
    RelationshipHelpers::SubscribeToEvents(_ecs->_registry);

    _scene = std::make_shared<SceneDescription>();
    _renderer->_scene = _scene;

    std::vector<std::string> modelPaths = {
        "assets/models/DamagedHelmet.glb",
        "assets/models/ABeautifulGame/ABeautifulGame.gltf"
    };

    _scene->models = _renderer->FrontLoadModels(modelPaths);


    glm::vec3 scale { 10.0f };
    for (size_t i = 0; i < 10; ++i)
    {
        glm::vec3 translate { i / 3, 0.0f, i % 3 };
        glm::mat4 transform = glm::translate(glm::mat4 { 1.0f }, translate * 7.0f) * glm::scale(glm::mat4 { 1.0f }, scale);

        _scene->gameObjects.emplace_back(transform, _scene->models[1]);
    }

    _renderer->UpdateBindless();

<<<<<<< HEAD
    _editor = std::make_unique<Editor>(*_ecs,*_renderer);
    
=======
    _editor = std::make_unique<Editor>(_renderer->_brain, _renderer->_swapChain->GetFormat(), _renderer->_gBuffers->DepthFormat(), _renderer->_swapChain->GetImageCount(), *_renderer->_gBuffers, *_ecs);
>>>>>>> 5bccddbc
    _scene->camera.position = glm::vec3 { 0.0f, 0.2f, 0.0f };
    _scene->camera.fov = glm::radians(45.0f);
    _scene->camera.nearPlane = 0.01f;
    _scene->camera.farPlane = 100.0f;

    _lastFrameTime = std::chrono::high_resolution_clock::now();

    glm::ivec2 mousePos;
    applicationModule.GetInputManager().GetMousePosition(mousePos.x, mousePos.y);
    _lastMousePos = mousePos;

    _particleInterface = std::make_unique<ParticleInterface>(*_ecs);

    // modules
    _physicsModule = std::make_unique<PhysicsModule>();

    // systems
    _ecs->AddSystem<PhysicsSystem>(*_ecs, *_physicsModule);

    bblog::info("Successfully initialized engine!");
    return ModuleTickOrder::eTick;
}

void OldEngine::Tick(Engine& engine)
{
    // update input
    auto& applicationModule = engine.GetModule<ApplicationModule>();
    auto& input = applicationModule.GetInputManager();

    ZoneNamed(zone, "");
    auto currentFrameTime = std::chrono::high_resolution_clock::now();
    std::chrono::duration<float, std::milli> deltaTime = currentFrameTime - _lastFrameTime;
    _lastFrameTime = currentFrameTime;
    float deltaTimeMS = deltaTime.count();

    // update physics
    _physicsModule->UpdatePhysicsEngine(deltaTimeMS);
    auto linesData = _physicsModule->debugRenderer->GetLinesData();
    _renderer->_debugPipeline->ClearLines();
    _physicsModule->debugRenderer->ClearLines();
    _renderer->_debugPipeline->AddLines(linesData);

    // Slow down application when minimized.
    if (applicationModule.isMinimized())
    {
        using namespace std::chrono_literals;
        std::this_thread::sleep_for(16ms);
        return;
    }

    int32_t mouseX, mouseY;
    input.GetMousePosition(mouseX, mouseY);

    auto windowSize = applicationModule.DisplaySize();
    _scene->camera.aspectRatio = static_cast<float>(windowSize.x) / static_cast<float>(windowSize.y);

    if (input.IsKeyPressed(KeyboardCode::eH))
        applicationModule.SetMouseHidden(!applicationModule.GetMouseHidden());

    if (applicationModule.GetMouseHidden())
    {
        ZoneNamedN(zone, "Update Camera", true);

        glm::ivec2 mouseDelta = glm::ivec2 { mouseX, mouseY } - _lastMousePos;

        constexpr float MOUSE_SENSITIVITY = 0.003f;
        constexpr float CAM_SPEED = 0.003f;

        constexpr glm::vec3 RIGHT = { 1.0f, 0.0f, 0.0f };
        constexpr glm::vec3 FORWARD = { 0.0f, 0.0f, 1.0f };
        // constexpr glm::vec3 UP = { 0.0f, -1.0f, 0.0f };

        _scene->camera.eulerRotation.x -= mouseDelta.y * MOUSE_SENSITIVITY;
        _scene->camera.eulerRotation.y -= mouseDelta.x * MOUSE_SENSITIVITY;

        glm::vec3 movementDir {};
        if (input.IsKeyHeld(KeyboardCode::eW))
            movementDir -= FORWARD;

        if (input.IsKeyHeld(KeyboardCode::eS))
            movementDir += FORWARD;

        if (input.IsKeyHeld(KeyboardCode::eD))
            movementDir += RIGHT;

        if (input.IsKeyHeld(KeyboardCode::eA))
            movementDir -= RIGHT;

        if (glm::length(movementDir) != 0.0f)
        {
            movementDir = glm::normalize(movementDir);
        }

        _scene->camera.position += glm::quat(_scene->camera.eulerRotation) * movementDir * deltaTimeMS * CAM_SPEED;
        JPH::RVec3Arg cameraPos = { _scene->camera.position.x, _scene->camera.position.y, _scene->camera.position.z };
        _physicsModule->debugRenderer->SetCameraPos(cameraPos);
    }
    _lastMousePos = { mouseX, mouseY };

    if (input.IsKeyPressed(KeyboardCode::eESCAPE))
        engine.SetExit(0);

    if (input.IsKeyPressed(KeyboardCode::eP))
    {
        _particleInterface->SpawnEmitter(ParticleInterface::EmitterPreset::eTest);
        spdlog::info("Spawned emitter!");
    }

    _ecs->UpdateSystems(deltaTimeMS);
    _ecs->GetSystem<PhysicsSystem>().CleanUp();
    _ecs->RemovedDestroyed();
    _ecs->RenderSystems();

    JPH::BodyManager::DrawSettings drawSettings;
    _physicsModule->physicsSystem->DrawBodies(drawSettings, _physicsModule->debugRenderer);

    _editor->Draw(_performanceTracker, _renderer->_bloomSettings, *_scene);

    _renderer->Render(deltaTimeMS);

    _performanceTracker.Update();

    _physicsModule->debugRenderer->NextFrame();

    FrameMark;
}

void OldEngine::Shutdown(MAYBE_UNUSED Engine& engine)
{
    _renderer->_brain.device.waitIdle();

    ImGui_ImplVulkan_Shutdown();
    ImGui_ImplSDL3_Shutdown();

    ImPlot::DestroyContext();
    ImGui::DestroyContext();

    _editor.reset();
    _renderer.reset();

    TransformHelpers::UnsubscribeToEvents(_ecs->_registry);
    RelationshipHelpers::UnsubscribeToEvents(_ecs->_registry);
    _ecs.reset();
}

OldEngine::OldEngine() = default;
OldEngine::~OldEngine() = default;<|MERGE_RESOLUTION|>--- conflicted
+++ resolved
@@ -71,12 +71,8 @@
 
     _renderer->UpdateBindless();
 
-<<<<<<< HEAD
     _editor = std::make_unique<Editor>(*_ecs,*_renderer);
     
-=======
-    _editor = std::make_unique<Editor>(_renderer->_brain, _renderer->_swapChain->GetFormat(), _renderer->_gBuffers->DepthFormat(), _renderer->_swapChain->GetImageCount(), *_renderer->_gBuffers, *_ecs);
->>>>>>> 5bccddbc
     _scene->camera.position = glm::vec3 { 0.0f, 0.2f, 0.0f };
     _scene->camera.fov = glm::radians(45.0f);
     _scene->camera.nearPlane = 0.01f;
