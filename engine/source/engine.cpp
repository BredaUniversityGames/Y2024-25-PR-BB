--- conflicted
+++ resolved
@@ -75,20 +75,14 @@
     applicationModule.GetInputManager().GetMousePosition(mousePos.x, mousePos.y);
     _lastMousePos = mousePos;
 
-<<<<<<< HEAD
-    _application->SetMouseHidden(true);
-
     // modules
     _physicsModule = std::make_unique<PhysicsModule>();
 
     // systems
     _ecs->AddSystem<PhysicsSystem>(*_ecs, *_physicsModule);
 
-    spdlog::info("Successfully initialized engine!");
-=======
     bblog::info("Successfully initialized engine!");
     return ModuleTickOrder::eTick;
->>>>>>> 8ac352fe
 }
 
 void OldEngine::Tick(Engine& engine)
@@ -103,48 +97,26 @@
     _lastFrameTime = currentFrameTime;
     float deltaTimeMS = deltaTime.count();
 
+    // update physics
+    _physicsModule->UpdatePhysicsEngine(deltaTimeMS);
+    auto linesData = _physicsModule->debugRenderer->GetLinesData();
+    _renderer->_debugPipeline->ClearLines();
+    _physicsModule->debugRenderer->ClearLines();
+    _renderer->_debugPipeline->AddLines(linesData);
+
     // Slow down application when minimized.
     if (applicationModule.isMinimized())
     {
-<<<<<<< HEAD
-
-        // update input
-        ZoneNamed(zone, "");
-        _application->ProcessWindowEvents();
-        auto currentFrameTime = std::chrono::high_resolution_clock::now();
-        std::chrono::duration<float, std::milli> deltaTime = currentFrameTime - _lastFrameTime;
-        _lastFrameTime = currentFrameTime;
-        float deltaTimeMS = deltaTime.count();
-
-        // update physics
-        _physicsModule->UpdatePhysicsEngine(deltaTimeMS);
-        auto linesData = _physicsModule->debugRenderer->GetLinesData();
-        _renderer->_debugPipeline->ClearLines();
-        _physicsModule->debugRenderer->ClearLines();
-        _renderer->_debugPipeline->AddLines(linesData);
-
-        // Slow down application when minimized.
-        if (_application->IsMinimized())
-        {
-            using namespace std::chrono_literals;
-            std::this_thread::sleep_for(16ms);
-            return;
-        }
-
-        int32_t mouseX, mouseY;
-        _application->GetInputManager().GetMousePosition(mouseX, mouseY);
-=======
         using namespace std::chrono_literals;
         std::this_thread::sleep_for(16ms);
         return;
     }
->>>>>>> 8ac352fe
 
     int32_t mouseX, mouseY;
     input.GetMousePosition(mouseX, mouseY);
 
     auto windowSize = applicationModule.DisplaySize();
-    //_scene->camera.aspectRatio = static_cast<float>(windowSize.x) / static_cast<float>(windowSize.y);
+    _scene->camera.aspectRatio = static_cast<float>(windowSize.x) / static_cast<float>(windowSize.y);
 
     if (input.IsKeyPressed(KeyboardCode::eH))
         applicationModule.SetMouseHidden(!applicationModule.GetMouseHidden());
@@ -178,49 +150,35 @@
         if (input.IsKeyHeld(KeyboardCode::eA))
             movementDir -= RIGHT;
 
-<<<<<<< HEAD
-            _scene->camera.position += glm::quat(_scene->camera.eulerRotation) * movement_dir * deltaTimeMS * CAM_SPEED;
-            JPH::RVec3Arg cameraPos = { _scene->camera.position.x, _scene->camera.position.y, _scene->camera.position.z };
-            _physicsModule->debugRenderer->SetCameraPos(cameraPos);
-=======
         if (glm::length(movementDir) != 0.0f)
         {
             movementDir = glm::normalize(movementDir);
->>>>>>> 8ac352fe
         }
 
         _scene->camera.position += glm::quat(_scene->camera.eulerRotation) * movementDir * deltaTimeMS * CAM_SPEED;
+        JPH::RVec3Arg cameraPos = { _scene->camera.position.x, _scene->camera.position.y, _scene->camera.position.z };
+        _physicsModule->debugRenderer->SetCameraPos(cameraPos);
     }
     _lastMousePos = { mouseX, mouseY };
 
-<<<<<<< HEAD
-        _ecs->UpdateSystems(deltaTimeMS);
-        _ecs->GetSystem<PhysicsSystem>().CleanUp();
-        _ecs->RemovedDestroyed();
-        _ecs->RenderSystems();
-
-        JPH::BodyManager::DrawSettings drawSettings;
-        _physicsModule->physicsSystem->DrawBodies(drawSettings, _physicsModule->debugRenderer);
-
-        _editor->Draw(_performanceTracker, _renderer->_bloomSettings, *_scene, *_ecs);
-
-        _renderer->Render();
-        _performanceTracker.Update();
-        _physicsModule->debugRenderer->NextFrame();
-=======
     if (input.IsKeyPressed(KeyboardCode::eESCAPE))
         engine.SetExit(0);
 
     _ecs->UpdateSystems(deltaTimeMS);
+    _ecs->GetSystem<PhysicsSystem>().CleanUp();
     _ecs->RemovedDestroyed();
     _ecs->RenderSystems();
 
-    _editor->Draw(_performanceTracker, _renderer->_bloomSettings, *_scene);
+    JPH::BodyManager::DrawSettings drawSettings;
+    _physicsModule->physicsSystem->DrawBodies(drawSettings, _physicsModule->debugRenderer);
+
+    _editor->Draw(_performanceTracker, _renderer->_bloomSettings, *_scene, *_ecs);
 
     _renderer->Render();
->>>>>>> 8ac352fe
 
     _performanceTracker.Update();
+
+    _physicsModule->debugRenderer->NextFrame();
 
     FrameMark;
 }
