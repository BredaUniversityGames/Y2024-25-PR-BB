--- conflicted
+++ resolved
@@ -76,16 +76,14 @@
     applicationModule.GetInputManager().GetMousePosition(mousePos.x, mousePos.y);
     _lastMousePos = mousePos;
 
-<<<<<<< HEAD
     _particleInterface = std::make_unique<ParticleInterface>(*_ecs);
-=======
+    
     // modules
     _physicsModule = std::make_unique<PhysicsModule>();
 
     // systems
     _ecs->AddSystem<PhysicsSystem>(*_ecs, *_physicsModule);
 
->>>>>>> b94a247f
     bblog::info("Successfully initialized engine!");
     return ModuleTickOrder::eTick;
 }
