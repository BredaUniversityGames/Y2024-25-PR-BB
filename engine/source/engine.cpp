--- conflicted
+++ resolved
@@ -150,15 +150,11 @@
     if (input.IsKeyPressed(KeyboardCode::eESCAPE))
         engine.SetExit(0);
 
-<<<<<<< HEAD
-        _editor->Draw(_performanceTracker, _renderer->_bloomSettings, *_scene, *_ecs);
-=======
     _ecs->UpdateSystems(deltaTimeMS);
     _ecs->RemovedDestroyed();
     _ecs->RenderSystems();
->>>>>>> 8ac352fe
 
-    _editor->Draw(_performanceTracker, _renderer->_bloomSettings, *_scene);
+    _editor->Draw(_performanceTracker, _renderer->_bloomSettings, *_scene, *_ecs);
 
     _renderer->Render();
 
