#include "engine.hpp"

#include <implot/implot.h>
#include <stb/stb_image.h>

#include "application_module.hpp"
#include "audio_emitter_component.hpp"
#include "audio_listener_component.hpp"
#include "audio_module.hpp"
#include "components/camera_component.hpp"
#include "components/directional_light_component.hpp"
#include "components/name_component.hpp"
#include "components/relationship_helpers.hpp"
#include "components/rigidbody_component.hpp"
#include "components/transform_component.hpp"
#include "components/transform_helpers.hpp"
#include "ecs_module.hpp"
#include "game_actions.hpp"
#include "graphics_context.hpp"
#include "graphics_resources.hpp"
#include "input/action_manager.hpp"
#include "input/input_device_manager.hpp"
#include "model_loader.hpp"
#include "old_engine.hpp"
#include "particle_module.hpp"
#include "particle_util.hpp"
#include "physics_module.hpp"
#include "pipelines/debug_pipeline.hpp"
#include "profile_macros.hpp"
#include "renderer.hpp"
#include "renderer_module.hpp"
#include "resource_management/model_resource_manager.hpp"
#include "scene_loader.hpp"
#include "systems/physics_system.hpp"

#include <time_module.hpp>

ModuleTickOrder OldEngine::Init(Engine& engine)
{
    auto path = std::filesystem::current_path();
    spdlog::info("Current path: {}", path.string());
    spdlog::info("Starting engine...");

    auto& applicationModule = engine.GetModule<ApplicationModule>();
    auto& rendererModule = engine.GetModule<RendererModule>();
    auto& particleModule = engine.GetModule<ParticleModule>();
    auto& audioModule = engine.GetModule<AudioModule>();

    // modules

    std::vector<std::string> modelPaths = {
<<<<<<< HEAD
        //"assets/models/Cathedral.glb"
=======
        "assets/models/Cathedral.glb",
>>>>>>> eb8c5580
        //"assets/models/BrainStem.glb",
        //"assets/models/Adventure.glb",
        //"assets/models/DamagedHelmet.glb",
        //"assets/models/CathedralGLB_GLTF.glb",
<<<<<<< HEAD
        //"assets/models/Terrain/scene.gltf",
        //"assets/models/ABeautifulGame/ABeautifulGame.gltf",
        //"assets/models/MetalRoughSpheres.glb",
        "assets/models/monkey.gltf"
=======
        // "assets/models/Terrain/scene.gltf",
        "assets/models/ABeautifulGame/ABeautifulGame.gltf",
        //"assets/models/MetalRoughSpheres.glb"
>>>>>>> eb8c5580
    };

    particleModule.LoadEmitterPresets();

    auto models = rendererModule.FrontLoadModels(modelPaths);
    std::vector<entt::entity> entities;

    auto modelResourceManager = rendererModule.GetRenderer()->GetContext()->Resources()->ModelResourceManager();

    _ecs = &engine.GetModule<ECSModule>();

<<<<<<< HEAD
    SceneLoading::LoadModelIntoECSAsHierarchy(*_ecs, *modelResourceManager.Access(models[0].second), models[0].first, models[0].first.hierarchy, models[0].first.animation);
=======
    SceneLoading::LoadModelIntoECSAsHierarchy(*_ecs, *modelResourceManager.Access(models[0].second), models[0].first.hierarchy, models[0].first.animation);
    SceneLoading::LoadModelIntoECSAsHierarchy(*_ecs, *modelResourceManager.Access(models[1].second), models[1].first.hierarchy, models[1].first.animation);
>>>>>>> eb8c5580

    // TransformHelpers::SetLocalScale(_ecs->GetRegistry(), entities[1], glm::vec3 { 4.0f });
    // TransformHelpers::SetLocalPosition(_ecs->GetRegistry(), entities[1], glm::vec3 { 106.0f, 14.0f, 145.0f });

    // TransformHelpers::SetLocalPosition(_ecs->GetRegistry(), entities[2], glm::vec3 { 20.0f, 0.0f, 20.0f });

    // TODO: Once level saving is done, this should be deleted
    entt::entity lightEntity = _ecs->GetRegistry().create();
    _ecs->GetRegistry().emplace<NameComponent>(lightEntity, "Directional Light");
    _ecs->GetRegistry().emplace<TransformComponent>(lightEntity);

    DirectionalLightComponent& directionalLightComponent = _ecs->GetRegistry().emplace<DirectionalLightComponent>(lightEntity);
    directionalLightComponent.color = glm::vec3(244.0f, 183.0f, 64.0f) / 255.0f * 4.0f;
    directionalLightComponent.nearPlane = -110.0f;
    directionalLightComponent.farPlane = 63.0f;
    directionalLightComponent.orthographicSize = 75.0f;

    TransformHelpers::SetLocalPosition(_ecs->GetRegistry(), lightEntity, glm::vec3(-3.6f, 1.25f, 240.0f));
    TransformHelpers::SetLocalRotation(_ecs->GetRegistry(), lightEntity, glm::quat(-0.29f, 0.06f, -0.93f, -0.19f));

    entt::entity cameraEntity = _ecs->GetRegistry().create();
    _ecs->GetRegistry().emplace<NameComponent>(cameraEntity, "Camera");
    _ecs->GetRegistry().emplace<TransformComponent>(cameraEntity);

    CameraComponent& cameraComponent = _ecs->GetRegistry().emplace<CameraComponent>(cameraEntity);
    cameraComponent.projection = CameraComponent::Projection::ePerspective;
    cameraComponent.fov = 45.0f;
    cameraComponent.nearPlane = 0.5f;
    cameraComponent.farPlane = 600.0f;
    cameraComponent.reversedZ = true;

    _ecs->GetRegistry().emplace<AudioListenerComponent>(cameraEntity);

    glm::ivec2 mousePos;
    applicationModule.GetInputDeviceManager().GetMousePosition(mousePos.x, mousePos.y);
    _lastMousePos = mousePos;

    // COMMEMTED OUT TEMPORARELY BECAUSE OF PROBLEMS WITH THE COLLIDDER LOADING
    // auto* physics_system = _ecs->GetSystem<PhysicsSystem>();
    //  physics_system->InitializePhysicsColliders();

    BankInfo masterBank;
    masterBank.path = "assets/sounds/Master.bank";

    BankInfo stringBank;
    stringBank.path = "assets/sounds/Master.strings.bank";

    BankInfo bi;
    bi.path = "assets/sounds/SFX.bank";

    audioModule.LoadBank(masterBank);
    audioModule.LoadBank(stringBank);
    audioModule.LoadBank(bi);

    SoundInfo si;
    si.path = "assets/sounds/fallback.mp3";
    si.is3D = true;

    audioModule.LoadSFX(si);

    SoundInfo musicSi;
    musicSi.path = "assets/sounds/music1.wav";
    musicSi.isLoop = true;
    musicSi.is3D = true;

    // This sound might pop in because it starts playing before the engine is fully initialized
    auto instance = audioModule.PlaySFX(audioModule.LoadSFX(musicSi), 1.0f, false);

    auto audioEmitter = _ecs->GetRegistry().create();
    _ecs->GetRegistry().emplace<TransformComponent>(audioEmitter);
    auto& emitter = _ecs->GetRegistry().emplace<AudioEmitterComponent>(audioEmitter);

    emitter._soundIds.emplace_back(instance);

    SoundInfo eagleSi;
    eagleSi.path = "assets/sounds/eagle.mp3";

    audioModule.LoadSFX(eagleSi);

    applicationModule.GetActionManager().SetGameActions(GAME_ACTIONS);

    bblog::info("Successfully initialized engine!");
    return ModuleTickOrder::eTick;
}

void OldEngine::Tick(Engine& engine)
{
    auto& applicationModule = engine.GetModule<ApplicationModule>();
    auto& rendererModule = engine.GetModule<RendererModule>();
    auto& inputDeviceManager = applicationModule.GetInputDeviceManager();
    auto& actionManager = applicationModule.GetActionManager();
    auto& physicsModule = engine.GetModule<PhysicsModule>();
    auto& particleModule = engine.GetModule<ParticleModule>();
    auto& audioModule = engine.GetModule<AudioModule>();
    physicsModule.debugRenderer->SetState(rendererModule.GetRenderer()->GetDebugPipeline().GetState());

    float deltaTimeMS = engine.GetModule<TimeModule>().GetDeltatime().count();

    // update physics
    auto linesData = physicsModule.debugRenderer->GetLinesData();
    auto persistentLinesData = physicsModule.debugRenderer->GetPersistentLinesData();
    rendererModule.GetRenderer()->GetDebugPipeline().ClearLines();
    physicsModule.debugRenderer->ClearLines();
    rendererModule.GetRenderer()->GetDebugPipeline().AddLines(linesData);
    rendererModule.GetRenderer()->GetDebugPipeline().AddLines(persistentLinesData);

    rendererModule.GetRenderer()->GetDebugPipeline().AddLines(audioModule.GetDebugLines());
    audioModule.ClearLines();

    // Slow down application when minimized.
    if (applicationModule.isMinimized())
    {
        using namespace std::chrono_literals;
        std::this_thread::sleep_for(16ms);
        return;
    }

    int32_t mouseX, mouseY;
    inputDeviceManager.GetMousePosition(mouseX, mouseY);

    if (inputDeviceManager.IsKeyPressed(KeyboardCode::eH))
        applicationModule.SetMouseHidden(!applicationModule.GetMouseHidden());

    {
        ZoneNamedN(updateCamera, "Update Camera", true);

        auto cameraView = _ecs->GetRegistry().view<CameraComponent, TransformComponent>();

        for (const auto& [entity, cameraComponent, transformComponent] : cameraView.each())
        {
            auto windowSize = applicationModule.DisplaySize();
            cameraComponent.aspectRatio = static_cast<float>(windowSize.x) / static_cast<float>(windowSize.y);

            if (!applicationModule.GetMouseHidden())
            {
                continue;
            }

            constexpr glm::vec3 RIGHT = { 1.0f, 0.0f, 0.0f };
            constexpr glm::vec3 FORWARD = { 0.0f, 0.0f, -1.0f };

            constexpr float MOUSE_SENSITIVITY = 0.003f;
            constexpr float GAMEPAD_LOOK_SENSITIVITY = 0.025f;
            constexpr float CAM_SPEED = 0.03f;

            glm::ivec2 mouseDelta = _lastMousePos - glm::ivec2 { mouseX, mouseY };
            glm::vec2 rotationDelta = { -mouseDelta.x * MOUSE_SENSITIVITY, mouseDelta.y * MOUSE_SENSITIVITY };

            glm::vec2 lookAnalogAction = actionManager.GetAnalogAction("Look");
            rotationDelta.x += lookAnalogAction.x * GAMEPAD_LOOK_SENSITIVITY;
            rotationDelta.y += lookAnalogAction.y * GAMEPAD_LOOK_SENSITIVITY;

            glm::quat rotation = TransformHelpers::GetLocalRotation(transformComponent);
            glm::vec3 eulerRotation = glm::eulerAngles(rotation);
            eulerRotation.x += rotationDelta.y;

            // At 90 or -90 degrees yaw rotation, pitch snaps to 90 or -90 when using clamp here
            // eulerRotation.x = std::clamp(eulerRotation.x, glm::radians(-90.0f), glm::radians(90.0f));

            glm::vec3 cameraForward = glm::normalize(rotation * FORWARD);
            if (cameraForward.z > 0.0f)
                eulerRotation.y += rotationDelta.x;
            else
                eulerRotation.y -= rotationDelta.x;

            rotation = glm::quat(eulerRotation);
            TransformHelpers::SetLocalRotation(_ecs->GetRegistry(), entity, rotation);

            glm::vec3 movementDir {};
            if (inputDeviceManager.IsKeyHeld(KeyboardCode::eW))
            {
                movementDir += FORWARD;
            }

            if (inputDeviceManager.IsKeyHeld(KeyboardCode::eS))
            {
                movementDir -= FORWARD;
            }

            if (inputDeviceManager.IsKeyHeld(KeyboardCode::eD))
            {
                movementDir += RIGHT;
            }

            if (inputDeviceManager.IsKeyHeld(KeyboardCode::eA))
            {
                movementDir -= RIGHT;
            }

            glm::vec2 moveAnalogAction = actionManager.GetAnalogAction("Move");
            movementDir += RIGHT * moveAnalogAction.x;
            movementDir += FORWARD * moveAnalogAction.y;

            if (glm::length(movementDir) != 0.0f)
            {
                movementDir = glm::normalize(movementDir);
            }

            glm::vec3 position = TransformHelpers::GetLocalPosition(transformComponent);
            position += rotation * movementDir * deltaTimeMS * CAM_SPEED;
            TransformHelpers::SetLocalPosition(_ecs->GetRegistry(), entity, position);

            JPH::RVec3Arg cameraPos = { position.x, position.y, position.z };
            physicsModule.debugRenderer->SetCameraPos(cameraPos);

            // shoot rays
            if (inputDeviceManager.IsKeyPressed(KeyboardCode::eSPACE))
            {
                const glm::vec3 cameraDir = (rotation * FORWARD);
                const RayHitInfo hitInfo = physicsModule.ShootRay(position + glm::vec3(0.0001), glm::normalize(cameraDir), 5.0);

                std::cout << "Hit: " << hitInfo.hasHit << std::endl
                          << "Entity: " << static_cast<int>(hitInfo.entity) << std::endl
                          << "Position: " << hitInfo.position.x << ", " << hitInfo.position.y << ", " << hitInfo.position.z << std::endl
                          << "Fraction: " << hitInfo.hitFraction << std::endl;

                if (_ecs->GetRegistry().all_of<RigidbodyComponent>(hitInfo.entity))
                {

                    RigidbodyComponent& rb = _ecs->GetRegistry().get<RigidbodyComponent>(hitInfo.entity);

                    if (physicsModule.bodyInterface->GetMotionType(rb.bodyID) == JPH::EMotionType::Dynamic)
                    {
                        JPH::Vec3 forceDirection = JPH::Vec3(cameraDir.x, cameraDir.y, cameraDir.z) * 2000000.0f;
                        physicsModule.bodyInterface->AddImpulse(rb.bodyID, forceDirection);
                    }

                    particleModule.SpawnEmitter(hitInfo.entity, EmitterPresetID::eTest, SpawnEmitterFlagBits::eEmitOnce | SpawnEmitterFlagBits::eSetCustomPosition, hitInfo.position);
                }
            }
        }
    }

    _lastMousePos = { mouseX, mouseY };

    if (inputDeviceManager.IsKeyPressed(KeyboardCode::eESCAPE))
        engine.SetExit(0);

    if (inputDeviceManager.IsKeyPressed(KeyboardCode::eL))
    {
        audioModule.PlaySFX(audioModule.GetSFX("assets/sounds/eagle.mp3"), 1.5f, false);
    }

    if (inputDeviceManager.IsKeyPressed(KeyboardCode::eF1))
    {
        rendererModule.GetRenderer()->GetDebugPipeline().SetState(!rendererModule.GetRenderer()->GetDebugPipeline().GetState());
    }

    if (inputDeviceManager.IsKeyPressed(KeyboardCode::e0))
    {
        entt::entity entity = _ecs->GetRegistry().create();
        RigidbodyComponent rb(*physicsModule.bodyInterface, entity, eSPHERE);

        NameComponent node;
        node.name = "Physics Entity";
        _ecs->GetRegistry().emplace<NameComponent>(entity, node);
        _ecs->GetRegistry().emplace<TransformComponent>(entity);
        _ecs->GetRegistry().emplace<RigidbodyComponent>(entity, rb);
        auto& audioEmitter = _ecs->GetRegistry().emplace<AudioEmitterComponent>(entity);

        physicsModule.bodyInterface->SetLinearVelocity(rb.bodyID, JPH::Vec3(1.0f, 0.5f, 0.9f));

        particleModule.SpawnEmitter(entity, EmitterPresetID::eTest, SpawnEmitterFlagBits::eIsActive);
        audioEmitter._soundIds.emplace_back(audioModule.PlaySFX(audioModule.GetSFX("assets/sounds/fallback.mp3"), 1.0f, false));
    }

    static uint32_t eventId {};

    if (inputDeviceManager.IsKeyPressed(KeyboardCode::eO))
    {
        eventId = audioModule.StartLoopingEvent("event:/Weapons/Machine Gun");
        auto entity = _ecs->GetRegistry().view<AudioEmitterComponent>().front();
        auto& emitter = _ecs->GetRegistry().get<AudioEmitterComponent>(entity);
        emitter._eventIds.emplace_back(eventId);
    }

    if (inputDeviceManager.IsKeyReleased(KeyboardCode::eO))
    {
        audioModule.StopEvent(eventId);
    }

    JPH::BodyManager::DrawSettings drawSettings;
    physicsModule.physicsSystem->DrawBodies(drawSettings, physicsModule.debugRenderer);

    physicsModule.debugRenderer->NextFrame();

    FrameMark;
}

void OldEngine::Shutdown(MAYBE_UNUSED Engine& engine)
{
}

OldEngine::OldEngine() = default;
OldEngine::~OldEngine() = default;<|MERGE_RESOLUTION|>--- conflicted
+++ resolved
@@ -49,25 +49,15 @@
     // modules
 
     std::vector<std::string> modelPaths = {
-<<<<<<< HEAD
         //"assets/models/Cathedral.glb"
-=======
-        "assets/models/Cathedral.glb",
->>>>>>> eb8c5580
         //"assets/models/BrainStem.glb",
         //"assets/models/Adventure.glb",
         //"assets/models/DamagedHelmet.glb",
         //"assets/models/CathedralGLB_GLTF.glb",
-<<<<<<< HEAD
         //"assets/models/Terrain/scene.gltf",
         //"assets/models/ABeautifulGame/ABeautifulGame.gltf",
         //"assets/models/MetalRoughSpheres.glb",
         "assets/models/monkey.gltf"
-=======
-        // "assets/models/Terrain/scene.gltf",
-        "assets/models/ABeautifulGame/ABeautifulGame.gltf",
-        //"assets/models/MetalRoughSpheres.glb"
->>>>>>> eb8c5580
     };
 
     particleModule.LoadEmitterPresets();
@@ -79,12 +69,11 @@
 
     _ecs = &engine.GetModule<ECSModule>();
 
-<<<<<<< HEAD
     SceneLoading::LoadModelIntoECSAsHierarchy(*_ecs, *modelResourceManager.Access(models[0].second), models[0].first, models[0].first.hierarchy, models[0].first.animation);
-=======
-    SceneLoading::LoadModelIntoECSAsHierarchy(*_ecs, *modelResourceManager.Access(models[0].second), models[0].first.hierarchy, models[0].first.animation);
-    SceneLoading::LoadModelIntoECSAsHierarchy(*_ecs, *modelResourceManager.Access(models[1].second), models[1].first.hierarchy, models[1].first.animation);
->>>>>>> eb8c5580
+
+    // to add back before merge
+    //SceneLoading::LoadModelIntoECSAsHierarchy(*_ecs, *modelResourceManager.Access(models[0].second), models[0].first.hierarchy, models[0].first.animation);
+    //SceneLoading::LoadModelIntoECSAsHierarchy(*_ecs, *modelResourceManager.Access(models[1].second), models[1].first.hierarchy, models[1].first.animation);
 
     // TransformHelpers::SetLocalScale(_ecs->GetRegistry(), entities[1], glm::vec3 { 4.0f });
     // TransformHelpers::SetLocalPosition(_ecs->GetRegistry(), entities[1], glm::vec3 { 106.0f, 14.0f, 145.0f });
