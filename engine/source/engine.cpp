--- conflicted
+++ resolved
@@ -126,7 +126,6 @@
     audioModule.LoadBank(stringBank);
     audioModule.LoadBank(bi);
 
-<<<<<<< HEAD
     si.path = "assets/sounds/fallback.mp3";
     si.is3D = true;
 
@@ -149,9 +148,8 @@
         = "assets/sounds/eagle.mp3";
 
     audioModule.LoadSFX(eagleSi);
-=======
+
     applicationModule.GetActionManager().SetGameActions(GAME_ACTIONS);
->>>>>>> e1977c80
 
     bblog::info("Successfully initialized engine!");
     return ModuleTickOrder::eTick;
@@ -311,16 +309,12 @@
     if (inputDeviceManager.IsKeyPressed(KeyboardCode::eESCAPE))
         engine.SetExit(0);
 
-<<<<<<< HEAD
-    if (input.IsKeyPressed(KeyboardCode::eL))
+    if (inputDeviceManager.IsKeyPressed(KeyboardCode::eL))
     {
         audioModule.PlaySFX(eagleSi, 1.5f, false);
     }
 
-    if (input.IsKeyPressed(KeyboardCode::eF1))
-=======
     if (inputDeviceManager.IsKeyPressed(KeyboardCode::eF1))
->>>>>>> e1977c80
     {
         rendererModule.GetRenderer()->GetDebugPipeline().SetState(!rendererModule.GetRenderer()->GetDebugPipeline().GetState());
     }
