--- conflicted
+++ resolved
@@ -37,20 +37,16 @@
 
     spdlog::info("Starting engine...");
 
-    _ecs = std::make_shared<ECS>();
     auto& applicationModule = engine.GetModule<ApplicationModule>();
 
     _renderer = std::make_unique<Renderer>(applicationModule, _ecs);
 
     ImGui_ImplSDL3_InitForVulkan(applicationModule.GetWindowHandle());
 
-<<<<<<< HEAD
     _ecs = std::make_unique<ECS>();
     TransformHelpers::UnsubscribeToEvents(_ecs->_registry);
     RelationshipHelpers::SubscribeToEvents(_ecs->_registry);
 
-=======
->>>>>>> 4bdfc994
     _scene = std::make_shared<SceneDescription>();
     _renderer->_scene = _scene;
 
@@ -86,7 +82,7 @@
     _lastMousePos = mousePos;
 
     _particleInterface = std::make_unique<ParticleInterface>(*_ecs);
-    
+
     // modules
     _physicsModule = std::make_unique<PhysicsModule>();
 
@@ -187,7 +183,6 @@
     _ecs->RemovedDestroyed();
     _ecs->RenderSystems();
 
-    _editor->Draw(_performanceTracker, _renderer->_bloomSettings, *_scene, *_ecs);
     JPH::BodyManager::DrawSettings drawSettings;
     _physicsModule->physicsSystem->DrawBodies(drawSettings, _physicsModule->debugRenderer);
 
