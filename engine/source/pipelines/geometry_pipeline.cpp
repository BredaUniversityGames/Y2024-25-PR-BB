--- conflicted
+++ resolved
@@ -78,20 +78,7 @@
     commandBuffer.setViewport(0, 1, &_gBuffers.Viewport());
     commandBuffer.setScissor(0, 1, &_gBuffers.Scissor());
 
-<<<<<<< HEAD
-    _transforms.clear();
-    for (auto& gameObject : scene.gameObjects)
-    {
-        for (auto& node : gameObject.model->hierarchy.allNodes)
-        {
-            _transforms.emplace_back(gameObject.transform * node.transform);
-        }
-    }
-    UpdateUniformData(currentFrame, _transforms, scene.camera);
-
-=======
     _drawCommands.clear();
->>>>>>> 8e365039
     uint32_t counter = 0;
     for (auto& gameObject : scene.gameObjects)
     {
