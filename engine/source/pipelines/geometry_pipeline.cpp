#include "pipelines/geometry_pipeline.hpp"
#include "shaders/shader_loader.hpp"

VkDeviceSize align(VkDeviceSize value, VkDeviceSize alignment)
{
    return (value + alignment - 1) & ~(alignment - 1);
}

GeometryPipeline::GeometryPipeline(const VulkanBrain& brain, const GBuffers& gBuffers, vk::DescriptorSetLayout materialDescriptorSetLayout, const CameraStructure& camera)
    : _brain(brain)
    , _gBuffers(gBuffers)
    , _camera(camera)
{
    CreateDescriptorSetLayout();
    CreateUniformBuffers();
    CreateDescriptorSets();
    CreatePipeline(materialDescriptorSetLayout);
}

GeometryPipeline::~GeometryPipeline()
{
    _brain.device.destroy(_pipeline);
    _brain.device.destroy(_pipelineLayout);
    for (size_t i = 0; i < _frameData.size(); ++i)
    {
        vmaUnmapMemory(_brain.vmaAllocator, _frameData[i].uniformBufferAllocation);
        vmaDestroyBuffer(_brain.vmaAllocator, _frameData[i].uniformBuffer, _frameData[i].uniformBufferAllocation);
    }
    _brain.device.destroy(_descriptorSetLayout);
}

void GeometryPipeline::RecordCommands(vk::CommandBuffer commandBuffer, uint32_t currentFrame, const SceneDescription& scene)
{
    std::array<vk::RenderingAttachmentInfoKHR, DEFERRED_ATTACHMENT_COUNT> colorAttachmentInfos {};
    for (size_t i = 0; i < colorAttachmentInfos.size(); ++i)
    {
        vk::RenderingAttachmentInfoKHR& info { colorAttachmentInfos[i] };
        info.imageView = _gBuffers.GBufferView(i);
        info.imageLayout = vk::ImageLayout::eColorAttachmentOptimal;
        info.storeOp = vk::AttachmentStoreOp::eStore;
        info.loadOp = vk::AttachmentLoadOp::eClear;
        info.clearValue.color = vk::ClearColorValue { 0.0f, 0.0f, 0.0f, 0.0f };
    }

    vk::RenderingAttachmentInfoKHR depthAttachmentInfo {};
    depthAttachmentInfo.imageView = _gBuffers.DepthImageView();
    depthAttachmentInfo.imageLayout = vk::ImageLayout::eDepthStencilAttachmentOptimal;
    depthAttachmentInfo.storeOp = vk::AttachmentStoreOp::eDontCare;
    depthAttachmentInfo.loadOp = vk::AttachmentLoadOp::eClear;
    depthAttachmentInfo.clearValue.depthStencil = vk::ClearDepthStencilValue { 1.0f, 0 };

    vk::RenderingAttachmentInfoKHR stencilAttachmentInfo { depthAttachmentInfo };
    stencilAttachmentInfo.storeOp = vk::AttachmentStoreOp::eDontCare;
    stencilAttachmentInfo.loadOp = vk::AttachmentLoadOp::eDontCare;
    stencilAttachmentInfo.clearValue.depthStencil = vk::ClearDepthStencilValue { 1.0f, 0 };

    vk::RenderingInfoKHR renderingInfo {};
    glm::uvec2 displaySize = _gBuffers.Size();
    renderingInfo.renderArea.extent = vk::Extent2D { displaySize.x, displaySize.y };
    renderingInfo.renderArea.offset = vk::Offset2D { 0, 0 };
    renderingInfo.colorAttachmentCount = colorAttachmentInfos.size();
    renderingInfo.pColorAttachments = colorAttachmentInfos.data();
    renderingInfo.layerCount = 1;
    renderingInfo.pDepthAttachment = &depthAttachmentInfo;
    renderingInfo.pStencilAttachment = util::HasStencilComponent(_gBuffers.DepthFormat()) ? &stencilAttachmentInfo : nullptr;

    util::BeginLabel(commandBuffer, "Geometry pass", glm::vec3 { 6.0f, 214.0f, 160.0f } / 255.0f, _brain.dldi);

    commandBuffer.beginRenderingKHR(&renderingInfo, _brain.dldi);

    commandBuffer.bindPipeline(vk::PipelineBindPoint::eGraphics, _pipeline);

    commandBuffer.setViewport(0, 1, &_gBuffers.Viewport());
    commandBuffer.setScissor(0, 1, &_gBuffers.Scissor());

    std::vector<glm::mat4> transforms;
    for (auto& gameObject : scene.gameObjects)
    {
        for (auto& node : gameObject.model->hierarchy.allNodes)
        {
            transforms.emplace_back(gameObject.transform * node.transform);
        }
    }
    UpdateUniformData(currentFrame, transforms, scene.camera);

    for (const auto& primitive : scene.otherMeshes)
    {
        const MaterialHandle& material = *primitive.material;

        uint32_t dynamicOffset = static_cast<uint32_t>(0 * sizeof(UBO));

        commandBuffer.bindDescriptorSets(vk::PipelineBindPoint::eGraphics, _pipelineLayout, 0, 1, &_frameData[currentFrame].descriptorSet, 1, &dynamicOffset);
        commandBuffer.bindDescriptorSets(vk::PipelineBindPoint::eGraphics, _pipelineLayout, 1, 1, &_camera.descriptorSets[currentFrame], 0, nullptr);
        commandBuffer.bindDescriptorSets(vk::PipelineBindPoint::eGraphics, _pipelineLayout, 2, 1, &material.descriptorSet, 0, nullptr);

        vk::Buffer vertexBuffers[] = { primitive.vertexBuffer };
        vk::DeviceSize offsets[] = { 0 };
        commandBuffer.bindVertexBuffers(0, 1, vertexBuffers, offsets);
        commandBuffer.bindIndexBuffer(primitive.indexBuffer, 0, primitive.indexType);

        commandBuffer.drawIndexed(primitive.indexCount, 1, 0, 0, 0);
    }

    uint32_t counter = 0;
    for (auto& gameObject : scene.gameObjects)
    {
        for (size_t i = 0; i < gameObject.model->hierarchy.allNodes.size(); ++i, ++counter)
        {
            const auto& node = gameObject.model->hierarchy.allNodes[i];

            for (const auto& primitive : node.mesh->primitives)
            {
                if (primitive.topology != vk::PrimitiveTopology::eTriangleList)
                    throw std::runtime_error("No support for topology other than triangle list!");

                assert(primitive.material && "There should always be a material available.");
                const MaterialHandle& material = *primitive.material;

                uint32_t dynamicOffset = static_cast<uint32_t>(counter * sizeof(UBO));

                commandBuffer.bindDescriptorSets(vk::PipelineBindPoint::eGraphics, _pipelineLayout, 0, 1, &_frameData[currentFrame].descriptorSet, 1, &dynamicOffset);
                commandBuffer.bindDescriptorSets(vk::PipelineBindPoint::eGraphics, _pipelineLayout, 1, 1, &_camera.descriptorSets[currentFrame], 0, nullptr);
                commandBuffer.bindDescriptorSets(vk::PipelineBindPoint::eGraphics, _pipelineLayout, 2, 1, &material.descriptorSet, 0, nullptr);

                vk::Buffer vertexBuffers[] = { primitive.vertexBuffer };
                vk::DeviceSize offsets[] = { 0 };
                commandBuffer.bindVertexBuffers(0, 1, vertexBuffers, offsets);
                commandBuffer.bindIndexBuffer(primitive.indexBuffer, 0, primitive.indexType);

                commandBuffer.drawIndexed(primitive.indexCount, 1, 0, 0, 0);
            }
        }
    }

    commandBuffer.endRenderingKHR(_brain.dldi);

    util::EndLabel(commandBuffer, _brain.dldi);
}

void GeometryPipeline::CreatePipeline(vk::DescriptorSetLayout materialDescriptorSetLayout)
{
    vk::PipelineLayoutCreateInfo pipelineLayoutCreateInfo {};
    std::array<vk::DescriptorSetLayout, 3> layouts = { _descriptorSetLayout, _camera.descriptorSetLayout, materialDescriptorSetLayout };
    pipelineLayoutCreateInfo.setLayoutCount = layouts.size();
    pipelineLayoutCreateInfo.pSetLayouts = layouts.data();
    pipelineLayoutCreateInfo.pushConstantRangeCount = 0;
    pipelineLayoutCreateInfo.pPushConstantRanges = nullptr;

    util::VK_ASSERT(_brain.device.createPipelineLayout(&pipelineLayoutCreateInfo, nullptr, &_pipelineLayout),
        "Failed creating geometry pipeline layout!");

    auto vertByteCode = shader::ReadFile("shaders/geom-v.spv");
    auto fragByteCode = shader::ReadFile("shaders/geom-f.spv");

    vk::ShaderModule vertModule = shader::CreateShaderModule(vertByteCode, _brain.device);
    vk::ShaderModule fragModule = shader::CreateShaderModule(fragByteCode, _brain.device);

    vk::PipelineShaderStageCreateInfo vertShaderStageCreateInfo {};
    vertShaderStageCreateInfo.stage = vk::ShaderStageFlagBits::eVertex;
    vertShaderStageCreateInfo.module = vertModule;
    vertShaderStageCreateInfo.pName = "main";

    vk::PipelineShaderStageCreateInfo fragShaderStageCreateInfo {};
    fragShaderStageCreateInfo.stage = vk::ShaderStageFlagBits::eFragment;
    fragShaderStageCreateInfo.module = fragModule;
    fragShaderStageCreateInfo.pName = "main";

    vk::PipelineShaderStageCreateInfo shaderStages[] = { vertShaderStageCreateInfo, fragShaderStageCreateInfo };

    auto bindingDesc = Vertex::GetBindingDescription();
    auto attributes = Vertex::GetAttributeDescriptions();

    vk::PipelineVertexInputStateCreateInfo vertexInputStateCreateInfo {};
    vertexInputStateCreateInfo.vertexBindingDescriptionCount = 1;
    vertexInputStateCreateInfo.pVertexBindingDescriptions = &bindingDesc;
    vertexInputStateCreateInfo.vertexAttributeDescriptionCount = attributes.size();
    vertexInputStateCreateInfo.pVertexAttributeDescriptions = attributes.data();

    vk::PipelineInputAssemblyStateCreateInfo inputAssemblyStateCreateInfo {};
    inputAssemblyStateCreateInfo.topology = vk::PrimitiveTopology::eTriangleList;
    inputAssemblyStateCreateInfo.primitiveRestartEnable = vk::False;

    std::array<vk::DynamicState, 2> dynamicStates = {
        vk::DynamicState::eViewport,
        vk::DynamicState::eScissor,
    };

    vk::PipelineDynamicStateCreateInfo dynamicStateCreateInfo {};
    dynamicStateCreateInfo.dynamicStateCount = dynamicStates.size();
    dynamicStateCreateInfo.pDynamicStates = dynamicStates.data();

    vk::PipelineViewportStateCreateInfo viewportStateCreateInfo {};
    viewportStateCreateInfo.viewportCount = 1;
    viewportStateCreateInfo.scissorCount = 1;

    vk::PipelineRasterizationStateCreateInfo rasterizationStateCreateInfo {};
    rasterizationStateCreateInfo.depthClampEnable = vk::False;
    rasterizationStateCreateInfo.rasterizerDiscardEnable = vk::False;
    rasterizationStateCreateInfo.polygonMode = vk::PolygonMode::eFill;
    rasterizationStateCreateInfo.lineWidth = 1.0f;
    rasterizationStateCreateInfo.cullMode = vk::CullModeFlagBits::eBack;
    rasterizationStateCreateInfo.frontFace = vk::FrontFace::eCounterClockwise;
    rasterizationStateCreateInfo.depthBiasEnable = vk::False;
    rasterizationStateCreateInfo.depthBiasConstantFactor = 0.0f;
    rasterizationStateCreateInfo.depthBiasClamp = 0.0f;
    rasterizationStateCreateInfo.depthBiasSlopeFactor = 0.0f;

    vk::PipelineMultisampleStateCreateInfo multisampleStateCreateInfo {};
    multisampleStateCreateInfo.sampleShadingEnable = vk::False;
    multisampleStateCreateInfo.rasterizationSamples = vk::SampleCountFlagBits::e1;
    multisampleStateCreateInfo.minSampleShading = 1.0f;
    multisampleStateCreateInfo.pSampleMask = nullptr;
    multisampleStateCreateInfo.alphaToCoverageEnable = vk::False;
    multisampleStateCreateInfo.alphaToOneEnable = vk::False;

    std::array<vk::PipelineColorBlendAttachmentState, DEFERRED_ATTACHMENT_COUNT> colorBlendAttachmentStates {};
    for (auto& blendAttachmentState : colorBlendAttachmentStates)
    {
        blendAttachmentState.blendEnable = vk::False;
        blendAttachmentState.colorWriteMask = vk::ColorComponentFlagBits::eR | vk::ColorComponentFlagBits::eG | vk::ColorComponentFlagBits::eB | vk::ColorComponentFlagBits::eA;
    }

    vk::PipelineColorBlendStateCreateInfo colorBlendStateCreateInfo {};
    colorBlendStateCreateInfo.logicOpEnable = vk::False;
    colorBlendStateCreateInfo.attachmentCount = colorBlendAttachmentStates.size();
    colorBlendStateCreateInfo.pAttachments = colorBlendAttachmentStates.data();

    vk::PipelineDepthStencilStateCreateInfo depthStencilStateCreateInfo {};
    depthStencilStateCreateInfo.depthTestEnable = true;
    depthStencilStateCreateInfo.depthWriteEnable = true;
    depthStencilStateCreateInfo.depthCompareOp = vk::CompareOp::eLess;
    depthStencilStateCreateInfo.depthBoundsTestEnable = false;
    depthStencilStateCreateInfo.minDepthBounds = 0.0f;
    depthStencilStateCreateInfo.maxDepthBounds = 1.0f;
    depthStencilStateCreateInfo.stencilTestEnable = false;

    vk::GraphicsPipelineCreateInfo pipelineCreateInfo {};
    pipelineCreateInfo.stageCount = 2;
    pipelineCreateInfo.pStages = shaderStages;
    pipelineCreateInfo.pVertexInputState = &vertexInputStateCreateInfo;
    pipelineCreateInfo.pInputAssemblyState = &inputAssemblyStateCreateInfo;
    pipelineCreateInfo.pViewportState = &viewportStateCreateInfo;
    pipelineCreateInfo.pRasterizationState = &rasterizationStateCreateInfo;
    pipelineCreateInfo.pMultisampleState = &multisampleStateCreateInfo;
    pipelineCreateInfo.pDepthStencilState = &depthStencilStateCreateInfo;
    pipelineCreateInfo.pColorBlendState = &colorBlendStateCreateInfo;
    pipelineCreateInfo.pDynamicState = &dynamicStateCreateInfo;
    pipelineCreateInfo.layout = _pipelineLayout;
    pipelineCreateInfo.subpass = 0;
    pipelineCreateInfo.basePipelineHandle = nullptr;
    pipelineCreateInfo.basePipelineIndex = -1;

    vk::PipelineRenderingCreateInfoKHR pipelineRenderingCreateInfoKhr {};
    std::array<vk::Format, DEFERRED_ATTACHMENT_COUNT> formats {};
    std::fill(formats.begin(), formats.end(), GBuffers::GBufferFormat());
    pipelineRenderingCreateInfoKhr.colorAttachmentCount = DEFERRED_ATTACHMENT_COUNT;
    pipelineRenderingCreateInfoKhr.pColorAttachmentFormats = formats.data();
    pipelineRenderingCreateInfoKhr.depthAttachmentFormat = _gBuffers.DepthFormat();

    pipelineCreateInfo.pNext = &pipelineRenderingCreateInfoKhr;
    pipelineCreateInfo.renderPass = nullptr; // Using dynamic rendering.

    auto result = _brain.device.createGraphicsPipeline(nullptr, pipelineCreateInfo, nullptr);
    util::VK_ASSERT(result.result, "Failed creating the geometry pipeline layout!");
    _pipeline = result.value;

    _brain.device.destroy(vertModule);
    _brain.device.destroy(fragModule);
}

void GeometryPipeline::CreateDescriptorSetLayout()
{
    std::array<vk::DescriptorSetLayoutBinding, 1> bindings {};

    vk::DescriptorSetLayoutBinding& descriptorSetLayoutBinding { bindings[0] };
    descriptorSetLayoutBinding.binding = 0;
    descriptorSetLayoutBinding.descriptorCount = 1;
    descriptorSetLayoutBinding.descriptorType = vk::DescriptorType::eUniformBufferDynamic;
    descriptorSetLayoutBinding.stageFlags = vk::ShaderStageFlagBits::eVertex;
    descriptorSetLayoutBinding.pImmutableSamplers = nullptr;

    vk::DescriptorSetLayoutCreateInfo createInfo {};
    createInfo.bindingCount = bindings.size();
    createInfo.pBindings = bindings.data();

    util::VK_ASSERT(_brain.device.createDescriptorSetLayout(&createInfo, nullptr, &_descriptorSetLayout),
        "Failed creating geometry descriptor set layout!");
}

void GeometryPipeline::CreateDescriptorSets()
{
    std::array<vk::DescriptorSetLayout, MAX_FRAMES_IN_FLIGHT> layouts {};
    std::for_each(layouts.begin(), layouts.end(), [this](auto& l)
        { l = _descriptorSetLayout; });
    vk::DescriptorSetAllocateInfo allocateInfo {};
    allocateInfo.descriptorPool = _brain.descriptorPool;
    allocateInfo.descriptorSetCount = MAX_FRAMES_IN_FLIGHT;
    allocateInfo.pSetLayouts = layouts.data();

    std::array<vk::DescriptorSet, MAX_FRAMES_IN_FLIGHT> descriptorSets;

    util::VK_ASSERT(_brain.device.allocateDescriptorSets(&allocateInfo, descriptorSets.data()),
        "Failed allocating descriptor sets!");
    for (size_t i = 0; i < descriptorSets.size(); ++i)
    {
        _frameData[i].descriptorSet = descriptorSets[i];
        UpdateGeometryDescriptorSet(i);
    }
}

void GeometryPipeline::UpdateGeometryDescriptorSet(uint32_t frameIndex)
{
    vk::DescriptorBufferInfo bufferInfo {};
    bufferInfo.buffer = _frameData[frameIndex].uniformBuffer;
    bufferInfo.offset = 0;
    bufferInfo.range = sizeof(UBO);

    std::array<vk::WriteDescriptorSet, 1> descriptorWrites {};

    vk::WriteDescriptorSet& bufferWrite { descriptorWrites[0] };
    bufferWrite.dstSet = _frameData[frameIndex].descriptorSet;
    bufferWrite.dstBinding = 0;
    bufferWrite.dstArrayElement = 0;
    bufferWrite.descriptorType = vk::DescriptorType::eUniformBufferDynamic;
    bufferWrite.descriptorCount = 1;
    bufferWrite.pBufferInfo = &bufferInfo;

    _brain.device.updateDescriptorSets(descriptorWrites.size(), descriptorWrites.data(), 0, nullptr);
}

void GeometryPipeline::CreateUniformBuffers()
{
    vk::DeviceSize bufferSize = sizeof(UBO) * MAX_MESHES;

    for (size_t i = 0; i < _frameData.size(); ++i)
    {
        util::CreateBuffer(_brain, bufferSize,
<<<<<<< HEAD
                           vk::BufferUsageFlagBits::eUniformBuffer,
                           _frameData[i].uniformBuffer, true, _frameData[i].uniformBufferAllocation,
                           VMA_MEMORY_USAGE_CPU_ONLY,   
                           "Uniform buffer");
=======
            vk::BufferUsageFlagBits::eUniformBuffer,
            _frameData[i].uniformBuffer, true, _frameData[i].uniformBufferAllocation,
            VMA_MEMORY_USAGE_CPU_ONLY,
            "Uniform buffer");
>>>>>>> 53ddfff7

        util::VK_ASSERT(vmaMapMemory(_brain.vmaAllocator, _frameData[i].uniformBufferAllocation, &_frameData[i].uniformBufferMapped), "Failed mapping memory for UBO!");
    }
}

void GeometryPipeline::UpdateUniformData(uint32_t currentFrame, const std::vector<glm::mat4> transforms, const Camera& camera)
{
    std::array<UBO, MAX_MESHES> ubos;
    for (size_t i = 0; i < std::min(transforms.size(), ubos.size()); ++i)
    {
        ubos[i].model = transforms[i];
    }

    memcpy(_frameData[currentFrame].uniformBufferMapped, ubos.data(), ubos.size() * sizeof(UBO));
}<|MERGE_RESOLUTION|>--- conflicted
+++ resolved
@@ -335,17 +335,10 @@
     for (size_t i = 0; i < _frameData.size(); ++i)
     {
         util::CreateBuffer(_brain, bufferSize,
-<<<<<<< HEAD
-                           vk::BufferUsageFlagBits::eUniformBuffer,
-                           _frameData[i].uniformBuffer, true, _frameData[i].uniformBufferAllocation,
-                           VMA_MEMORY_USAGE_CPU_ONLY,   
-                           "Uniform buffer");
-=======
             vk::BufferUsageFlagBits::eUniformBuffer,
             _frameData[i].uniformBuffer, true, _frameData[i].uniformBufferAllocation,
             VMA_MEMORY_USAGE_CPU_ONLY,
             "Uniform buffer");
->>>>>>> 53ddfff7
 
         util::VK_ASSERT(vmaMapMemory(_brain.vmaAllocator, _frameData[i].uniformBufferAllocation, &_frameData[i].uniformBufferMapped), "Failed mapping memory for UBO!");
     }
