#include "pipelines/geometry_pipeline.hpp"
#include "shaders/shader_loader.hpp"

VkDeviceSize align(VkDeviceSize value, VkDeviceSize alignment)
{
    return (value + alignment - 1) & ~(alignment - 1);
}

GeometryPipeline::GeometryPipeline(const VulkanBrain& brain, const GBuffers& gBuffers, vk::DescriptorSetLayout materialDescriptorSetLayout, const CameraStructure& camera)
    : _brain(brain)
    , _gBuffers(gBuffers)
    , _camera(camera)
{
    CreateDescriptorSetLayout();
    CreateUniformBuffers();
    CreateDescriptorSets();
    CreatePipeline(materialDescriptorSetLayout);
}

GeometryPipeline::~GeometryPipeline()
{
    _brain.device.destroy(_pipeline);
    _brain.device.destroy(_pipelineLayout);
    for (size_t i = 0; i < _frameData.size(); ++i)
    {
        vmaUnmapMemory(_brain.vmaAllocator, _frameData[i].uniformBufferAllocation);
        vmaDestroyBuffer(_brain.vmaAllocator, _frameData[i].uniformBuffer, _frameData[i].uniformBufferAllocation);
    }
    _brain.device.destroy(_descriptorSetLayout);
}

void GeometryPipeline::RecordCommands(vk::CommandBuffer commandBuffer, uint32_t currentFrame, const SceneDescription& scene)
{
    std::array<vk::RenderingAttachmentInfoKHR, DEFERRED_ATTACHMENT_COUNT> colorAttachmentInfos {};
    for (size_t i = 0; i < colorAttachmentInfos.size(); ++i)
    {
<<<<<<< HEAD
        vk::RenderingAttachmentInfoKHR& info{ colorAttachmentInfos[i] };
=======
        vk::RenderingAttachmentInfoKHR& info { colorAttachmentInfos[i] };
        info.imageView = _gBuffers.GBufferView(i);
>>>>>>> 53ddfff7
        info.imageLayout = vk::ImageLayout::eColorAttachmentOptimal;
        info.storeOp = vk::AttachmentStoreOp::eStore;
        info.loadOp = vk::AttachmentLoadOp::eClear;
        info.clearValue.color = vk::ClearColorValue { 0.0f, 0.0f, 0.0f, 0.0f };
    }

<<<<<<< HEAD
    colorAttachmentInfos[0].imageView = _brain.ImageResourceManager().Access(_gBuffers.AlbedoM())->view;
    colorAttachmentInfos[1].imageView = _brain.ImageResourceManager().Access(_gBuffers.NormalR())->view;
    colorAttachmentInfos[2].imageView = _brain.ImageResourceManager().Access(_gBuffers.EmissiveAO())->view;
    colorAttachmentInfos[3].imageView = _brain.ImageResourceManager().Access(_gBuffers.Position())->view;

    vk::RenderingAttachmentInfoKHR depthAttachmentInfo{};
    depthAttachmentInfo.imageView = _brain.ImageResourceManager().Access(_gBuffers.Depth())->view;
=======
    vk::RenderingAttachmentInfoKHR depthAttachmentInfo {};
    depthAttachmentInfo.imageView = _gBuffers.DepthImageView();
>>>>>>> 53ddfff7
    depthAttachmentInfo.imageLayout = vk::ImageLayout::eDepthStencilAttachmentOptimal;
    depthAttachmentInfo.storeOp = vk::AttachmentStoreOp::eDontCare;
    depthAttachmentInfo.loadOp = vk::AttachmentLoadOp::eClear;
    depthAttachmentInfo.clearValue.depthStencil = vk::ClearDepthStencilValue { 1.0f, 0 };

    vk::RenderingAttachmentInfoKHR stencilAttachmentInfo { depthAttachmentInfo };
    stencilAttachmentInfo.storeOp = vk::AttachmentStoreOp::eDontCare;
    stencilAttachmentInfo.loadOp = vk::AttachmentLoadOp::eDontCare;
    stencilAttachmentInfo.clearValue.depthStencil = vk::ClearDepthStencilValue { 1.0f, 0 };

    vk::RenderingInfoKHR renderingInfo {};
    glm::uvec2 displaySize = _gBuffers.Size();
    renderingInfo.renderArea.extent = vk::Extent2D { displaySize.x, displaySize.y };
    renderingInfo.renderArea.offset = vk::Offset2D { 0, 0 };
    renderingInfo.colorAttachmentCount = colorAttachmentInfos.size();
    renderingInfo.pColorAttachments = colorAttachmentInfos.data();
    renderingInfo.layerCount = 1;
    renderingInfo.pDepthAttachment = &depthAttachmentInfo;
    renderingInfo.pStencilAttachment = util::HasStencilComponent(_gBuffers.DepthFormat()) ? &stencilAttachmentInfo : nullptr;

    util::BeginLabel(commandBuffer, "Geometry pass", glm::vec3 { 6.0f, 214.0f, 160.0f } / 255.0f, _brain.dldi);

    commandBuffer.beginRenderingKHR(&renderingInfo, _brain.dldi);

    commandBuffer.bindPipeline(vk::PipelineBindPoint::eGraphics, _pipeline);

    commandBuffer.setViewport(0, 1, &_gBuffers.Viewport());
    commandBuffer.setScissor(0, 1, &_gBuffers.Scissor());

    std::vector<glm::mat4> transforms;
    for (auto& gameObject : scene.gameObjects)
    {
        for (auto& node : gameObject.model->hierarchy.allNodes)
        {
            transforms.emplace_back(gameObject.transform * node.transform);
        }
    }
    UpdateUniformData(currentFrame, transforms, scene.camera);

    for (const auto& primitive : scene.otherMeshes)
    {
        const MaterialHandle& material = *primitive.material;

        uint32_t dynamicOffset = static_cast<uint32_t>(0 * sizeof(UBO));

        commandBuffer.bindDescriptorSets(vk::PipelineBindPoint::eGraphics, _pipelineLayout, 0, 1, &_frameData[currentFrame].descriptorSet, 1, &dynamicOffset);
        commandBuffer.bindDescriptorSets(vk::PipelineBindPoint::eGraphics, _pipelineLayout, 1, 1, &_camera.descriptorSets[currentFrame], 0, nullptr);
        commandBuffer.bindDescriptorSets(vk::PipelineBindPoint::eGraphics, _pipelineLayout, 2, 1, &material.descriptorSet, 0, nullptr);
        commandBuffer.bindDescriptorSets(vk::PipelineBindPoint::eGraphics, _pipelineLayout, 3, 1, &_brain.bindlessSet, 0, nullptr);

        vk::Buffer vertexBuffers[] = { primitive.vertexBuffer };
        vk::DeviceSize offsets[] = { 0 };
        commandBuffer.bindVertexBuffers(0, 1, vertexBuffers, offsets);
        commandBuffer.bindIndexBuffer(primitive.indexBuffer, 0, primitive.indexType);

        commandBuffer.drawIndexed(primitive.indexCount, 1, 0, 0, 0);
    }

    uint32_t counter = 0;
    for (auto& gameObject : scene.gameObjects)
    {
        for (size_t i = 0; i < gameObject.model->hierarchy.allNodes.size(); ++i, ++counter)
        {
            const auto& node = gameObject.model->hierarchy.allNodes[i];

            for (const auto& primitive : node.mesh->primitives)
            {
                if (primitive.topology != vk::PrimitiveTopology::eTriangleList)
                    throw std::runtime_error("No support for topology other than triangle list!");

                assert(primitive.material && "There should always be a material available.");
                const MaterialHandle& material = *primitive.material;

                uint32_t dynamicOffset = static_cast<uint32_t>(counter * sizeof(UBO));

                commandBuffer.bindDescriptorSets(vk::PipelineBindPoint::eGraphics, _pipelineLayout, 0, 1, &_brain.bindlessSet, 0, nullptr);
                commandBuffer.bindDescriptorSets(vk::PipelineBindPoint::eGraphics, _pipelineLayout, 1, 1, &_frameData[currentFrame].descriptorSet, 1, &dynamicOffset);
                commandBuffer.bindDescriptorSets(vk::PipelineBindPoint::eGraphics, _pipelineLayout, 2, 1, &_camera.descriptorSets[currentFrame], 0, nullptr);
                commandBuffer.bindDescriptorSets(vk::PipelineBindPoint::eGraphics, _pipelineLayout, 3, 1, &material.descriptorSet, 0, nullptr);

                vk::Buffer vertexBuffers[] = { primitive.vertexBuffer };
                vk::DeviceSize offsets[] = { 0 };
                commandBuffer.bindVertexBuffers(0, 1, vertexBuffers, offsets);
                commandBuffer.bindIndexBuffer(primitive.indexBuffer, 0, primitive.indexType);

                commandBuffer.drawIndexed(primitive.indexCount, 1, 0, 0, 0);
            }
        }
    }

    commandBuffer.endRenderingKHR(_brain.dldi);

    util::EndLabel(commandBuffer, _brain.dldi);
}

void GeometryPipeline::CreatePipeline(vk::DescriptorSetLayout materialDescriptorSetLayout)
{
<<<<<<< HEAD
    vk::PipelineLayoutCreateInfo pipelineLayoutCreateInfo{};
    std::array<vk::DescriptorSetLayout, 4> layouts = { _brain.bindlessLayout, _descriptorSetLayout, _camera.descriptorSetLayout, materialDescriptorSetLayout };
=======
    vk::PipelineLayoutCreateInfo pipelineLayoutCreateInfo {};
    std::array<vk::DescriptorSetLayout, 3> layouts = { _descriptorSetLayout, _camera.descriptorSetLayout, materialDescriptorSetLayout };
>>>>>>> 53ddfff7
    pipelineLayoutCreateInfo.setLayoutCount = layouts.size();
    pipelineLayoutCreateInfo.pSetLayouts = layouts.data();
    pipelineLayoutCreateInfo.pushConstantRangeCount = 0;
    pipelineLayoutCreateInfo.pPushConstantRanges = nullptr;

    util::VK_ASSERT(_brain.device.createPipelineLayout(&pipelineLayoutCreateInfo, nullptr, &_pipelineLayout),
        "Failed creating geometry pipeline layout!");

    auto vertByteCode = shader::ReadFile("shaders/geom-v.spv");
    auto fragByteCode = shader::ReadFile("shaders/geom-f.spv");

    vk::ShaderModule vertModule = shader::CreateShaderModule(vertByteCode, _brain.device);
    vk::ShaderModule fragModule = shader::CreateShaderModule(fragByteCode, _brain.device);

    vk::PipelineShaderStageCreateInfo vertShaderStageCreateInfo {};
    vertShaderStageCreateInfo.stage = vk::ShaderStageFlagBits::eVertex;
    vertShaderStageCreateInfo.module = vertModule;
    vertShaderStageCreateInfo.pName = "main";

    vk::PipelineShaderStageCreateInfo fragShaderStageCreateInfo {};
    fragShaderStageCreateInfo.stage = vk::ShaderStageFlagBits::eFragment;
    fragShaderStageCreateInfo.module = fragModule;
    fragShaderStageCreateInfo.pName = "main";

    vk::PipelineShaderStageCreateInfo shaderStages[] = { vertShaderStageCreateInfo, fragShaderStageCreateInfo };

    auto bindingDesc = Vertex::GetBindingDescription();
    auto attributes = Vertex::GetAttributeDescriptions();

    vk::PipelineVertexInputStateCreateInfo vertexInputStateCreateInfo {};
    vertexInputStateCreateInfo.vertexBindingDescriptionCount = 1;
    vertexInputStateCreateInfo.pVertexBindingDescriptions = &bindingDesc;
    vertexInputStateCreateInfo.vertexAttributeDescriptionCount = attributes.size();
    vertexInputStateCreateInfo.pVertexAttributeDescriptions = attributes.data();

    vk::PipelineInputAssemblyStateCreateInfo inputAssemblyStateCreateInfo {};
    inputAssemblyStateCreateInfo.topology = vk::PrimitiveTopology::eTriangleList;
    inputAssemblyStateCreateInfo.primitiveRestartEnable = vk::False;

    std::array<vk::DynamicState, 2> dynamicStates = {
        vk::DynamicState::eViewport,
        vk::DynamicState::eScissor,
    };

    vk::PipelineDynamicStateCreateInfo dynamicStateCreateInfo {};
    dynamicStateCreateInfo.dynamicStateCount = dynamicStates.size();
    dynamicStateCreateInfo.pDynamicStates = dynamicStates.data();

    vk::PipelineViewportStateCreateInfo viewportStateCreateInfo {};
    viewportStateCreateInfo.viewportCount = 1;
    viewportStateCreateInfo.scissorCount = 1;

    vk::PipelineRasterizationStateCreateInfo rasterizationStateCreateInfo {};
    rasterizationStateCreateInfo.depthClampEnable = vk::False;
    rasterizationStateCreateInfo.rasterizerDiscardEnable = vk::False;
    rasterizationStateCreateInfo.polygonMode = vk::PolygonMode::eFill;
    rasterizationStateCreateInfo.lineWidth = 1.0f;
    rasterizationStateCreateInfo.cullMode = vk::CullModeFlagBits::eBack;
    rasterizationStateCreateInfo.frontFace = vk::FrontFace::eCounterClockwise;
    rasterizationStateCreateInfo.depthBiasEnable = vk::False;
    rasterizationStateCreateInfo.depthBiasConstantFactor = 0.0f;
    rasterizationStateCreateInfo.depthBiasClamp = 0.0f;
    rasterizationStateCreateInfo.depthBiasSlopeFactor = 0.0f;

    vk::PipelineMultisampleStateCreateInfo multisampleStateCreateInfo {};
    multisampleStateCreateInfo.sampleShadingEnable = vk::False;
    multisampleStateCreateInfo.rasterizationSamples = vk::SampleCountFlagBits::e1;
    multisampleStateCreateInfo.minSampleShading = 1.0f;
    multisampleStateCreateInfo.pSampleMask = nullptr;
    multisampleStateCreateInfo.alphaToCoverageEnable = vk::False;
    multisampleStateCreateInfo.alphaToOneEnable = vk::False;

    std::array<vk::PipelineColorBlendAttachmentState, DEFERRED_ATTACHMENT_COUNT> colorBlendAttachmentStates {};
    for (auto& blendAttachmentState : colorBlendAttachmentStates)
    {
        blendAttachmentState.blendEnable = vk::False;
        blendAttachmentState.colorWriteMask = vk::ColorComponentFlagBits::eR | vk::ColorComponentFlagBits::eG | vk::ColorComponentFlagBits::eB | vk::ColorComponentFlagBits::eA;
    }

    vk::PipelineColorBlendStateCreateInfo colorBlendStateCreateInfo {};
    colorBlendStateCreateInfo.logicOpEnable = vk::False;
    colorBlendStateCreateInfo.attachmentCount = colorBlendAttachmentStates.size();
    colorBlendStateCreateInfo.pAttachments = colorBlendAttachmentStates.data();

    vk::PipelineDepthStencilStateCreateInfo depthStencilStateCreateInfo {};
    depthStencilStateCreateInfo.depthTestEnable = true;
    depthStencilStateCreateInfo.depthWriteEnable = true;
    depthStencilStateCreateInfo.depthCompareOp = vk::CompareOp::eLess;
    depthStencilStateCreateInfo.depthBoundsTestEnable = false;
    depthStencilStateCreateInfo.minDepthBounds = 0.0f;
    depthStencilStateCreateInfo.maxDepthBounds = 1.0f;
    depthStencilStateCreateInfo.stencilTestEnable = false;

    vk::GraphicsPipelineCreateInfo pipelineCreateInfo {};
    pipelineCreateInfo.stageCount = 2;
    pipelineCreateInfo.pStages = shaderStages;
    pipelineCreateInfo.pVertexInputState = &vertexInputStateCreateInfo;
    pipelineCreateInfo.pInputAssemblyState = &inputAssemblyStateCreateInfo;
    pipelineCreateInfo.pViewportState = &viewportStateCreateInfo;
    pipelineCreateInfo.pRasterizationState = &rasterizationStateCreateInfo;
    pipelineCreateInfo.pMultisampleState = &multisampleStateCreateInfo;
    pipelineCreateInfo.pDepthStencilState = &depthStencilStateCreateInfo;
    pipelineCreateInfo.pColorBlendState = &colorBlendStateCreateInfo;
    pipelineCreateInfo.pDynamicState = &dynamicStateCreateInfo;
    pipelineCreateInfo.layout = _pipelineLayout;
    pipelineCreateInfo.subpass = 0;
    pipelineCreateInfo.basePipelineHandle = nullptr;
    pipelineCreateInfo.basePipelineIndex = -1;

    vk::PipelineRenderingCreateInfoKHR pipelineRenderingCreateInfoKhr {};
    std::array<vk::Format, DEFERRED_ATTACHMENT_COUNT> formats {};
    std::fill(formats.begin(), formats.end(), GBuffers::GBufferFormat());
    pipelineRenderingCreateInfoKhr.colorAttachmentCount = DEFERRED_ATTACHMENT_COUNT;
    pipelineRenderingCreateInfoKhr.pColorAttachmentFormats = formats.data();
    pipelineRenderingCreateInfoKhr.depthAttachmentFormat = _gBuffers.DepthFormat();

    pipelineCreateInfo.pNext = &pipelineRenderingCreateInfoKhr;
    pipelineCreateInfo.renderPass = nullptr; // Using dynamic rendering.

    auto result = _brain.device.createGraphicsPipeline(nullptr, pipelineCreateInfo, nullptr);
    util::VK_ASSERT(result.result, "Failed creating the geometry pipeline layout!");
    _pipeline = result.value;

    _brain.device.destroy(vertModule);
    _brain.device.destroy(fragModule);
}

void GeometryPipeline::CreateDescriptorSetLayout()
{
    std::array<vk::DescriptorSetLayoutBinding, 1> bindings {};

    vk::DescriptorSetLayoutBinding& descriptorSetLayoutBinding { bindings[0] };
    descriptorSetLayoutBinding.binding = 0;
    descriptorSetLayoutBinding.descriptorCount = 1;
    descriptorSetLayoutBinding.descriptorType = vk::DescriptorType::eUniformBufferDynamic;
    descriptorSetLayoutBinding.stageFlags = vk::ShaderStageFlagBits::eVertex;
    descriptorSetLayoutBinding.pImmutableSamplers = nullptr;

    vk::DescriptorSetLayoutCreateInfo createInfo {};
    createInfo.bindingCount = bindings.size();
    createInfo.pBindings = bindings.data();

    util::VK_ASSERT(_brain.device.createDescriptorSetLayout(&createInfo, nullptr, &_descriptorSetLayout),
        "Failed creating geometry descriptor set layout!");
}

void GeometryPipeline::CreateDescriptorSets()
{
    std::array<vk::DescriptorSetLayout, MAX_FRAMES_IN_FLIGHT> layouts {};
    std::for_each(layouts.begin(), layouts.end(), [this](auto& l)
        { l = _descriptorSetLayout; });
    vk::DescriptorSetAllocateInfo allocateInfo {};
    allocateInfo.descriptorPool = _brain.descriptorPool;
    allocateInfo.descriptorSetCount = MAX_FRAMES_IN_FLIGHT;
    allocateInfo.pSetLayouts = layouts.data();

    std::array<vk::DescriptorSet, MAX_FRAMES_IN_FLIGHT> descriptorSets;

    util::VK_ASSERT(_brain.device.allocateDescriptorSets(&allocateInfo, descriptorSets.data()),
        "Failed allocating descriptor sets!");
    for (size_t i = 0; i < descriptorSets.size(); ++i)
    {
        _frameData[i].descriptorSet = descriptorSets[i];
        UpdateGeometryDescriptorSet(i);
    }
}

void GeometryPipeline::UpdateGeometryDescriptorSet(uint32_t frameIndex)
{
    vk::DescriptorBufferInfo bufferInfo {};
    bufferInfo.buffer = _frameData[frameIndex].uniformBuffer;
    bufferInfo.offset = 0;
    bufferInfo.range = sizeof(UBO);

    std::array<vk::WriteDescriptorSet, 1> descriptorWrites {};

    vk::WriteDescriptorSet& bufferWrite { descriptorWrites[0] };
    bufferWrite.dstSet = _frameData[frameIndex].descriptorSet;
    bufferWrite.dstBinding = 0;
    bufferWrite.dstArrayElement = 0;
    bufferWrite.descriptorType = vk::DescriptorType::eUniformBufferDynamic;
    bufferWrite.descriptorCount = 1;
    bufferWrite.pBufferInfo = &bufferInfo;

    _brain.device.updateDescriptorSets(descriptorWrites.size(), descriptorWrites.data(), 0, nullptr);
}

void GeometryPipeline::CreateUniformBuffers()
{
    vk::DeviceSize bufferSize = sizeof(UBO) * MAX_MESHES;

    for (size_t i = 0; i < _frameData.size(); ++i)
    {
        util::CreateBuffer(_brain, bufferSize,
            vk::BufferUsageFlagBits::eUniformBuffer,
            _frameData[i].uniformBuffer, true, _frameData[i].uniformBufferAllocation,
            VMA_MEMORY_USAGE_CPU_ONLY,
            "Uniform buffer");

        util::VK_ASSERT(vmaMapMemory(_brain.vmaAllocator, _frameData[i].uniformBufferAllocation, &_frameData[i].uniformBufferMapped), "Failed mapping memory for UBO!");
    }
}

void GeometryPipeline::UpdateUniformData(uint32_t currentFrame, const std::vector<glm::mat4> transforms, const Camera& camera)
{
    std::array<UBO, MAX_MESHES> ubos;
    for (size_t i = 0; i < std::min(transforms.size(), ubos.size()); ++i)
    {
        ubos[i].model = transforms[i];
    }

    memcpy(_frameData[currentFrame].uniformBufferMapped, ubos.data(), ubos.size() * sizeof(UBO));
}<|MERGE_RESOLUTION|>--- conflicted
+++ resolved
@@ -34,30 +34,20 @@
     std::array<vk::RenderingAttachmentInfoKHR, DEFERRED_ATTACHMENT_COUNT> colorAttachmentInfos {};
     for (size_t i = 0; i < colorAttachmentInfos.size(); ++i)
     {
-<<<<<<< HEAD
-        vk::RenderingAttachmentInfoKHR& info{ colorAttachmentInfos[i] };
-=======
         vk::RenderingAttachmentInfoKHR& info { colorAttachmentInfos[i] };
-        info.imageView = _gBuffers.GBufferView(i);
->>>>>>> 53ddfff7
         info.imageLayout = vk::ImageLayout::eColorAttachmentOptimal;
         info.storeOp = vk::AttachmentStoreOp::eStore;
         info.loadOp = vk::AttachmentLoadOp::eClear;
         info.clearValue.color = vk::ClearColorValue { 0.0f, 0.0f, 0.0f, 0.0f };
     }
 
-<<<<<<< HEAD
     colorAttachmentInfos[0].imageView = _brain.ImageResourceManager().Access(_gBuffers.AlbedoM())->view;
     colorAttachmentInfos[1].imageView = _brain.ImageResourceManager().Access(_gBuffers.NormalR())->view;
     colorAttachmentInfos[2].imageView = _brain.ImageResourceManager().Access(_gBuffers.EmissiveAO())->view;
     colorAttachmentInfos[3].imageView = _brain.ImageResourceManager().Access(_gBuffers.Position())->view;
 
-    vk::RenderingAttachmentInfoKHR depthAttachmentInfo{};
+    vk::RenderingAttachmentInfoKHR depthAttachmentInfo {};
     depthAttachmentInfo.imageView = _brain.ImageResourceManager().Access(_gBuffers.Depth())->view;
-=======
-    vk::RenderingAttachmentInfoKHR depthAttachmentInfo {};
-    depthAttachmentInfo.imageView = _gBuffers.DepthImageView();
->>>>>>> 53ddfff7
     depthAttachmentInfo.imageLayout = vk::ImageLayout::eDepthStencilAttachmentOptimal;
     depthAttachmentInfo.storeOp = vk::AttachmentStoreOp::eDontCare;
     depthAttachmentInfo.loadOp = vk::AttachmentLoadOp::eClear;
@@ -155,13 +145,8 @@
 
 void GeometryPipeline::CreatePipeline(vk::DescriptorSetLayout materialDescriptorSetLayout)
 {
-<<<<<<< HEAD
-    vk::PipelineLayoutCreateInfo pipelineLayoutCreateInfo{};
+    vk::PipelineLayoutCreateInfo pipelineLayoutCreateInfo {};
     std::array<vk::DescriptorSetLayout, 4> layouts = { _brain.bindlessLayout, _descriptorSetLayout, _camera.descriptorSetLayout, materialDescriptorSetLayout };
-=======
-    vk::PipelineLayoutCreateInfo pipelineLayoutCreateInfo {};
-    std::array<vk::DescriptorSetLayout, 3> layouts = { _descriptorSetLayout, _camera.descriptorSetLayout, materialDescriptorSetLayout };
->>>>>>> 53ddfff7
     pipelineLayoutCreateInfo.setLayoutCount = layouts.size();
     pipelineLayoutCreateInfo.pSetLayouts = layouts.data();
     pipelineLayoutCreateInfo.pushConstantRangeCount = 0;
