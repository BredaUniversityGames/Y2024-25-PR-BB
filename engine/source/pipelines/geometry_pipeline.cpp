--- conflicted
+++ resolved
@@ -13,15 +13,8 @@
     , _gBuffers(gBuffers)
     , _camera(camera)
 {
-<<<<<<< HEAD
-    CreateDescriptorSetLayout();
-    CreateInstanceBuffers();
-    CreateDescriptorSets();
-    CreatePipeline();
+    CreatePipeline(gpuScene);
     CreateCullingPipeline();
-=======
-    CreatePipeline(gpuScene);
->>>>>>> bc2741e6
 }
 
 GeometryPipeline::~GeometryPipeline()
@@ -102,29 +95,6 @@
     commandBuffer.setViewport(0, 1, &_gBuffers.Viewport());
     commandBuffer.setScissor(0, 1, &_gBuffers.Scissor());
 
-<<<<<<< HEAD
-=======
-    _drawCommands.clear();
-    uint32_t counter = 0;
-    for (auto& gameObject : scene.sceneDescription.gameObjects)
-    {
-        for (size_t i = 0; i < gameObject.model->hierarchy.allNodes.size(); ++i, ++counter)
-        {
-            const auto& node = gameObject.model->hierarchy.allNodes[i];
-
-            auto mesh = _brain.GetMeshResourceManager().Access(node.mesh);
-            for (const auto& primitive : mesh->primitives)
-            {
-                _brain.drawStats.indexCount += primitive.count;
-
-                _drawCommands.emplace_back(primitive.count, 1, primitive.indexOffset, primitive.vertexOffset, 0);
-            }
-        }
-    }
-
-    batchBuffer.WriteDraws(_drawCommands, currentFrame);
-
->>>>>>> bc2741e6
     commandBuffer.bindDescriptorSets(vk::PipelineBindPoint::eGraphics, _pipelineLayout, 0, 1, &_brain.bindlessSet, 0, nullptr);
     commandBuffer.bindDescriptorSets(vk::PipelineBindPoint::eGraphics, _pipelineLayout, 1, 1, &scene.gpuScene.GetObjectInstancesDescriptorSet(currentFrame), 0, nullptr);
     commandBuffer.bindDescriptorSets(vk::PipelineBindPoint::eGraphics, _pipelineLayout, 2, 1, &_camera.descriptorSets[currentFrame], 0, nullptr);
@@ -272,111 +242,6 @@
 
     _brain.device.destroy(vertModule);
     _brain.device.destroy(fragModule);
-<<<<<<< HEAD
-}
-
-void GeometryPipeline::CreateDescriptorSetLayout()
-{
-    std::array<vk::DescriptorSetLayoutBinding, 1> bindings {};
-
-    vk::DescriptorSetLayoutBinding& descriptorSetLayoutBinding { bindings[0] };
-    descriptorSetLayoutBinding.binding = 0;
-    descriptorSetLayoutBinding.descriptorCount = 1;
-    descriptorSetLayoutBinding.descriptorType = vk::DescriptorType::eStorageBuffer;
-    descriptorSetLayoutBinding.stageFlags = vk::ShaderStageFlagBits::eAllGraphics;
-    descriptorSetLayoutBinding.pImmutableSamplers = nullptr;
-
-    vk::DescriptorSetLayoutCreateInfo createInfo {};
-    createInfo.bindingCount = bindings.size();
-    createInfo.pBindings = bindings.data();
-
-    util::VK_ASSERT(_brain.device.createDescriptorSetLayout(&createInfo, nullptr, &_descriptorSetLayout),
-        "Failed creating geometry descriptor set layout!");
-}
-
-void GeometryPipeline::CreateDescriptorSets()
-{
-    std::array<vk::DescriptorSetLayout, MAX_FRAMES_IN_FLIGHT> layouts {};
-    std::for_each(layouts.begin(), layouts.end(), [this](auto& l)
-        { l = _descriptorSetLayout; });
-    vk::DescriptorSetAllocateInfo allocateInfo {};
-    allocateInfo.descriptorPool = _brain.descriptorPool;
-    allocateInfo.descriptorSetCount = MAX_FRAMES_IN_FLIGHT;
-    allocateInfo.pSetLayouts = layouts.data();
-
-    std::array<vk::DescriptorSet, MAX_FRAMES_IN_FLIGHT> descriptorSets;
-
-    util::VK_ASSERT(_brain.device.allocateDescriptorSets(&allocateInfo, descriptorSets.data()),
-        "Failed allocating descriptor sets!");
-    for (size_t i = 0; i < descriptorSets.size(); ++i)
-    {
-        _frameData[i].descriptorSet = descriptorSets[i];
-        UpdateGeometryDescriptorSet(i);
-    }
-}
-
-void GeometryPipeline::UpdateGeometryDescriptorSet(uint32_t frameIndex)
-{
-    vk::DescriptorBufferInfo bufferInfo {};
-    bufferInfo.buffer = _frameData[frameIndex].storageBuffer;
-    bufferInfo.offset = 0;
-    bufferInfo.range = vk::WholeSize;
-
-    std::array<vk::WriteDescriptorSet, 1> descriptorWrites {};
-
-    vk::WriteDescriptorSet& bufferWrite { descriptorWrites[0] };
-    bufferWrite.dstSet = _frameData[frameIndex].descriptorSet;
-    bufferWrite.dstBinding = 0;
-    bufferWrite.dstArrayElement = 0;
-    bufferWrite.descriptorType = vk::DescriptorType::eStorageBuffer;
-    bufferWrite.descriptorCount = 1;
-    bufferWrite.pBufferInfo = &bufferInfo;
-
-    _brain.device.updateDescriptorSets(descriptorWrites.size(), descriptorWrites.data(), 0, nullptr);
-}
-
-void GeometryPipeline::CreateInstanceBuffers()
-{
-    vk::DeviceSize bufferSize = sizeof(InstanceData) * MAX_MESHES;
-
-    for (size_t i = 0; i < _frameData.size(); ++i)
-    {
-        util::CreateBuffer(_brain, bufferSize,
-            vk::BufferUsageFlagBits::eStorageBuffer,
-            _frameData[i].storageBuffer, true, _frameData[i].storageBufferAllocation,
-            VMA_MEMORY_USAGE_CPU_ONLY,
-            "Uniform buffer");
-
-        util::VK_ASSERT(vmaMapMemory(_brain.vmaAllocator, _frameData[i].storageBufferAllocation, &_frameData[i].storageBufferMapped),
-            "Failed mapping memory for UBO!");
-    }
-}
-
-void GeometryPipeline::UpdateInstanceData(uint32_t currentFrame, const SceneDescription& scene)
-{
-    std::array<InstanceData, MAX_MESHES> instances;
-    uint32_t count = 0;
-
-    for (auto& gameObject : scene.gameObjects)
-    {
-        for (auto& node : gameObject.model->hierarchy.allNodes)
-        {
-
-            auto mesh = _brain.GetMeshResourceManager().Access(node.mesh);
-            for (const auto& primitive : mesh->primitives)
-            {
-                assert(count < MAX_MESHES && "Reached the limit of instance data available for the meshes");
-                assert(_brain.GetMaterialResourceManager().IsValid(primitive.material) && "There should always be a material available");
-
-                instances[count].model = gameObject.transform * node.transform;
-                instances[count].materialIndex = primitive.material.index;
-
-                count++;
-            }
-        }
-    }
-
-    memcpy(_frameData[currentFrame].storageBufferMapped, instances.data(), instances.size() * sizeof(InstanceData));
 }
 
 void GeometryPipeline::CreateCullingPipeline()
@@ -446,6 +311,4 @@
 
         _brain.device.updateDescriptorSets(descriptorWrites.size(), descriptorWrites.data(), 0, nullptr);
     }
-=======
->>>>>>> bc2741e6
 }