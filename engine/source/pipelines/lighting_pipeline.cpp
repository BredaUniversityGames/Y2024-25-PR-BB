--- conflicted
+++ resolved
@@ -10,7 +10,6 @@
     , _prefilterMap(prefilterMap)
     , _brdfLUT(brdfLUT)
 {
-<<<<<<< HEAD
     _sampler = util::CreateSampler(_brain, vk::Filter::eLinear, vk::Filter::eLinear, vk::SamplerAddressMode::eRepeat, vk::SamplerMipmapMode::eLinear, 1);
     //shaodw sampler
     vk::PhysicalDeviceProperties properties{};
@@ -36,18 +35,9 @@
     shadowSamplerInfo.compareOp = vk::CompareOp::eLessOrEqual;
     _shadowSampler = brain.device.createSamplerUnique(shadowSamplerInfo);
 
-    //
-
-=======
-    _sampler = util::CreateSampler(_brain, vk::Filter::eLinear, vk::Filter::eLinear, vk::SamplerAddressMode::eRepeat, vk::SamplerMipmapMode::eLinear, 0);
->>>>>>> 53ddfff7
     CreateDescriptorSetLayout();
     CreateDescriptorSets();
     CreatePipeline();
-
-
-
-
 }
 
 void LightingPipeline::RecordCommands(vk::CommandBuffer commandBuffer, uint32_t currentFrame)
@@ -207,11 +197,7 @@
 
 void LightingPipeline::CreateDescriptorSetLayout()
 {
-<<<<<<< HEAD
     std::array<vk::DescriptorSetLayoutBinding, DEFERRED_ATTACHMENT_COUNT + 5> bindings{};
-=======
-    std::array<vk::DescriptorSetLayoutBinding, DEFERRED_ATTACHMENT_COUNT + 4> bindings {};
->>>>>>> 53ddfff7
 
     vk::DescriptorSetLayoutBinding& samplerLayoutBinding { bindings[0] };
     samplerLayoutBinding.binding = 0;
@@ -249,7 +235,6 @@
     brdfLUTBinding.stageFlags = vk::ShaderStageFlagBits::eFragment;
     brdfLUTBinding.pImmutableSamplers = nullptr;
 
-<<<<<<< HEAD
     vk::DescriptorSetLayoutBinding& shadowmapBinding{bindings[8]};
     shadowmapBinding.binding = 8;
     shadowmapBinding.descriptorCount = 1;
@@ -259,9 +244,6 @@
 
 
     vk::DescriptorSetLayoutCreateInfo createInfo{};
-=======
-    vk::DescriptorSetLayoutCreateInfo createInfo {};
->>>>>>> 53ddfff7
     createInfo.bindingCount = bindings.size();
     createInfo.pBindings = bindings.data();
 
@@ -288,24 +270,14 @@
     vk::DescriptorImageInfo samplerInfo {};
     samplerInfo.sampler = *_sampler;
 
-<<<<<<< HEAD
-
-    std::array<vk::DescriptorImageInfo, DEFERRED_ATTACHMENT_COUNT> imageInfos{};
-    for(size_t i = 0; i < imageInfos.size(); ++i)
-=======
     std::array<vk::DescriptorImageInfo, DEFERRED_ATTACHMENT_COUNT> imageInfos {};
     for (size_t i = 0; i < imageInfos.size(); ++i)
->>>>>>> 53ddfff7
     {
         imageInfos[i].imageLayout = vk::ImageLayout::eShaderReadOnlyOptimal;
         imageInfos[i].imageView = _gBuffers.GBufferView(i);
     }
 
-<<<<<<< HEAD
     std::array<vk::WriteDescriptorSet, DEFERRED_ATTACHMENT_COUNT + 5> descriptorWrites{};
-=======
-    std::array<vk::WriteDescriptorSet, DEFERRED_ATTACHMENT_COUNT + 4> descriptorWrites {};
->>>>>>> 53ddfff7
     descriptorWrites[0].dstSet = _descriptorSet;
     descriptorWrites[0].dstBinding = 0;
     descriptorWrites[0].dstArrayElement = 0;
@@ -334,15 +306,11 @@
     vk::DescriptorImageInfo brdfLUTMapInfo;
     brdfLUTMapInfo.imageView = _brain.ImageResourceManager().Access(_brdfLUT)->view;
     brdfLUTMapInfo.imageLayout = vk::ImageLayout::eShaderReadOnlyOptimal;
-<<<<<<< HEAD
-    brdfLUTMapInfo.sampler = *_prefilterMap.sampler;
+    brdfLUTMapInfo.sampler = _sampler.get();
     vk::DescriptorImageInfo _shadowMapInfo;
     _shadowMapInfo.imageView = _gBuffers.ShadowImageView();
     _shadowMapInfo.imageLayout = vk::ImageLayout::eShaderReadOnlyOptimal;
     _shadowMapInfo.sampler = *_shadowSampler;
-=======
-    brdfLUTMapInfo.sampler = _sampler.get();
->>>>>>> 53ddfff7
 
     descriptorWrites[5].dstSet = _descriptorSet;
     descriptorWrites[5].dstBinding = 5;
