--- conflicted
+++ resolved
@@ -71,7 +71,7 @@
     pipelineLayoutCreateInfo.setLayoutCount = descriptorSets.size();
     pipelineLayoutCreateInfo.pSetLayouts = descriptorSets.data();
 
-    vk::PushConstantRange pcRange{};
+    vk::PushConstantRange pcRange {};
     pcRange.stageFlags = vk::ShaderStageFlagBits::eFragment;
     pcRange.size = sizeof(_pc);
     pcRange.offset = 0;
@@ -189,52 +189,4 @@
 
     _brain.device.destroy(vertModule);
     _brain.device.destroy(fragModule);
-<<<<<<< HEAD
-=======
-}
-
-void SkydomePipeline::CreateDescriptorSetLayout()
-{
-    std::array<vk::DescriptorSetLayoutBinding, 1> bindings {};
-
-    vk::DescriptorSetLayoutBinding& samplerLayoutBinding { bindings[0] };
-    samplerLayoutBinding.binding = 0;
-    samplerLayoutBinding.descriptorCount = 1;
-    samplerLayoutBinding.descriptorType = vk::DescriptorType::eCombinedImageSampler;
-    samplerLayoutBinding.stageFlags = vk::ShaderStageFlagBits::eFragment;
-    samplerLayoutBinding.pImmutableSamplers = nullptr;
-
-    vk::DescriptorSetLayoutCreateInfo createInfo {};
-    createInfo.bindingCount = bindings.size();
-    createInfo.pBindings = bindings.data();
-
-    util::VK_ASSERT(_brain.device.createDescriptorSetLayout(&createInfo, nullptr, &_descriptorSetLayout),
-        "Failed creating skydome descriptor set layout!");
-}
-
-void SkydomePipeline::CreateDescriptorSet()
-{
-    vk::DescriptorSetAllocateInfo allocateInfo {};
-    allocateInfo.descriptorPool = _brain.descriptorPool;
-    allocateInfo.descriptorSetCount = 1;
-    allocateInfo.pSetLayouts = &_descriptorSetLayout;
-
-    util::VK_ASSERT(_brain.device.allocateDescriptorSets(&allocateInfo, &_descriptorSet),
-        "Failed allocating descriptor sets!");
-
-    vk::DescriptorImageInfo imageInfo {};
-    imageInfo.sampler = *_sampler;
-    imageInfo.imageLayout = vk::ImageLayout::eShaderReadOnlyOptimal;
-    imageInfo.imageView = _brain.ImageResourceManager().Access(_environmentMap)->views[0];
-
-    vk::WriteDescriptorSet descriptorWrite {};
-    descriptorWrite.dstSet = _descriptorSet;
-    descriptorWrite.dstBinding = 0;
-    descriptorWrite.dstArrayElement = 0;
-    descriptorWrite.descriptorType = vk::DescriptorType::eCombinedImageSampler;
-    descriptorWrite.descriptorCount = 1;
-    descriptorWrite.pImageInfo = &imageInfo;
-
-    _brain.device.updateDescriptorSets(1, &descriptorWrite, 0, nullptr);
->>>>>>> 53ddfff7
 }