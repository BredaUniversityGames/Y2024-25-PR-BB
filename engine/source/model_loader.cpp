#include "model_loader.hpp"
#include "spdlog/spdlog.h"
#include <fastgltf/tools.hpp>
#include <fastgltf/glm_element_traits.hpp>
#include "stb_image.h"
#include "vulkan_helper.hpp"
#include "single_time_commands.hpp"

<<<<<<< HEAD
ModelLoader::ModelLoader(const VulkanBrain &brain, vk::DescriptorSetLayout materialDescriptorSetLayout) :
        _brain(brain),
        _parser(),
        _materialDescriptorSetLayout(materialDescriptorSetLayout)
=======
ModelLoader::ModelLoader(const VulkanBrain& brain, vk::DescriptorSetLayout materialDescriptorSetLayout)
    : _brain(brain)
    , _parser()
    , _materialDescriptorSetLayout(materialDescriptorSetLayout)
>>>>>>> 53ddfff7
{

    _sampler = util::CreateSampler(_brain, vk::Filter::eLinear, vk::Filter::eLinear, vk::SamplerAddressMode::eRepeat,
        vk::SamplerMipmapMode::eLinear, static_cast<uint32_t>(floor(log2(2048))));

    std::array<ResourceHandle<Image>, 5> textures {};

    auto data = std::vector<std::byte>(2 * 2 * sizeof(std::byte) * 4);
<<<<<<< HEAD
    ImageCreation defaultImageCreation{};
    defaultImageCreation.SetName("Default image").SetData(data.data()).SetSize(2, 2).SetFlags(vk::ImageUsageFlagBits::eSampled).SetFormat(
            vk::Format::eR8G8B8A8Unorm);
=======
    ImageCreation defaultImageCreation {};
    defaultImageCreation.SetName("Default image").SetData(data.data()).SetSize(2, 2).SetFlags(vk::ImageUsageFlagBits::eSampled).SetFormat(vk::Format::eR8G8B8A8Unorm);
>>>>>>> 53ddfff7

    textures[0] = _brain.ImageResourceManager().Create(defaultImageCreation);

    std::fill(textures.begin() + 1, textures.end(), textures[0]);

    MaterialHandle::MaterialInfo info;
    _defaultMaterial = std::make_shared<MaterialHandle>(
            util::CreateMaterial(_brain, textures, info, *_sampler, _materialDescriptorSetLayout));
}

ModelLoader::~ModelLoader()
{
    vmaDestroyBuffer(_brain.vmaAllocator, _defaultMaterial->materialUniformBuffer, _defaultMaterial->materialUniformAllocation);

    _brain.ImageResourceManager().Destroy(_defaultMaterial->textures[0]);
}

ModelHandle ModelLoader::Load(std::string_view path)
{
    fastgltf::GltfFileStream fileStream { path };

    if (!fileStream.isOpen())
        throw std::runtime_error("Path not found!");

    std::string_view directory = path.substr(0, path.find_last_of('/'));
    size_t offset = path.find_last_of('/') + 1;
    std::string_view name = path.substr(offset, path.find_last_of('.') - offset);
    auto loadedGltf = _parser.loadGltf(fileStream, directory,
                                       fastgltf::Options::DecomposeNodeMatrices | fastgltf::Options::LoadExternalBuffers |
                                       fastgltf::Options::LoadExternalImages);

    if (!loadedGltf)
        throw std::runtime_error(getErrorMessage(loadedGltf.error()).data());

    fastgltf::Asset &gltf = loadedGltf.get();

    if (gltf.scenes.size() > 1)
        spdlog::warn("GLTF contains more than one scene, but we only load one scene!");

    std::vector<Mesh> meshes;
    std::vector<ImageCreation> textures;
    std::vector<std::vector<std::byte>> textureData(gltf.images.size());
    std::vector<Material> materials;

<<<<<<< HEAD
    for(auto &mesh: gltf.meshes)
        meshes.emplace_back(ProcessMesh(mesh, gltf));

    for(auto &image: gltf.images)
        textures.emplace_back(ProcessImage(image, gltf, textureData[textures.size()], name));

    for(auto &material: gltf.materials)
=======
    for (auto& mesh : gltf.meshes)
        meshes.emplace_back(ProcessMesh(mesh, gltf));

    for (auto& image : gltf.images)
        textures.emplace_back(ProcessImage(image, gltf, textureData[textures.size()]));

    for (auto& material : gltf.materials)
>>>>>>> 53ddfff7
        materials.emplace_back(ProcessMaterial(material, gltf));

    spdlog::info("Loaded model: {}", path);

    return LoadModel(meshes, textures, materials, gltf);
}

Mesh ModelLoader::ProcessMesh(const fastgltf::Mesh &gltfMesh, const fastgltf::Asset &gltf)
{
    Mesh mesh {};

<<<<<<< HEAD
    for(auto &primitive: gltfMesh.primitives)
=======
    for (auto& primitive : gltfMesh.primitives)
>>>>>>> 53ddfff7
        mesh.primitives.emplace_back(ProcessPrimitive(primitive, gltf));

    return mesh;
}

MeshPrimitive ModelLoader::ProcessPrimitive(const fastgltf::Primitive &gltfPrimitive, const fastgltf::Asset &gltf)
{
    MeshPrimitive primitive {};

    primitive.topology = MapGltfTopology(gltfPrimitive.type);
    if (gltfPrimitive.materialIndex.has_value())
        primitive.materialIndex = gltfPrimitive.materialIndex.value();

    bool verticesReserved = false;
    bool tangentFound = false;
    bool texCoordFound = false;

<<<<<<< HEAD
    for(auto &attribute: gltfPrimitive.attributes)
    {
        auto &accessor = gltf.accessors[attribute.accessorIndex];
        if(!accessor.bufferViewIndex.has_value())
=======
    for (auto& attribute : gltfPrimitive.attributes)
    {
        auto& accessor = gltf.accessors[attribute.accessorIndex];
        if (!accessor.bufferViewIndex.has_value())
>>>>>>> 53ddfff7
            throw std::runtime_error("Failed retrieving buffer view index from accessor!");
        auto &bufferView = gltf.bufferViews[accessor.bufferViewIndex.value()];
        auto &buffer = gltf.buffers[bufferView.bufferIndex];
        auto &bufferBytes = std::get<fastgltf::sources::Array>(buffer.data);

        const std::byte *attributeBufferStart = bufferBytes.bytes.data() + bufferView.byteOffset + accessor.byteOffset;

        // Make sure the mesh primitive has enough space allocated.
<<<<<<< HEAD
        if(!verticesReserved)
=======
        if (!verticesReserved)
>>>>>>> 53ddfff7
        {
            primitive.vertices = std::vector<Vertex>(accessor.count);
            verticesReserved = true;
        }

        std::uint32_t offset;
        if (attribute.name == "POSITION")
            offset = offsetof(Vertex, position);
        else if (attribute.name == "NORMAL")
            offset = offsetof(Vertex, normal);
<<<<<<< HEAD
        else if(attribute.name == "TANGENT")
        {
            offset = offsetof(Vertex, tangent);
            tangentFound = true;
        } else if(attribute.name == "TEXCOORD_0")
        {
            offset = offsetof(Vertex, texCoord);
            texCoordFound = true;
        } else
=======
        else if (attribute.name == "TANGENT")
        {
            offset = offsetof(Vertex, tangent);
            tangentFound = true;
        }
        else if (attribute.name == "TEXCOORD_0")
        {
            offset = offsetof(Vertex, texCoord);
            texCoordFound = true;
        }
        else if (attribute.name == "COLOR_0")
            offset = offsetof(Vertex, color);
        else
>>>>>>> 53ddfff7
            continue;

        for (size_t i = 0; i < accessor.count; ++i)
        {
<<<<<<< HEAD
            const std::byte *element;
            if(bufferView.byteStride.has_value())
=======
            const std::byte* element;
            if (bufferView.byteStride.has_value())
>>>>>>> 53ddfff7
                element = attributeBufferStart + i * bufferView.byteStride.value();
            else
                element = attributeBufferStart + i * fastgltf::getElementByteSize(accessor.type, accessor.componentType);

            std::byte *writeTarget = reinterpret_cast<std::byte *>(&primitive.vertices[i]) + offset;
            std::memcpy(writeTarget, element, fastgltf::getElementByteSize(accessor.type, accessor.componentType));
        }
    }

    if (gltfPrimitive.indicesAccessor.has_value())
    {
<<<<<<< HEAD
        auto &accessor = gltf.accessors[gltfPrimitive.indicesAccessor.value()];
        if(!accessor.bufferViewIndex.has_value())
=======
        auto& accessor = gltf.accessors[gltfPrimitive.indicesAccessor.value()];
        if (!accessor.bufferViewIndex.has_value())
>>>>>>> 53ddfff7
            throw std::runtime_error("Failed retrieving buffer view index from accessor!");
        auto &bufferView = gltf.bufferViews[accessor.bufferViewIndex.value()];
        auto &buffer = gltf.buffers[bufferView.bufferIndex];
        auto &bufferBytes = std::get<fastgltf::sources::Array>(buffer.data);

        uint32_t indexTypeSize = fastgltf::getElementByteSize(accessor.type, accessor.componentType);
        primitive.indexType = MapIndexType(accessor.componentType);
        primitive.indicesBytes = std::vector<std::byte>(accessor.count * indexTypeSize);

        const std::byte *attributeBufferStart = bufferBytes.bytes.data() + bufferView.byteOffset + accessor.byteOffset;

        if (!bufferView.byteStride.has_value() || bufferView.byteStride.value() == 0)
        {
            std::memcpy(primitive.indicesBytes.data(), attributeBufferStart, primitive.indicesBytes.size());
        } else
        {
            for (size_t i = 0; i < accessor.count; ++i)
            {
                const std::byte *element = attributeBufferStart + bufferView.byteStride.value() + i * indexTypeSize;
                std::byte *indexPtr = primitive.indicesBytes.data() + i * indexTypeSize;
                std::memcpy(indexPtr, element, indexTypeSize);
            }
        }
    }

    if (!tangentFound && texCoordFound)
        CalculateTangents(primitive);

    return primitive;
}

ImageCreation ModelLoader::ProcessImage(const fastgltf::Image &gltfImage, const fastgltf::Asset &gltf, std::vector<std::byte> &data,
                                        std::string_view name)
{
    ImageCreation imageCreation {};

<<<<<<< HEAD
    std::visit(fastgltf::visitor{
            [](auto &arg)
            {},
            [&](const fastgltf::sources::URI &filePath)
            {
                assert(filePath.fileByteOffset == 0); // We don't support offsets with stbi.
                assert(filePath.uri.isLocalPath()); // We're only capable of loading local files.
                int32_t width, height, nrChannels;

                const std::string path(filePath.uri.path().begin(), filePath.uri.path().end()); // Thanks C++.
                stbi_uc *stbiData = stbi_load(path.c_str(), &width, &height, &nrChannels, 4);
                if(!stbiData) spdlog::error("Failed loading data from STBI at path: {}", path);

                data = std::vector<std::byte>(width * height * 4);
                std::memcpy(data.data(), reinterpret_cast<std::byte *>(stbiData), data.size());

                imageCreation.SetName(name).SetSize(width, height).SetData(data.data()).SetFlags(
                        vk::ImageUsageFlagBits::eSampled).SetFormat(vk::Format::eR8G8B8A8Unorm);

                stbi_image_free(stbiData);
            },
            [&](const fastgltf::sources::Array &vector)
            {
                int32_t width, height, nrChannels;
                stbi_uc *stbiData = stbi_load_from_memory(reinterpret_cast<const stbi_uc *>(vector.bytes.data()),
                                                          static_cast<int32_t>(vector.bytes.size()), &width, &height, &nrChannels, 4);

                data = std::vector<std::byte>(width * height * 4);
                std::memcpy(data.data(), reinterpret_cast<std::byte *>(stbiData), data.size());

                imageCreation.SetName(name).SetSize(width, height).SetData(data.data()).SetFlags(
                        vk::ImageUsageFlagBits::eSampled).SetFormat(vk::Format::eR8G8B8A8Unorm);

                stbi_image_free(stbiData);
            },
            [&](const fastgltf::sources::BufferView &view)
            {
                auto &bufferView = gltf.bufferViews[view.bufferViewIndex];
                auto &buffer = gltf.buffers[bufferView.bufferIndex];

                std::visit(fastgltf::visitor{
                        // We only care about VectorWithMime here, because we specify LoadExternalBuffers, meaning
                        // all buffers are already loaded into a vector.
                        [](auto &arg)
                        {},
                        [&](const fastgltf::sources::Array &vector)
                        {
                            int32_t width, height, nrChannels;
                            stbi_uc *stbiData = stbi_load_from_memory(
                                    reinterpret_cast<const stbi_uc *>(vector.bytes.data() + bufferView.byteOffset),
                                    static_cast<int32_t>(bufferView.byteLength), &width, &height, &nrChannels, 4);

                            data = std::vector<std::byte>(width * height * 4);
                            std::memcpy(data.data(), reinterpret_cast<std::byte *>(stbiData), data.size());

                            imageCreation.SetName(name).SetSize(width, height).SetData(data.data()).SetFlags(
                                    vk::ImageUsageFlagBits::eSampled).SetFormat(vk::Format::eR8G8B8A8Unorm);

                            stbi_image_free(stbiData);
                        }
                }, buffer.data);
            },
    }, gltfImage.data);
=======
    std::visit(fastgltf::visitor {
                   [](auto& arg) {},
                   [&](const fastgltf::sources::URI& filePath)
                   {
                       assert(filePath.fileByteOffset == 0); // We don't support offsets with stbi.
                       assert(filePath.uri.isLocalPath()); // We're only capable of loading local files.
                       int32_t width, height, nrChannels;

                       const std::string path(filePath.uri.path().begin(), filePath.uri.path().end()); // Thanks C++.
                       stbi_uc* stbiData = stbi_load(path.c_str(), &width, &height, &nrChannels, 4);
                       if (!stbiData)
                           spdlog::error("Failed loading data from STBI at path: {}", path);

                       data = std::vector<std::byte>(width * height * 4);
                       std::memcpy(data.data(), reinterpret_cast<std::byte*>(stbiData), data.size());

                       imageCreation.SetSize(width, height).SetData(data.data()).SetFlags(vk::ImageUsageFlagBits::eSampled).SetFormat(vk::Format::eR8G8B8A8Unorm);

                       stbi_image_free(stbiData);
                   },
                   [&](const fastgltf::sources::Array& vector)
                   {
                       int32_t width, height, nrChannels;
                       stbi_uc* stbiData = stbi_load_from_memory(reinterpret_cast<const stbi_uc*>(vector.bytes.data()), static_cast<int32_t>(vector.bytes.size()), &width, &height, &nrChannels, 4);

                       data = std::vector<std::byte>(width * height * 4);
                       std::memcpy(data.data(), reinterpret_cast<std::byte*>(stbiData), data.size());

                       imageCreation.SetSize(width, height).SetData(data.data()).SetFlags(vk::ImageUsageFlagBits::eSampled).SetFormat(vk::Format::eR8G8B8A8Unorm);

                       stbi_image_free(stbiData);
                   },
                   [&](const fastgltf::sources::BufferView& view)
                   {
                       auto& bufferView = gltf.bufferViews[view.bufferViewIndex];
                       auto& buffer = gltf.buffers[bufferView.bufferIndex];

                       std::visit(fastgltf::visitor { // We only care about VectorWithMime here, because we specify LoadExternalBuffers, meaning
                                      // all buffers are already loaded into a vector.
                                      [](auto& arg) {},
                                      [&](const fastgltf::sources::Array& vector)
                                      {
                                          int32_t width, height, nrChannels;
                                          stbi_uc* stbiData = stbi_load_from_memory(reinterpret_cast<const stbi_uc*>(vector.bytes.data() + bufferView.byteOffset),
                                              static_cast<int32_t>(bufferView.byteLength), &width, &height, &nrChannels, 4);

                                          data = std::vector<std::byte>(width * height * 4);
                                          std::memcpy(data.data(), reinterpret_cast<std::byte*>(stbiData), data.size());

                                          imageCreation.SetSize(width, height).SetData(data.data()).SetFlags(vk::ImageUsageFlagBits::eSampled).SetFormat(vk::Format::eR8G8B8A8Unorm);

                                          stbi_image_free(stbiData);
                                      } },
                           buffer.data);
                   },
               },
        gltfImage.data);
>>>>>>> 53ddfff7

    return imageCreation;
}

Material ModelLoader::ProcessMaterial(const fastgltf::Material &gltfMaterial, const fastgltf::Asset &gltf)
{
    Material material {};

    if (gltfMaterial.pbrData.baseColorTexture.has_value())
        material.albedoIndex = MapTextureIndexToImageIndex(gltfMaterial.pbrData.baseColorTexture.value().textureIndex, gltf);
<<<<<<< HEAD
    if(gltfMaterial.pbrData.metallicRoughnessTexture.has_value())
        material.metallicRoughnessIndex = MapTextureIndexToImageIndex(gltfMaterial.pbrData.metallicRoughnessTexture.value().textureIndex,
                                                                      gltf);
    if(gltfMaterial.normalTexture.has_value())
=======
    if (gltfMaterial.pbrData.metallicRoughnessTexture.has_value())
        material.metallicRoughnessIndex = MapTextureIndexToImageIndex(gltfMaterial.pbrData.metallicRoughnessTexture.value().textureIndex, gltf);
    if (gltfMaterial.normalTexture.has_value())
>>>>>>> 53ddfff7
        material.normalIndex = MapTextureIndexToImageIndex(gltfMaterial.normalTexture.value().textureIndex, gltf);
    if (gltfMaterial.occlusionTexture.has_value())
        material.occlusionIndex = MapTextureIndexToImageIndex(gltfMaterial.occlusionTexture.value().textureIndex, gltf);
    if (gltfMaterial.emissiveTexture.has_value())
        material.emissiveIndex = MapTextureIndexToImageIndex(gltfMaterial.emissiveTexture.value().textureIndex, gltf);

    material.albedoFactor = *reinterpret_cast<const glm::vec4 *>(&gltfMaterial.pbrData.baseColorFactor);
    material.metallicFactor = gltfMaterial.pbrData.metallicFactor;
    material.roughnessFactor = gltfMaterial.pbrData.roughnessFactor;
    material.normalScale = gltfMaterial.normalTexture.has_value() ? gltfMaterial.normalTexture.value().scale : 0.0f;
    material.emissiveFactor = *reinterpret_cast<const glm::vec3 *>(&gltfMaterial.emissiveFactor);
    material.occlusionStrength = gltfMaterial.occlusionTexture.has_value() ? gltfMaterial.occlusionTexture.value().strength : 1.0f;

    return material;
}

vk::PrimitiveTopology ModelLoader::MapGltfTopology(fastgltf::PrimitiveType gltfTopology)
{
    switch (gltfTopology)
    {
<<<<<<< HEAD
        case fastgltf::PrimitiveType::Points:
            return vk::PrimitiveTopology::ePointList;
        case fastgltf::PrimitiveType::Lines:
            return vk::PrimitiveTopology::eLineList;
        case fastgltf::PrimitiveType::LineLoop:
            throw std::runtime_error("LineLoop isn't supported by Vulkan!");
        case fastgltf::PrimitiveType::LineStrip:
            return vk::PrimitiveTopology::eLineStrip;
        case fastgltf::PrimitiveType::Triangles:
            return vk::PrimitiveTopology::eTriangleList;
        case fastgltf::PrimitiveType::TriangleStrip:
            return vk::PrimitiveTopology::eTriangleStrip;
        case fastgltf::PrimitiveType::TriangleFan:
            return vk::PrimitiveTopology::eTriangleFan;
        default:
            throw std::runtime_error("Unsupported primitive type!");
=======
    case fastgltf::PrimitiveType::Points:
        return vk::PrimitiveTopology::ePointList;
    case fastgltf::PrimitiveType::Lines:
        return vk::PrimitiveTopology::eLineList;
    case fastgltf::PrimitiveType::LineLoop:
        throw std::runtime_error("LineLoop isn't supported by Vulkan!");
    case fastgltf::PrimitiveType::LineStrip:
        return vk::PrimitiveTopology::eLineStrip;
    case fastgltf::PrimitiveType::Triangles:
        return vk::PrimitiveTopology::eTriangleList;
    case fastgltf::PrimitiveType::TriangleStrip:
        return vk::PrimitiveTopology::eTriangleStrip;
    case fastgltf::PrimitiveType::TriangleFan:
        return vk::PrimitiveTopology::eTriangleFan;
    default:
        throw std::runtime_error("Unsupported primitive type!");
>>>>>>> 53ddfff7
    }
}

vk::IndexType ModelLoader::MapIndexType(fastgltf::ComponentType componentType)
{
    switch (componentType)
    {
<<<<<<< HEAD
        case fastgltf::ComponentType::UnsignedInt:
            return vk::IndexType::eUint32;
        case fastgltf::ComponentType::UnsignedShort:
            return vk::IndexType::eUint16;
        default:
            throw std::runtime_error("Unsupported index component type!");
=======
    case fastgltf::ComponentType::UnsignedInt:
        return vk::IndexType::eUint32;
    case fastgltf::ComponentType::UnsignedShort:
        return vk::IndexType::eUint16;
    default:
        throw std::runtime_error("Unsupported index component type!");
>>>>>>> 53ddfff7
    }
}

uint32_t ModelLoader::MapTextureIndexToImageIndex(uint32_t textureIndex, const fastgltf::Asset &gltf)
{
    return gltf.textures[textureIndex].imageIndex.value();
}

void ModelLoader::CalculateTangents(MeshPrimitive &primitive)
{
    uint32_t indexElementSize = (primitive.indexType == vk::IndexType::eUint16 ? 2 : 4);
<<<<<<< HEAD
    uint32_t triangleCount =
            primitive.indicesBytes.size() > 0 ? primitive.indicesBytes.size() / indexElementSize / 3 : primitive.vertices.size() / 3;
    for(size_t i = 0; i < triangleCount; ++i)
    {
        std::array<Vertex *, 3> triangle = {};
        if(primitive.indicesBytes.size() > 0)
=======
    uint32_t triangleCount = primitive.indicesBytes.size() > 0 ? primitive.indicesBytes.size() / indexElementSize / 3 : primitive.vertices.size() / 3;
    for (size_t i = 0; i < triangleCount; ++i)
    {
        std::array<Vertex*, 3> triangle = {};
        if (primitive.indicesBytes.size() > 0)
>>>>>>> 53ddfff7
        {
            std::array<uint32_t, 3> indices = {};
            std::memcpy(&indices[0], &primitive.indicesBytes[(i * 3 + 0) * indexElementSize], indexElementSize);
            std::memcpy(&indices[1], &primitive.indicesBytes[(i * 3 + 1) * indexElementSize], indexElementSize);
            std::memcpy(&indices[2], &primitive.indicesBytes[(i * 3 + 2) * indexElementSize], indexElementSize);

            triangle = {
                &primitive.vertices[indices[0]],
                &primitive.vertices[indices[1]],
                &primitive.vertices[indices[2]]
            };
        } else
        {
            triangle = {
                &primitive.vertices[i * 3 + 0],
                &primitive.vertices[i * 3 + 1],
                &primitive.vertices[i * 3 + 2]
            };
        }

        glm::vec4 tangent = CalculateTangent(triangle[0]->position, triangle[1]->position, triangle[2]->position,
            triangle[0]->texCoord, triangle[1]->texCoord, triangle[2]->texCoord,
            triangle[0]->normal);

        triangle[0]->tangent += tangent;
        triangle[1]->tangent += tangent;
        triangle[2]->tangent += tangent;
    }

<<<<<<< HEAD
    for(size_t i = 0; i < primitive.vertices.size(); ++i)
    {
        glm::vec3 tangent = primitive.vertices[i].tangent;
        tangent = glm::normalize(tangent);
        primitive.vertices[i].tangent = glm::vec4{ tangent.x, tangent.y, tangent.z, primitive.vertices[i].tangent.w };
    }
=======
    for (size_t i = 0; i < primitive.vertices.size(); ++i)
        primitive.vertices[i].tangent = glm::normalize(primitive.vertices[i].tangent);
>>>>>>> 53ddfff7
}

glm::vec4
ModelLoader::CalculateTangent(glm::vec3 p0, glm::vec3 p1, glm::vec3 p2, glm::vec2 uv0, glm::vec2 uv1, glm::vec2 uv2, glm::vec3 normal)
{
    glm::vec3 e1 = p1 - p0;
    glm::vec3 e2 = p2 - p0;

    float deltaU1 = uv1.x - uv0.x;
    float deltaV1 = uv1.y - uv0.y;
    float deltaU2 = uv2.x - uv0.x;
    float deltaV2 = uv2.y - uv0.y;

    float f = 1.0f / (deltaU1 * deltaV2 - deltaU2 * deltaV1);

    glm::vec3 tangent;
    tangent.x = f * (deltaV2 * e1.x - deltaV1 * e2.x);
    tangent.y = f * (deltaV2 * e1.y - deltaV1 * e2.y);
    tangent.z = f * (deltaV2 * e1.z - deltaV1 * e2.z);
    tangent = glm::normalize(tangent);

    glm::vec3 bitangent;
    bitangent.x = f * (-deltaU2 * e1.x + deltaU1 * e2.x);
    bitangent.y = f * (-deltaU2 * e1.y + deltaU1 * e2.y);
    bitangent.z = f * (-deltaU2 * e1.z + deltaU1 * e2.z);
    bitangent = glm::normalize(bitangent);

    float w = (glm::dot(glm::cross(normal, tangent), bitangent) < 0.0f) ? -1.0f : 1.0f;

    return glm::vec4{ tangent.x, tangent.y, tangent.z, w };
}

ModelHandle
ModelLoader::LoadModel(const std::vector<Mesh> &meshes, const std::vector<ImageCreation> &textures, const std::vector<Material> &materials,
                       const fastgltf::Asset &gltf)
{
    SingleTimeCommands commandBuffer { _brain };

    ModelHandle modelHandle {};

    // Load textures
<<<<<<< HEAD
    for(const auto &imageCreation: textures)
=======
    for (const auto& texture : textures)
>>>>>>> 53ddfff7
    {
        modelHandle.textures.emplace_back(_brain.ImageResourceManager().Create(imageCreation));
    }

    // Load materials
<<<<<<< HEAD
    for(const auto &material: materials)
=======
    for (const auto& material : materials)
>>>>>>> 53ddfff7
    {
        std::array<ResourceHandle<Image>, 5> textures;
        textures[0] = material.albedoIndex.has_value() ? modelHandle.textures[material.albedoIndex.value()]
                                                       : ResourceHandle<Image>::Invalid();
        textures[1] = material.metallicRoughnessIndex.has_value() ? modelHandle.textures[material.metallicRoughnessIndex.value()]
                                                                  : ResourceHandle<Image>::Invalid();
        textures[2] = material.normalIndex.has_value() ? modelHandle.textures[material.normalIndex.value()]
                                                       : ResourceHandle<Image>::Invalid();
        textures[3] = material.occlusionIndex.has_value() ? modelHandle.textures[material.occlusionIndex.value()]
                                                          : ResourceHandle<Image>::Invalid();
        textures[4] = material.emissiveIndex.has_value() ? modelHandle.textures[material.emissiveIndex.value()]
                                                         : ResourceHandle<Image>::Invalid();

        MaterialHandle::MaterialInfo info;
        info.useAlbedoMap = material.albedoIndex.has_value();
        info.useMRMap = material.metallicRoughnessIndex.has_value();
        info.useNormalMap = material.normalIndex.has_value();
        info.useOcclusionMap = material.occlusionIndex.has_value();
        info.useEmissiveMap = material.emissiveIndex.has_value();

        info.albedoMapIndex = textures[0].index;
        info.mrMapIndex = textures[1].index;
        info.normalMapIndex = textures[2].index;
        info.occlusionMapIndex = textures[3].index;
        info.emissiveMapIndex = textures[4].index;

        info.albedoFactor = material.albedoFactor;
        info.metallicFactor = material.metallicFactor;
        info.roughnessFactor = material.roughnessFactor;
        info.normalScale = material.normalScale;
        info.occlusionStrength = material.occlusionStrength;
        info.emissiveFactor = material.emissiveFactor;

        modelHandle.materials.emplace_back(std::make_shared<MaterialHandle>(
                util::CreateMaterial(_brain, textures, info, *_sampler, _materialDescriptorSetLayout, _defaultMaterial)));
    }

    // Load meshes
<<<<<<< HEAD
    for(const auto &mesh: meshes)
=======
    for (const auto& mesh : meshes)
>>>>>>> 53ddfff7
    {
        MeshHandle meshHandle {};

<<<<<<< HEAD
        for(const auto &primitive: mesh.primitives)
            meshHandle.primitives.emplace_back(LoadPrimitive(primitive, commandBuffer, primitive.materialIndex.has_value()
                                                                                       ? modelHandle.materials[primitive.materialIndex.value()]
                                                                                       : nullptr));
=======
        for (const auto& primitive : mesh.primitives)
            meshHandle.primitives.emplace_back(LoadPrimitive(primitive, commandBuffer, primitive.materialIndex.has_value() ? modelHandle.materials[primitive.materialIndex.value()] : nullptr));
>>>>>>> 53ddfff7

        modelHandle.meshes.emplace_back(std::make_shared<MeshHandle>(meshHandle));
    }

<<<<<<< HEAD
    for(size_t i = 0; i < gltf.scenes[0].nodeIndices.size(); ++i)
        RecurseHierarchy(gltf.nodes[gltf.scenes[0].nodeIndices[i]], modelHandle, gltf, glm::mat4{ 1.0f });
=======
    for (size_t i = 0; i < gltf.scenes[0].nodeIndices.size(); ++i)
        RecurseHierarchy(gltf.nodes[gltf.scenes[0].nodeIndices[i]], modelHandle, gltf, glm::mat4 { 1.0f });
>>>>>>> 53ddfff7

    commandBuffer.Submit();

    return modelHandle;
}

MeshPrimitiveHandle
ModelLoader::LoadPrimitive(const MeshPrimitive &primitive, SingleTimeCommands &commandBuffer, std::shared_ptr<MaterialHandle> material)
{
    MeshPrimitiveHandle primitiveHandle {};
    primitiveHandle.material = material == nullptr ? _defaultMaterial : material;
    primitiveHandle.topology = primitive.topology;
    primitiveHandle.indexType = primitive.indexType;
    primitiveHandle.indexCount = primitive.indicesBytes.size() / (primitiveHandle.indexType == vk::IndexType::eUint16 ? 2 : 4);

    commandBuffer.CreateLocalBuffer(primitive.vertices, primitiveHandle.vertexBuffer, primitiveHandle.vertexBufferAllocation,
                                    vk::BufferUsageFlagBits::eVertexBuffer, "Vertex buffer");
    commandBuffer.CreateLocalBuffer(primitive.indicesBytes, primitiveHandle.indexBuffer, primitiveHandle.indexBufferAllocation,
                                    vk::BufferUsageFlagBits::eIndexBuffer, "Index buffer");

    return primitiveHandle;
}

void ModelLoader::RecurseHierarchy(const fastgltf::Node &gltfNode, ModelHandle &modelHandle, const fastgltf::Asset &gltf, glm::mat4 matrix)
{
    Hierarchy::Node node {};

    if (gltfNode.meshIndex.has_value())
        node.mesh = modelHandle.meshes[gltfNode.meshIndex.value()];

    auto transform = fastgltf::getTransformMatrix(gltfNode, *reinterpret_cast<fastgltf::math::fmat4x4 *>(&matrix));
    matrix = *reinterpret_cast<glm::mat4 *>(&transform);
    node.transform = matrix;

    if (gltfNode.meshIndex.has_value())
        modelHandle.hierarchy.allNodes.emplace_back(node);

    for (size_t i = 0; i < gltfNode.children.size(); ++i)
    {
        RecurseHierarchy(gltf.nodes[gltfNode.children[i]], modelHandle, gltf, matrix);
    }
}<|MERGE_RESOLUTION|>--- conflicted
+++ resolved
@@ -6,17 +6,10 @@
 #include "vulkan_helper.hpp"
 #include "single_time_commands.hpp"
 
-<<<<<<< HEAD
-ModelLoader::ModelLoader(const VulkanBrain &brain, vk::DescriptorSetLayout materialDescriptorSetLayout) :
-        _brain(brain),
-        _parser(),
-        _materialDescriptorSetLayout(materialDescriptorSetLayout)
-=======
 ModelLoader::ModelLoader(const VulkanBrain& brain, vk::DescriptorSetLayout materialDescriptorSetLayout)
     : _brain(brain)
     , _parser()
     , _materialDescriptorSetLayout(materialDescriptorSetLayout)
->>>>>>> 53ddfff7
 {
 
     _sampler = util::CreateSampler(_brain, vk::Filter::eLinear, vk::Filter::eLinear, vk::SamplerAddressMode::eRepeat,
@@ -25,14 +18,8 @@
     std::array<ResourceHandle<Image>, 5> textures {};
 
     auto data = std::vector<std::byte>(2 * 2 * sizeof(std::byte) * 4);
-<<<<<<< HEAD
-    ImageCreation defaultImageCreation{};
-    defaultImageCreation.SetName("Default image").SetData(data.data()).SetSize(2, 2).SetFlags(vk::ImageUsageFlagBits::eSampled).SetFormat(
-            vk::Format::eR8G8B8A8Unorm);
-=======
     ImageCreation defaultImageCreation {};
     defaultImageCreation.SetName("Default image").SetData(data.data()).SetSize(2, 2).SetFlags(vk::ImageUsageFlagBits::eSampled).SetFormat(vk::Format::eR8G8B8A8Unorm);
->>>>>>> 53ddfff7
 
     textures[0] = _brain.ImageResourceManager().Create(defaultImageCreation);
 
@@ -40,7 +27,7 @@
 
     MaterialHandle::MaterialInfo info;
     _defaultMaterial = std::make_shared<MaterialHandle>(
-            util::CreateMaterial(_brain, textures, info, *_sampler, _materialDescriptorSetLayout));
+        util::CreateMaterial(_brain, textures, info, *_sampler, _materialDescriptorSetLayout));
 }
 
 ModelLoader::~ModelLoader()
@@ -61,13 +48,12 @@
     size_t offset = path.find_last_of('/') + 1;
     std::string_view name = path.substr(offset, path.find_last_of('.') - offset);
     auto loadedGltf = _parser.loadGltf(fileStream, directory,
-                                       fastgltf::Options::DecomposeNodeMatrices | fastgltf::Options::LoadExternalBuffers |
-                                       fastgltf::Options::LoadExternalImages);
+        fastgltf::Options::DecomposeNodeMatrices | fastgltf::Options::LoadExternalBuffers | fastgltf::Options::LoadExternalImages);
 
     if (!loadedGltf)
         throw std::runtime_error(getErrorMessage(loadedGltf.error()).data());
 
-    fastgltf::Asset &gltf = loadedGltf.get();
+    fastgltf::Asset& gltf = loadedGltf.get();
 
     if (gltf.scenes.size() > 1)
         spdlog::warn("GLTF contains more than one scene, but we only load one scene!");
@@ -77,23 +63,13 @@
     std::vector<std::vector<std::byte>> textureData(gltf.images.size());
     std::vector<Material> materials;
 
-<<<<<<< HEAD
-    for(auto &mesh: gltf.meshes)
-        meshes.emplace_back(ProcessMesh(mesh, gltf));
-
-    for(auto &image: gltf.images)
-        textures.emplace_back(ProcessImage(image, gltf, textureData[textures.size()], name));
-
-    for(auto &material: gltf.materials)
-=======
     for (auto& mesh : gltf.meshes)
         meshes.emplace_back(ProcessMesh(mesh, gltf));
 
     for (auto& image : gltf.images)
-        textures.emplace_back(ProcessImage(image, gltf, textureData[textures.size()]));
+        textures.emplace_back(ProcessImage(image, gltf, textureData[textures.size()], name));
 
     for (auto& material : gltf.materials)
->>>>>>> 53ddfff7
         materials.emplace_back(ProcessMaterial(material, gltf));
 
     spdlog::info("Loaded model: {}", path);
@@ -101,21 +77,17 @@
     return LoadModel(meshes, textures, materials, gltf);
 }
 
-Mesh ModelLoader::ProcessMesh(const fastgltf::Mesh &gltfMesh, const fastgltf::Asset &gltf)
+Mesh ModelLoader::ProcessMesh(const fastgltf::Mesh& gltfMesh, const fastgltf::Asset& gltf)
 {
     Mesh mesh {};
 
-<<<<<<< HEAD
-    for(auto &primitive: gltfMesh.primitives)
-=======
     for (auto& primitive : gltfMesh.primitives)
->>>>>>> 53ddfff7
         mesh.primitives.emplace_back(ProcessPrimitive(primitive, gltf));
 
     return mesh;
 }
 
-MeshPrimitive ModelLoader::ProcessPrimitive(const fastgltf::Primitive &gltfPrimitive, const fastgltf::Asset &gltf)
+MeshPrimitive ModelLoader::ProcessPrimitive(const fastgltf::Primitive& gltfPrimitive, const fastgltf::Asset& gltf)
 {
     MeshPrimitive primitive {};
 
@@ -127,30 +99,19 @@
     bool tangentFound = false;
     bool texCoordFound = false;
 
-<<<<<<< HEAD
-    for(auto &attribute: gltfPrimitive.attributes)
-    {
-        auto &accessor = gltf.accessors[attribute.accessorIndex];
-        if(!accessor.bufferViewIndex.has_value())
-=======
     for (auto& attribute : gltfPrimitive.attributes)
     {
         auto& accessor = gltf.accessors[attribute.accessorIndex];
         if (!accessor.bufferViewIndex.has_value())
->>>>>>> 53ddfff7
             throw std::runtime_error("Failed retrieving buffer view index from accessor!");
-        auto &bufferView = gltf.bufferViews[accessor.bufferViewIndex.value()];
-        auto &buffer = gltf.buffers[bufferView.bufferIndex];
-        auto &bufferBytes = std::get<fastgltf::sources::Array>(buffer.data);
-
-        const std::byte *attributeBufferStart = bufferBytes.bytes.data() + bufferView.byteOffset + accessor.byteOffset;
+        auto& bufferView = gltf.bufferViews[accessor.bufferViewIndex.value()];
+        auto& buffer = gltf.buffers[bufferView.bufferIndex];
+        auto& bufferBytes = std::get<fastgltf::sources::Array>(buffer.data);
+
+        const std::byte* attributeBufferStart = bufferBytes.bytes.data() + bufferView.byteOffset + accessor.byteOffset;
 
         // Make sure the mesh primitive has enough space allocated.
-<<<<<<< HEAD
-        if(!verticesReserved)
-=======
         if (!verticesReserved)
->>>>>>> 53ddfff7
         {
             primitive.vertices = std::vector<Vertex>(accessor.count);
             verticesReserved = true;
@@ -161,80 +122,57 @@
             offset = offsetof(Vertex, position);
         else if (attribute.name == "NORMAL")
             offset = offsetof(Vertex, normal);
-<<<<<<< HEAD
-        else if(attribute.name == "TANGENT")
+        else if (attribute.name == "TANGENT")
         {
             offset = offsetof(Vertex, tangent);
             tangentFound = true;
-        } else if(attribute.name == "TEXCOORD_0")
+        }
+        else if (attribute.name == "TEXCOORD_0")
         {
             offset = offsetof(Vertex, texCoord);
             texCoordFound = true;
-        } else
-=======
-        else if (attribute.name == "TANGENT")
-        {
-            offset = offsetof(Vertex, tangent);
-            tangentFound = true;
-        }
-        else if (attribute.name == "TEXCOORD_0")
-        {
-            offset = offsetof(Vertex, texCoord);
-            texCoordFound = true;
-        }
-        else if (attribute.name == "COLOR_0")
-            offset = offsetof(Vertex, color);
+        }
         else
->>>>>>> 53ddfff7
             continue;
 
         for (size_t i = 0; i < accessor.count; ++i)
         {
-<<<<<<< HEAD
-            const std::byte *element;
-            if(bufferView.byteStride.has_value())
-=======
             const std::byte* element;
             if (bufferView.byteStride.has_value())
->>>>>>> 53ddfff7
                 element = attributeBufferStart + i * bufferView.byteStride.value();
             else
                 element = attributeBufferStart + i * fastgltf::getElementByteSize(accessor.type, accessor.componentType);
 
-            std::byte *writeTarget = reinterpret_cast<std::byte *>(&primitive.vertices[i]) + offset;
+            std::byte* writeTarget = reinterpret_cast<std::byte*>(&primitive.vertices[i]) + offset;
             std::memcpy(writeTarget, element, fastgltf::getElementByteSize(accessor.type, accessor.componentType));
         }
     }
 
     if (gltfPrimitive.indicesAccessor.has_value())
     {
-<<<<<<< HEAD
-        auto &accessor = gltf.accessors[gltfPrimitive.indicesAccessor.value()];
-        if(!accessor.bufferViewIndex.has_value())
-=======
         auto& accessor = gltf.accessors[gltfPrimitive.indicesAccessor.value()];
         if (!accessor.bufferViewIndex.has_value())
->>>>>>> 53ddfff7
             throw std::runtime_error("Failed retrieving buffer view index from accessor!");
-        auto &bufferView = gltf.bufferViews[accessor.bufferViewIndex.value()];
-        auto &buffer = gltf.buffers[bufferView.bufferIndex];
-        auto &bufferBytes = std::get<fastgltf::sources::Array>(buffer.data);
+        auto& bufferView = gltf.bufferViews[accessor.bufferViewIndex.value()];
+        auto& buffer = gltf.buffers[bufferView.bufferIndex];
+        auto& bufferBytes = std::get<fastgltf::sources::Array>(buffer.data);
 
         uint32_t indexTypeSize = fastgltf::getElementByteSize(accessor.type, accessor.componentType);
         primitive.indexType = MapIndexType(accessor.componentType);
         primitive.indicesBytes = std::vector<std::byte>(accessor.count * indexTypeSize);
 
-        const std::byte *attributeBufferStart = bufferBytes.bytes.data() + bufferView.byteOffset + accessor.byteOffset;
+        const std::byte* attributeBufferStart = bufferBytes.bytes.data() + bufferView.byteOffset + accessor.byteOffset;
 
         if (!bufferView.byteStride.has_value() || bufferView.byteStride.value() == 0)
         {
             std::memcpy(primitive.indicesBytes.data(), attributeBufferStart, primitive.indicesBytes.size());
-        } else
+        }
+        else
         {
             for (size_t i = 0; i < accessor.count; ++i)
             {
-                const std::byte *element = attributeBufferStart + bufferView.byteStride.value() + i * indexTypeSize;
-                std::byte *indexPtr = primitive.indicesBytes.data() + i * indexTypeSize;
+                const std::byte* element = attributeBufferStart + bufferView.byteStride.value() + i * indexTypeSize;
+                std::byte* indexPtr = primitive.indicesBytes.data() + i * indexTypeSize;
                 std::memcpy(indexPtr, element, indexTypeSize);
             }
         }
@@ -246,76 +184,11 @@
     return primitive;
 }
 
-ImageCreation ModelLoader::ProcessImage(const fastgltf::Image &gltfImage, const fastgltf::Asset &gltf, std::vector<std::byte> &data,
-                                        std::string_view name)
+ImageCreation ModelLoader::ProcessImage(const fastgltf::Image& gltfImage, const fastgltf::Asset& gltf, std::vector<std::byte>& data,
+    std::string_view name)
 {
     ImageCreation imageCreation {};
 
-<<<<<<< HEAD
-    std::visit(fastgltf::visitor{
-            [](auto &arg)
-            {},
-            [&](const fastgltf::sources::URI &filePath)
-            {
-                assert(filePath.fileByteOffset == 0); // We don't support offsets with stbi.
-                assert(filePath.uri.isLocalPath()); // We're only capable of loading local files.
-                int32_t width, height, nrChannels;
-
-                const std::string path(filePath.uri.path().begin(), filePath.uri.path().end()); // Thanks C++.
-                stbi_uc *stbiData = stbi_load(path.c_str(), &width, &height, &nrChannels, 4);
-                if(!stbiData) spdlog::error("Failed loading data from STBI at path: {}", path);
-
-                data = std::vector<std::byte>(width * height * 4);
-                std::memcpy(data.data(), reinterpret_cast<std::byte *>(stbiData), data.size());
-
-                imageCreation.SetName(name).SetSize(width, height).SetData(data.data()).SetFlags(
-                        vk::ImageUsageFlagBits::eSampled).SetFormat(vk::Format::eR8G8B8A8Unorm);
-
-                stbi_image_free(stbiData);
-            },
-            [&](const fastgltf::sources::Array &vector)
-            {
-                int32_t width, height, nrChannels;
-                stbi_uc *stbiData = stbi_load_from_memory(reinterpret_cast<const stbi_uc *>(vector.bytes.data()),
-                                                          static_cast<int32_t>(vector.bytes.size()), &width, &height, &nrChannels, 4);
-
-                data = std::vector<std::byte>(width * height * 4);
-                std::memcpy(data.data(), reinterpret_cast<std::byte *>(stbiData), data.size());
-
-                imageCreation.SetName(name).SetSize(width, height).SetData(data.data()).SetFlags(
-                        vk::ImageUsageFlagBits::eSampled).SetFormat(vk::Format::eR8G8B8A8Unorm);
-
-                stbi_image_free(stbiData);
-            },
-            [&](const fastgltf::sources::BufferView &view)
-            {
-                auto &bufferView = gltf.bufferViews[view.bufferViewIndex];
-                auto &buffer = gltf.buffers[bufferView.bufferIndex];
-
-                std::visit(fastgltf::visitor{
-                        // We only care about VectorWithMime here, because we specify LoadExternalBuffers, meaning
-                        // all buffers are already loaded into a vector.
-                        [](auto &arg)
-                        {},
-                        [&](const fastgltf::sources::Array &vector)
-                        {
-                            int32_t width, height, nrChannels;
-                            stbi_uc *stbiData = stbi_load_from_memory(
-                                    reinterpret_cast<const stbi_uc *>(vector.bytes.data() + bufferView.byteOffset),
-                                    static_cast<int32_t>(bufferView.byteLength), &width, &height, &nrChannels, 4);
-
-                            data = std::vector<std::byte>(width * height * 4);
-                            std::memcpy(data.data(), reinterpret_cast<std::byte *>(stbiData), data.size());
-
-                            imageCreation.SetName(name).SetSize(width, height).SetData(data.data()).SetFlags(
-                                    vk::ImageUsageFlagBits::eSampled).SetFormat(vk::Format::eR8G8B8A8Unorm);
-
-                            stbi_image_free(stbiData);
-                        }
-                }, buffer.data);
-            },
-    }, gltfImage.data);
-=======
     std::visit(fastgltf::visitor {
                    [](auto& arg) {},
                    [&](const fastgltf::sources::URI& filePath)
@@ -332,19 +205,20 @@
                        data = std::vector<std::byte>(width * height * 4);
                        std::memcpy(data.data(), reinterpret_cast<std::byte*>(stbiData), data.size());
 
-                       imageCreation.SetSize(width, height).SetData(data.data()).SetFlags(vk::ImageUsageFlagBits::eSampled).SetFormat(vk::Format::eR8G8B8A8Unorm);
+                       imageCreation.SetName(name).SetSize(width, height).SetData(data.data()).SetFlags(vk::ImageUsageFlagBits::eSampled).SetFormat(vk::Format::eR8G8B8A8Unorm);
 
                        stbi_image_free(stbiData);
                    },
                    [&](const fastgltf::sources::Array& vector)
                    {
                        int32_t width, height, nrChannels;
-                       stbi_uc* stbiData = stbi_load_from_memory(reinterpret_cast<const stbi_uc*>(vector.bytes.data()), static_cast<int32_t>(vector.bytes.size()), &width, &height, &nrChannels, 4);
+                       stbi_uc* stbiData = stbi_load_from_memory(reinterpret_cast<const stbi_uc*>(vector.bytes.data()),
+                           static_cast<int32_t>(vector.bytes.size()), &width, &height, &nrChannels, 4);
 
                        data = std::vector<std::byte>(width * height * 4);
                        std::memcpy(data.data(), reinterpret_cast<std::byte*>(stbiData), data.size());
 
-                       imageCreation.SetSize(width, height).SetData(data.data()).SetFlags(vk::ImageUsageFlagBits::eSampled).SetFormat(vk::Format::eR8G8B8A8Unorm);
+                       imageCreation.SetName(name).SetSize(width, height).SetData(data.data()).SetFlags(vk::ImageUsageFlagBits::eSampled).SetFormat(vk::Format::eR8G8B8A8Unorm);
 
                        stbi_image_free(stbiData);
                    },
@@ -359,13 +233,14 @@
                                       [&](const fastgltf::sources::Array& vector)
                                       {
                                           int32_t width, height, nrChannels;
-                                          stbi_uc* stbiData = stbi_load_from_memory(reinterpret_cast<const stbi_uc*>(vector.bytes.data() + bufferView.byteOffset),
+                                          stbi_uc* stbiData = stbi_load_from_memory(
+                                              reinterpret_cast<const stbi_uc*>(vector.bytes.data() + bufferView.byteOffset),
                                               static_cast<int32_t>(bufferView.byteLength), &width, &height, &nrChannels, 4);
 
                                           data = std::vector<std::byte>(width * height * 4);
                                           std::memcpy(data.data(), reinterpret_cast<std::byte*>(stbiData), data.size());
 
-                                          imageCreation.SetSize(width, height).SetData(data.data()).SetFlags(vk::ImageUsageFlagBits::eSampled).SetFormat(vk::Format::eR8G8B8A8Unorm);
+                                          imageCreation.SetName(name).SetSize(width, height).SetData(data.data()).SetFlags(vk::ImageUsageFlagBits::eSampled).SetFormat(vk::Format::eR8G8B8A8Unorm);
 
                                           stbi_image_free(stbiData);
                                       } },
@@ -373,38 +248,31 @@
                    },
                },
         gltfImage.data);
->>>>>>> 53ddfff7
 
     return imageCreation;
 }
 
-Material ModelLoader::ProcessMaterial(const fastgltf::Material &gltfMaterial, const fastgltf::Asset &gltf)
+Material ModelLoader::ProcessMaterial(const fastgltf::Material& gltfMaterial, const fastgltf::Asset& gltf)
 {
     Material material {};
 
     if (gltfMaterial.pbrData.baseColorTexture.has_value())
         material.albedoIndex = MapTextureIndexToImageIndex(gltfMaterial.pbrData.baseColorTexture.value().textureIndex, gltf);
-<<<<<<< HEAD
-    if(gltfMaterial.pbrData.metallicRoughnessTexture.has_value())
+    if (gltfMaterial.pbrData.metallicRoughnessTexture.has_value())
         material.metallicRoughnessIndex = MapTextureIndexToImageIndex(gltfMaterial.pbrData.metallicRoughnessTexture.value().textureIndex,
-                                                                      gltf);
-    if(gltfMaterial.normalTexture.has_value())
-=======
-    if (gltfMaterial.pbrData.metallicRoughnessTexture.has_value())
-        material.metallicRoughnessIndex = MapTextureIndexToImageIndex(gltfMaterial.pbrData.metallicRoughnessTexture.value().textureIndex, gltf);
+            gltf);
     if (gltfMaterial.normalTexture.has_value())
->>>>>>> 53ddfff7
         material.normalIndex = MapTextureIndexToImageIndex(gltfMaterial.normalTexture.value().textureIndex, gltf);
     if (gltfMaterial.occlusionTexture.has_value())
         material.occlusionIndex = MapTextureIndexToImageIndex(gltfMaterial.occlusionTexture.value().textureIndex, gltf);
     if (gltfMaterial.emissiveTexture.has_value())
         material.emissiveIndex = MapTextureIndexToImageIndex(gltfMaterial.emissiveTexture.value().textureIndex, gltf);
 
-    material.albedoFactor = *reinterpret_cast<const glm::vec4 *>(&gltfMaterial.pbrData.baseColorFactor);
+    material.albedoFactor = *reinterpret_cast<const glm::vec4*>(&gltfMaterial.pbrData.baseColorFactor);
     material.metallicFactor = gltfMaterial.pbrData.metallicFactor;
     material.roughnessFactor = gltfMaterial.pbrData.roughnessFactor;
     material.normalScale = gltfMaterial.normalTexture.has_value() ? gltfMaterial.normalTexture.value().scale : 0.0f;
-    material.emissiveFactor = *reinterpret_cast<const glm::vec3 *>(&gltfMaterial.emissiveFactor);
+    material.emissiveFactor = *reinterpret_cast<const glm::vec3*>(&gltfMaterial.emissiveFactor);
     material.occlusionStrength = gltfMaterial.occlusionTexture.has_value() ? gltfMaterial.occlusionTexture.value().strength : 1.0f;
 
     return material;
@@ -414,24 +282,6 @@
 {
     switch (gltfTopology)
     {
-<<<<<<< HEAD
-        case fastgltf::PrimitiveType::Points:
-            return vk::PrimitiveTopology::ePointList;
-        case fastgltf::PrimitiveType::Lines:
-            return vk::PrimitiveTopology::eLineList;
-        case fastgltf::PrimitiveType::LineLoop:
-            throw std::runtime_error("LineLoop isn't supported by Vulkan!");
-        case fastgltf::PrimitiveType::LineStrip:
-            return vk::PrimitiveTopology::eLineStrip;
-        case fastgltf::PrimitiveType::Triangles:
-            return vk::PrimitiveTopology::eTriangleList;
-        case fastgltf::PrimitiveType::TriangleStrip:
-            return vk::PrimitiveTopology::eTriangleStrip;
-        case fastgltf::PrimitiveType::TriangleFan:
-            return vk::PrimitiveTopology::eTriangleFan;
-        default:
-            throw std::runtime_error("Unsupported primitive type!");
-=======
     case fastgltf::PrimitiveType::Points:
         return vk::PrimitiveTopology::ePointList;
     case fastgltf::PrimitiveType::Lines:
@@ -448,7 +298,6 @@
         return vk::PrimitiveTopology::eTriangleFan;
     default:
         throw std::runtime_error("Unsupported primitive type!");
->>>>>>> 53ddfff7
     }
 }
 
@@ -456,46 +305,28 @@
 {
     switch (componentType)
     {
-<<<<<<< HEAD
-        case fastgltf::ComponentType::UnsignedInt:
-            return vk::IndexType::eUint32;
-        case fastgltf::ComponentType::UnsignedShort:
-            return vk::IndexType::eUint16;
-        default:
-            throw std::runtime_error("Unsupported index component type!");
-=======
     case fastgltf::ComponentType::UnsignedInt:
         return vk::IndexType::eUint32;
     case fastgltf::ComponentType::UnsignedShort:
         return vk::IndexType::eUint16;
     default:
         throw std::runtime_error("Unsupported index component type!");
->>>>>>> 53ddfff7
-    }
-}
-
-uint32_t ModelLoader::MapTextureIndexToImageIndex(uint32_t textureIndex, const fastgltf::Asset &gltf)
+    }
+}
+
+uint32_t ModelLoader::MapTextureIndexToImageIndex(uint32_t textureIndex, const fastgltf::Asset& gltf)
 {
     return gltf.textures[textureIndex].imageIndex.value();
 }
 
-void ModelLoader::CalculateTangents(MeshPrimitive &primitive)
+void ModelLoader::CalculateTangents(MeshPrimitive& primitive)
 {
     uint32_t indexElementSize = (primitive.indexType == vk::IndexType::eUint16 ? 2 : 4);
-<<<<<<< HEAD
-    uint32_t triangleCount =
-            primitive.indicesBytes.size() > 0 ? primitive.indicesBytes.size() / indexElementSize / 3 : primitive.vertices.size() / 3;
-    for(size_t i = 0; i < triangleCount; ++i)
-    {
-        std::array<Vertex *, 3> triangle = {};
-        if(primitive.indicesBytes.size() > 0)
-=======
     uint32_t triangleCount = primitive.indicesBytes.size() > 0 ? primitive.indicesBytes.size() / indexElementSize / 3 : primitive.vertices.size() / 3;
     for (size_t i = 0; i < triangleCount; ++i)
     {
         std::array<Vertex*, 3> triangle = {};
         if (primitive.indicesBytes.size() > 0)
->>>>>>> 53ddfff7
         {
             std::array<uint32_t, 3> indices = {};
             std::memcpy(&indices[0], &primitive.indicesBytes[(i * 3 + 0) * indexElementSize], indexElementSize);
@@ -507,7 +338,8 @@
                 &primitive.vertices[indices[1]],
                 &primitive.vertices[indices[2]]
             };
-        } else
+        }
+        else
         {
             triangle = {
                 &primitive.vertices[i * 3 + 0],
@@ -525,17 +357,12 @@
         triangle[2]->tangent += tangent;
     }
 
-<<<<<<< HEAD
-    for(size_t i = 0; i < primitive.vertices.size(); ++i)
+    for (size_t i = 0; i < primitive.vertices.size(); ++i)
     {
         glm::vec3 tangent = primitive.vertices[i].tangent;
         tangent = glm::normalize(tangent);
-        primitive.vertices[i].tangent = glm::vec4{ tangent.x, tangent.y, tangent.z, primitive.vertices[i].tangent.w };
-    }
-=======
-    for (size_t i = 0; i < primitive.vertices.size(); ++i)
-        primitive.vertices[i].tangent = glm::normalize(primitive.vertices[i].tangent);
->>>>>>> 53ddfff7
+        primitive.vertices[i].tangent = glm::vec4 { tangent.x, tangent.y, tangent.z, primitive.vertices[i].tangent.w };
+    }
 }
 
 glm::vec4
@@ -565,33 +392,25 @@
 
     float w = (glm::dot(glm::cross(normal, tangent), bitangent) < 0.0f) ? -1.0f : 1.0f;
 
-    return glm::vec4{ tangent.x, tangent.y, tangent.z, w };
+    return glm::vec4 { tangent.x, tangent.y, tangent.z, w };
 }
 
 ModelHandle
-ModelLoader::LoadModel(const std::vector<Mesh> &meshes, const std::vector<ImageCreation> &textures, const std::vector<Material> &materials,
-                       const fastgltf::Asset &gltf)
+ModelLoader::LoadModel(const std::vector<Mesh>& meshes, const std::vector<ImageCreation>& textures, const std::vector<Material>& materials,
+    const fastgltf::Asset& gltf)
 {
     SingleTimeCommands commandBuffer { _brain };
 
     ModelHandle modelHandle {};
 
     // Load textures
-<<<<<<< HEAD
-    for(const auto &imageCreation: textures)
-=======
-    for (const auto& texture : textures)
->>>>>>> 53ddfff7
+    for (const auto& imageCreation : textures)
     {
         modelHandle.textures.emplace_back(_brain.ImageResourceManager().Create(imageCreation));
     }
 
     // Load materials
-<<<<<<< HEAD
-    for(const auto &material: materials)
-=======
     for (const auto& material : materials)
->>>>>>> 53ddfff7
     {
         std::array<ResourceHandle<Image>, 5> textures;
         textures[0] = material.albedoIndex.has_value() ? modelHandle.textures[material.albedoIndex.value()]
@@ -626,38 +445,22 @@
         info.emissiveFactor = material.emissiveFactor;
 
         modelHandle.materials.emplace_back(std::make_shared<MaterialHandle>(
-                util::CreateMaterial(_brain, textures, info, *_sampler, _materialDescriptorSetLayout, _defaultMaterial)));
+            util::CreateMaterial(_brain, textures, info, *_sampler, _materialDescriptorSetLayout, _defaultMaterial)));
     }
 
     // Load meshes
-<<<<<<< HEAD
-    for(const auto &mesh: meshes)
-=======
     for (const auto& mesh : meshes)
->>>>>>> 53ddfff7
     {
         MeshHandle meshHandle {};
 
-<<<<<<< HEAD
-        for(const auto &primitive: mesh.primitives)
-            meshHandle.primitives.emplace_back(LoadPrimitive(primitive, commandBuffer, primitive.materialIndex.has_value()
-                                                                                       ? modelHandle.materials[primitive.materialIndex.value()]
-                                                                                       : nullptr));
-=======
         for (const auto& primitive : mesh.primitives)
             meshHandle.primitives.emplace_back(LoadPrimitive(primitive, commandBuffer, primitive.materialIndex.has_value() ? modelHandle.materials[primitive.materialIndex.value()] : nullptr));
->>>>>>> 53ddfff7
 
         modelHandle.meshes.emplace_back(std::make_shared<MeshHandle>(meshHandle));
     }
 
-<<<<<<< HEAD
-    for(size_t i = 0; i < gltf.scenes[0].nodeIndices.size(); ++i)
-        RecurseHierarchy(gltf.nodes[gltf.scenes[0].nodeIndices[i]], modelHandle, gltf, glm::mat4{ 1.0f });
-=======
     for (size_t i = 0; i < gltf.scenes[0].nodeIndices.size(); ++i)
         RecurseHierarchy(gltf.nodes[gltf.scenes[0].nodeIndices[i]], modelHandle, gltf, glm::mat4 { 1.0f });
->>>>>>> 53ddfff7
 
     commandBuffer.Submit();
 
@@ -665,7 +468,7 @@
 }
 
 MeshPrimitiveHandle
-ModelLoader::LoadPrimitive(const MeshPrimitive &primitive, SingleTimeCommands &commandBuffer, std::shared_ptr<MaterialHandle> material)
+ModelLoader::LoadPrimitive(const MeshPrimitive& primitive, SingleTimeCommands& commandBuffer, std::shared_ptr<MaterialHandle> material)
 {
     MeshPrimitiveHandle primitiveHandle {};
     primitiveHandle.material = material == nullptr ? _defaultMaterial : material;
@@ -674,22 +477,22 @@
     primitiveHandle.indexCount = primitive.indicesBytes.size() / (primitiveHandle.indexType == vk::IndexType::eUint16 ? 2 : 4);
 
     commandBuffer.CreateLocalBuffer(primitive.vertices, primitiveHandle.vertexBuffer, primitiveHandle.vertexBufferAllocation,
-                                    vk::BufferUsageFlagBits::eVertexBuffer, "Vertex buffer");
+        vk::BufferUsageFlagBits::eVertexBuffer, "Vertex buffer");
     commandBuffer.CreateLocalBuffer(primitive.indicesBytes, primitiveHandle.indexBuffer, primitiveHandle.indexBufferAllocation,
-                                    vk::BufferUsageFlagBits::eIndexBuffer, "Index buffer");
+        vk::BufferUsageFlagBits::eIndexBuffer, "Index buffer");
 
     return primitiveHandle;
 }
 
-void ModelLoader::RecurseHierarchy(const fastgltf::Node &gltfNode, ModelHandle &modelHandle, const fastgltf::Asset &gltf, glm::mat4 matrix)
+void ModelLoader::RecurseHierarchy(const fastgltf::Node& gltfNode, ModelHandle& modelHandle, const fastgltf::Asset& gltf, glm::mat4 matrix)
 {
     Hierarchy::Node node {};
 
     if (gltfNode.meshIndex.has_value())
         node.mesh = modelHandle.meshes[gltfNode.meshIndex.value()];
 
-    auto transform = fastgltf::getTransformMatrix(gltfNode, *reinterpret_cast<fastgltf::math::fmat4x4 *>(&matrix));
-    matrix = *reinterpret_cast<glm::mat4 *>(&transform);
+    auto transform = fastgltf::getTransformMatrix(gltfNode, *reinterpret_cast<fastgltf::math::fmat4x4*>(&matrix));
+    matrix = *reinterpret_cast<glm::mat4*>(&transform);
     node.transform = matrix;
 
     if (gltfNode.meshIndex.has_value())
