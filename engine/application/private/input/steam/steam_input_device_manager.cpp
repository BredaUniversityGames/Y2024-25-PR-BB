--- conflicted
+++ resolved
@@ -69,10 +69,6 @@
         }
 
         _inputHandle = 0;
-<<<<<<< HEAD
-        // bblog::warn("No controller found!");
-=======
->>>>>>> d47087fb
         return;
     }
 
