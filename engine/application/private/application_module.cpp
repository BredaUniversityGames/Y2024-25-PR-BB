--- conflicted
+++ resolved
@@ -68,10 +68,7 @@
 
     return priority;
 }
-<<<<<<< HEAD
-=======
 
->>>>>>> 09bd05f7
 void ApplicationModule::Shutdown(MAYBE_UNUSED Engine& engine)
 {
     SDL_DestroyWindow(_window);
