#include "editor.hpp"

#include "audio_emitter_component.hpp"
#include "audio_listener_component.hpp"
#include "bloom_settings.hpp"
#include "components/camera_component.hpp"
#include "components/directional_light_component.hpp"
#include "components/name_component.hpp"
#include "components/point_light_component.hpp"
#include "components/relationship_component.hpp"
#include "components/rigidbody_component.hpp"
#include "components/transform_component.hpp"
#include "components/transform_helpers.hpp"
#include "components/world_matrix_component.hpp"
#include "ecs_module.hpp"
#include "emitter_component.hpp"
#include "gbuffers.hpp"
#include "graphics_context.hpp"
#include "imgui_backend.hpp"
#include "log.hpp"
#include "menus/performance_tracker.hpp"
#include "model_loader.hpp"
#include "passes/fxaa_pass.hpp"
#include "passes/ssao_pass.hpp"
#include "profile_macros.hpp"
#include "renderer.hpp"
#include "serialization.hpp"
#include "systems/physics_system.hpp"
#include "vulkan_context.hpp"

#include <entt/entity/entity.hpp>
#include <fstream>
#include <gpu_scene.hpp>
#include <imgui/misc/cpp/imgui_stdlib.h>
#include <vk_mem_alloc.h>

Editor::Editor(ECSModule& ecs)
    : _ecs(ecs)
{
    ImGui::GetIO().ConfigFlags |= ImGuiConfigFlags_DockingEnable;

    _entityEditor.registerComponent<TransformComponent>("Transform");
    _entityEditor.registerComponent<NameComponent>("Name");
    _entityEditor.registerComponent<RelationshipComponent>("Relationship");
    _entityEditor.registerComponent<WorldMatrixComponent>("World Matrix");
    _entityEditor.registerComponent<PointLightComponent>("Point Light");
    _entityEditor.registerComponent<DirectionalLightComponent>("Directional Light");
    _entityEditor.registerComponent<CameraComponent>("Camera");
    _entityEditor.registerComponent<AudioEmitterComponent>("Audio Emitter");
    _entityEditor.registerComponent<AudioListenerComponent>("Audio Listener");
    _entityEditor.registerComponent<EmitterComponent>("Particle Emitter");
}

void Editor::DrawHierarchy()
{
    ZoneNamedN(displayHierarchy, "World DisplayHierarchy", true);
    const auto displayEntity = [&](const auto& self, entt::entity entity) -> void
    {
        RelationshipComponent* relationship = _ecs.GetRegistry().try_get<RelationshipComponent>(entity);
        const char* name = NameComponent::GetDisplayName(_ecs.GetRegistry(), entity).data();
        static ImGuiTreeNodeFlags nodeFlags = ImGuiTreeNodeFlags_OpenOnArrow | ImGuiTreeNodeFlags_OpenOnDoubleClick;

        if (relationship != nullptr && relationship->childrenCount > 0)
        {
            const bool nodeOpen = ImGui::TreeNodeEx(std::bit_cast<void*>(static_cast<size_t>(entity)), nodeFlags, "%s", name);

            if (ImGui::IsItemClicked())
            {
                _selectedEntity = entity;
            }

            if (nodeOpen)
            {
                entt::entity current = relationship->first;
                for (size_t i = 0; i < relationship->childrenCount; ++i)
                {
                    if (_ecs.GetRegistry().valid(current))
                    {
                        self(self, current);
                        current = _ecs.GetRegistry().get<RelationshipComponent>(current).next;
                    }
                }

                ImGui::TreePop();
            }
        }
        else
        {
            ImGui::TreeNodeEx(std::bit_cast<void*>(static_cast<size_t>(entity)), nodeFlags | ImGuiTreeNodeFlags_Leaf | ImGuiTreeNodeFlags_NoTreePushOnOpen, "%s", name);
            if (ImGui::IsItemClicked())
            {
                _selectedEntity = entity;
            }
        }
    };

    if (ImGui::Begin("World Inspector"))
    {
        if (ImGui::Button("+ Add entity"))
        {
            entt::entity entity = _ecs.GetRegistry().create();

            _ecs.GetRegistry().emplace<TransformComponent>(entity);
        }

        if (ImGui::BeginChild("Hierarchy Panel"))
        {
            for (const auto [entity] : _ecs.GetRegistry().storage<entt::entity>().each())
            {
                RelationshipComponent* relationship = _ecs.GetRegistry().try_get<RelationshipComponent>(entity);

                if (relationship == nullptr || relationship->parent == entt::null)
                {
                    displayEntity(displayEntity, entity);
                }
            }
        }
        ImGui::EndChild();

        ImGui::ColorPicker3("Fog Color", &_renderer->GetGPUScene().fogColor.x);
        ImGui::DragFloat("Fog Density", &_renderer->GetGPUScene().fogDensity);
        ImGui::DragFloat("Fog Height", &_renderer->GetGPUScene().fogHeight);
    }
    ImGui::End();
}

void Editor::DrawEntityEditor()
{
    ZoneNamedN(entityEditor, "Entity Editor", true);
    _entityEditor.renderSimpleCombo(_ecs.GetRegistry(), _selectedEntity);

    if (ImGui::Begin("Entity Details"))
    {
        DisplaySelectedEntityDetails();
    }
    ImGui::End();
<<<<<<< HEAD

    performanceTracker.Render();
    bloomSettings.Render();

    // Render systems inspect

    {
        ZoneNamedN(systemInspect, "System inspect", true);
        for (const auto& system : _ecs.GetSystems())
        {
            system->Inspect();
        }
    }

    static ImTextureID textureID = _imguiBackend->GetTexture(_renderer->GetGPUScene().Shadow());
    ImGui::Begin("Directional Light Shadow Map View");
    ImGui::Image(textureID, ImVec2(512, 512));
    ImGui::End();

    ImGui::Begin("SSAO settings");
    ImGui::DragFloat("AO strength", &_renderer->GetSSAOPipeline().GetAOStrength(), 0.1f, 0.0f, 16.0f);
    ImGui::DragFloat("Bias", &_renderer->GetSSAOPipeline().GetAOBias(), 0.001f, 0.0f, 0.1f);
    ImGui::DragFloat("Radius", &_renderer->GetSSAOPipeline().GetAORadius(), 0.05f, 0.0f, 2.0f);
    ImGui::DragFloat("Minimum AO distance", &_renderer->GetSSAOPipeline().GetMinAODistance(), 0.05f, 0.0f, 1.0f);
    ImGui::DragFloat("Maximum AO distance", &_renderer->GetSSAOPipeline().GetMaxAODistance(), 0.05f, 0.0f, 1.0f);
    ImGui::End();

    ImGui::Begin("FXAA settings");
    ImGui::Checkbox("Enable FXAA", &_renderer->GetFXAAPipeline().GetEnableFXAA());
    ImGui::DragFloat("Edge treshold min", &_renderer->GetFXAAPipeline().GetEdgeTreshholdMin(), 0.001f, 0.0f, 1.0f);
    ImGui::DragFloat("Edge treshold max", &_renderer->GetFXAAPipeline().GetEdgeTreshholdMax(), 0.001f, 0.0f, 1.0f);
    ImGui::DragFloat("Subpixel quality", &_renderer->GetFXAAPipeline().GetSubPixelQuality(), 0.01f, 0.0f, 1.0f);
    ImGui::DragInt("Iterations", &_renderer->GetFXAAPipeline().GetIterations(), 1, 1, 128);

    ImGui::End();

    ImGui::Begin("Dump VMA stats");

    if (ImGui::Button("Dump json"))
    {
        char* statsJson {};
        vmaBuildStatsString(_renderer->GetContext()->VulkanContext()->MemoryAllocator(), &statsJson, true);

        const char* outputFilePath = "vma_stats.json";

        std::ofstream file { outputFilePath };
        if (file.is_open())
        {
            file << statsJson;

            file.close();
        }
        else
        {
            bblog::error("Failed writing VMA stats to file!");
        }

        vmaFreeStatsString(_renderer->GetContext()->VulkanContext()->MemoryAllocator(), statsJson);
    }

    ImGui::End();

    ImGui::Begin("Renderer Stats");

    ImGui::LabelText("Draw calls", "%i", _renderer->GetContext()->GetDrawStats().DrawCalls());
    ImGui::LabelText("Triangles", "%i", _renderer->GetContext()->GetDrawStats().IndexCount() / 3);
    ImGui::LabelText("Indirect draw commands", "%i", _renderer->GetContext()->GetDrawStats().IndirectDrawCommands());
    ImGui::LabelText("Particles after simulation", "%i", _renderer->GetContext()->GetDrawStats().GetParticleCount());
    ImGui::LabelText("Emitters", "%i", _renderer->GetContext()->GetDrawStats().GetEmitterCount());

    ImGui::End();
=======
>>>>>>> b1b6f6cd
}

void Editor::DisplaySelectedEntityDetails()
{
    if (_selectedEntity == entt::null)
    {
        ImGui::Text("No entity selected");
        return;
    }

    if (!_ecs.GetRegistry().valid(_selectedEntity))
    {
        ImGui::Text("Selected entity is not valid");
        return;
    }
    const std::string name = std::string(NameComponent::GetDisplayName(_ecs.GetRegistry(), _selectedEntity));
    ImGui::LabelText("##EntityDetails", "%s", name.c_str());

    if (ImGui::Button("Delete"))
    {
        _ecs.DestroyEntity(_selectedEntity);
        _selectedEntity = entt::null;
        return;
    }
    ImGui::PushID(static_cast<int>(_selectedEntity));

    TransformComponent* transform = _ecs.GetRegistry().try_get<TransformComponent>(_selectedEntity);
    NameComponent* nameComponent = _ecs.GetRegistry().try_get<NameComponent>(_selectedEntity);
    if (transform != nullptr)
    {
        bool changed = false;
        // Inspect Transform component
        // TODO use euler angles instead of quaternion
        changed |= ImGui::DragFloat3("Position", &transform->_localPosition.x);
        changed |= ImGui::DragFloat4("Rotation", &transform->_localRotation.x);
        changed |= ImGui::DragFloat3("Scale", &transform->_localScale.x);

        if (changed)
        {
            TransformHelpers::UpdateWorldMatrix(_ecs.GetRegistry(), _selectedEntity);
        }
    }

    RigidbodyComponent* rigidbody = _ecs.GetRegistry().try_get<RigidbodyComponent>(_selectedEntity);
    if (rigidbody != nullptr)
    {
        _ecs.GetSystem<PhysicsSystem>()->InspectRigidBody(*rigidbody);
    }

    if (nameComponent != nullptr)
    {
        ImGui::InputText("Name", &nameComponent->name);
    }

    ImGui::PopID();
    // inspect other components
}

Editor::~Editor() = default;<|MERGE_RESOLUTION|>--- conflicted
+++ resolved
@@ -15,6 +15,7 @@
 #include "ecs_module.hpp"
 #include "emitter_component.hpp"
 #include "gbuffers.hpp"
+#include "gpu_scene.hpp"
 #include "graphics_context.hpp"
 #include "imgui_backend.hpp"
 #include "log.hpp"
@@ -30,7 +31,6 @@
 
 #include <entt/entity/entity.hpp>
 #include <fstream>
-#include <gpu_scene.hpp>
 #include <imgui/misc/cpp/imgui_stdlib.h>
 #include <vk_mem_alloc.h>
 
@@ -116,10 +116,6 @@
             }
         }
         ImGui::EndChild();
-
-        ImGui::ColorPicker3("Fog Color", &_renderer->GetGPUScene().fogColor.x);
-        ImGui::DragFloat("Fog Density", &_renderer->GetGPUScene().fogDensity);
-        ImGui::DragFloat("Fog Height", &_renderer->GetGPUScene().fogHeight);
     }
     ImGui::End();
 }
@@ -134,80 +130,6 @@
         DisplaySelectedEntityDetails();
     }
     ImGui::End();
-<<<<<<< HEAD
-
-    performanceTracker.Render();
-    bloomSettings.Render();
-
-    // Render systems inspect
-
-    {
-        ZoneNamedN(systemInspect, "System inspect", true);
-        for (const auto& system : _ecs.GetSystems())
-        {
-            system->Inspect();
-        }
-    }
-
-    static ImTextureID textureID = _imguiBackend->GetTexture(_renderer->GetGPUScene().Shadow());
-    ImGui::Begin("Directional Light Shadow Map View");
-    ImGui::Image(textureID, ImVec2(512, 512));
-    ImGui::End();
-
-    ImGui::Begin("SSAO settings");
-    ImGui::DragFloat("AO strength", &_renderer->GetSSAOPipeline().GetAOStrength(), 0.1f, 0.0f, 16.0f);
-    ImGui::DragFloat("Bias", &_renderer->GetSSAOPipeline().GetAOBias(), 0.001f, 0.0f, 0.1f);
-    ImGui::DragFloat("Radius", &_renderer->GetSSAOPipeline().GetAORadius(), 0.05f, 0.0f, 2.0f);
-    ImGui::DragFloat("Minimum AO distance", &_renderer->GetSSAOPipeline().GetMinAODistance(), 0.05f, 0.0f, 1.0f);
-    ImGui::DragFloat("Maximum AO distance", &_renderer->GetSSAOPipeline().GetMaxAODistance(), 0.05f, 0.0f, 1.0f);
-    ImGui::End();
-
-    ImGui::Begin("FXAA settings");
-    ImGui::Checkbox("Enable FXAA", &_renderer->GetFXAAPipeline().GetEnableFXAA());
-    ImGui::DragFloat("Edge treshold min", &_renderer->GetFXAAPipeline().GetEdgeTreshholdMin(), 0.001f, 0.0f, 1.0f);
-    ImGui::DragFloat("Edge treshold max", &_renderer->GetFXAAPipeline().GetEdgeTreshholdMax(), 0.001f, 0.0f, 1.0f);
-    ImGui::DragFloat("Subpixel quality", &_renderer->GetFXAAPipeline().GetSubPixelQuality(), 0.01f, 0.0f, 1.0f);
-    ImGui::DragInt("Iterations", &_renderer->GetFXAAPipeline().GetIterations(), 1, 1, 128);
-
-    ImGui::End();
-
-    ImGui::Begin("Dump VMA stats");
-
-    if (ImGui::Button("Dump json"))
-    {
-        char* statsJson {};
-        vmaBuildStatsString(_renderer->GetContext()->VulkanContext()->MemoryAllocator(), &statsJson, true);
-
-        const char* outputFilePath = "vma_stats.json";
-
-        std::ofstream file { outputFilePath };
-        if (file.is_open())
-        {
-            file << statsJson;
-
-            file.close();
-        }
-        else
-        {
-            bblog::error("Failed writing VMA stats to file!");
-        }
-
-        vmaFreeStatsString(_renderer->GetContext()->VulkanContext()->MemoryAllocator(), statsJson);
-    }
-
-    ImGui::End();
-
-    ImGui::Begin("Renderer Stats");
-
-    ImGui::LabelText("Draw calls", "%i", _renderer->GetContext()->GetDrawStats().DrawCalls());
-    ImGui::LabelText("Triangles", "%i", _renderer->GetContext()->GetDrawStats().IndexCount() / 3);
-    ImGui::LabelText("Indirect draw commands", "%i", _renderer->GetContext()->GetDrawStats().IndirectDrawCommands());
-    ImGui::LabelText("Particles after simulation", "%i", _renderer->GetContext()->GetDrawStats().GetParticleCount());
-    ImGui::LabelText("Emitters", "%i", _renderer->GetContext()->GetDrawStats().GetEmitterCount());
-
-    ImGui::End();
-=======
->>>>>>> b1b6f6cd
 }
 
 void Editor::DisplaySelectedEntityDetails()
