--- conflicted
+++ resolved
@@ -20,13 +20,9 @@
 
 ModuleTickOrder PathfindingModule::Init(MAYBE_UNUSED Engine& engine)
 {
-<<<<<<< HEAD
     std::string mesh_path = "assets/models/NavmeshTest/LevelNavmeshTest.glb";
     CPUModel navmesh = engine.GetModule<ModelLoadingModule>().LoadGLTF(mesh_path);
     this->SetNavigationMesh(navmesh);
-=======
-    _renderer = engine.GetModule<RendererModule>().GetRenderer();
->>>>>>> 8384309e
 
 #if 0
     auto models = _renderer->FrontLoadModels({ mesh_path });
