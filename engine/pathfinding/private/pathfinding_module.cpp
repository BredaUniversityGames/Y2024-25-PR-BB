#include "pathfinding_module.hpp"

#include "engine.hpp"
#include "model_loading.hpp"
#include "renderer_module.hpp"

#include "components/static_mesh_component.hpp"
#include "graphics_context.hpp"
#include "passes/debug_pass.hpp"

#include "graphics_context.hpp"
#include "graphics_resources.hpp"
#include "resource_management/model_resource_manager.hpp"
#include "scene/scene_loader.hpp"

#include "scripting_module.hpp"

#include <set>

ModuleTickOrder PathfindingModule::Init(MAYBE_UNUSED Engine& engine)
{
#if 0
    auto models = _renderer->FrontLoadModels({ mesh_path });
    auto& ecs = engine.GetModule<ECSModule>();
    auto modelResourceManager = _renderer->GetContext()->Resources()->ModelResourceManager();
    SceneLoading::LoadModelIntoECSAsHierarchy(ecs,
        *modelResourceManager.Access(models[0].second),
        models[0].first,
        models[0].first.hierarchy,
        models[0].first.animations);
#endif

    return ModuleTickOrder::eTick;
}

void PathfindingModule::Tick(MAYBE_UNUSED Engine& engine)
{
<<<<<<< HEAD
    const Renderer& renderer = *engine.GetModule<RendererModule>().GetRenderer();
    DebugPass& debugPass = renderer.GetDebugPipeline();

=======
>>>>>>> 56925525
    // Draws any path that was generated through the scripting language
    if (_debugDraw)
    {
        _debugLines.clear();
        for (const auto& path : _computedPaths)
        {
            for (size_t i = 0; i < path.waypoints.size() - 1; i++)
            {
                glm::vec3 from = path.waypoints[i].centre;
                glm::vec3 to = path.waypoints[i + 1].centre;

                from += glm::vec3 { 0.0f, 0.1f, 0.0f };
                to += glm::vec3 { 0.0f, 0.1f, 0.0f };

                _debugLines.push_back(from);
                _debugLines.push_back(to);
            }
        }
    }

    _computedPaths.clear();
}

void PathfindingModule::Shutdown(MAYBE_UNUSED Engine& engine)
{
}

PathfindingModule::PathfindingModule()
{
}

PathfindingModule::~PathfindingModule()
{
}

int32_t PathfindingModule::SetNavigationMesh(std::string_view filePath)
{
    CPUModel navmesh = ModelLoading::LoadGLTF(filePath);
    uint32_t meshIndex = std::numeric_limits<uint32_t>::max();
    glm::mat4 transform = glm::mat4(1.0f);

    const Hierarchy::Node* rootNode = &navmesh.hierarchy.nodes[navmesh.hierarchy.root];

    std::queue<std::pair<const Hierarchy::Node*, glm::mat4>> nodeStack;
    nodeStack.push({ rootNode, rootNode->transform });
    while (!nodeStack.empty())
    {
        const std::pair<const Hierarchy::Node*, glm::mat4>& topNodeTransform = nodeStack.front();
        nodeStack.pop();

        if (topNodeTransform.first->meshIndex.has_value())
        {
            if (topNodeTransform.first->meshIndex.value().first == MeshType::eSTATIC)
            {
                meshIndex = topNodeTransform.first->meshIndex.value().second;
                transform = topNodeTransform.second;
                break;
            }
        }

        for (size_t i = 0; i < topNodeTransform.first->children.size(); i++)
        {
            const Hierarchy::Node* pNode = &navmesh.hierarchy.nodes[topNodeTransform.first->children[i]];
            glm::mat4 transform = topNodeTransform.second * pNode->transform;

            nodeStack.push({ pNode, transform });
        }
    }

    if (meshIndex == std::numeric_limits<uint32_t>::max())
        return {};

    CPUMesh navmeshMesh = navmesh.meshes[meshIndex]; // GLTF model should consist of only a single mesh
    _mesh = navmeshMesh;
    _inverseTransform = glm::inverse(transform);

    _triangles.clear();

    std::unordered_map<uint32_t, std::vector<uint32_t>> indicesToTriangles;

    // We store all the triangles with their indices and center points
    //
    // We also store the triangles that use an index to find adjacent triangles
    for (size_t i = 0; i < navmeshMesh.indices.size(); i += 3)
    {
        TriangleInfo info {};
        info.indices[0] = navmeshMesh.indices[i];
        info.indices[1] = navmeshMesh.indices[i + 1];
        info.indices[2] = navmeshMesh.indices[i + 2];

        glm::vec3 p0 = navmeshMesh.vertices[info.indices[0]].position;
        glm::vec3 p1 = navmeshMesh.vertices[info.indices[1]].position;
        glm::vec3 p2 = navmeshMesh.vertices[info.indices[2]].position;

        info.centre = (p0 + p1 + p2) / 3.0f;
        info.centre = glm::vec3(transform * glm::vec4(info.centre, 1.0f));

        size_t triangleIdx = _triangles.size();
        _triangles.push_back(info);

        indicesToTriangles[info.indices[0]].push_back(triangleIdx);
        indicesToTriangles[info.indices[1]].push_back(triangleIdx);
        indicesToTriangles[info.indices[2]].push_back(triangleIdx);
    }

    // Loop over all triangles in the mesh
    for (size_t i = 0; i < _triangles.size(); i++)
    {
        TriangleInfo& triangle = _triangles[i];

        // We store all triangles that share indices with the current triangle
        // If a triangle shares two indices with the current triangle, it's adjacent to the current triangle
        std::unordered_multiset<uint32_t> sharedTriangles;

        // For each index in the current triangle
        for (uint32_t j = 0; j < 3; j++)
        {
            // Get all triangles that use this index
            const std::vector<uint32_t>& indexTriangles = indicesToTriangles[triangle.indices[j]];

            // Loop over every triangle that shares this index
            for (uint32_t triangleIdx : indexTriangles)
            {
                // Don't add current triangle to list, obviously
                if (triangleIdx == i)
                    continue;

                sharedTriangles.insert(triangleIdx);
            }
        }

        // Loop over all triangles that share indices with the current triangle
        for (const uint32_t& triangleIdx : sharedTriangles)
        {
            if (sharedTriangles.count(triangleIdx) > 1)
            {
                bool insert = true;
                // We share more than 2 indices now so we're adjacent to the current triangle
                for (uint32_t k = 0; k < triangle.adjacentTriangleCount; k++)
                {
                    if (triangle.adjacentTriangleIndices[k] == triangleIdx)
                    {
                        insert = false;
                    }
                }
                if (insert)
                {
                    triangle.adjacentTriangleIndices[triangle.adjacentTriangleCount++] = triangleIdx;
                }
            }
        }
    }

    // Now that we have adjacency information about the triangles we can start constructing a node tree
    for (size_t i = 0; i < _triangles.size(); i++)
    {
        TriangleInfo& info = _triangles[i];

        for (size_t j = 0; j < info.adjacentTriangleCount; j++)
        {
            _trianglesToNeighbours[i][j] = info.adjacentTriangleIndices[j];
        }
    }

    return 0;
}

ComputedPath PathfindingModule::FindPath(glm::vec3 startPos, glm::vec3 endPos)
{
    // Reference: https://app.datacamp.com/learn/tutorials/a-star-algorithm?dc_referrer=https%3A%2F%2Fwww.google.com%2F
    // Legend:
    // G = totalCost
    // H = estimateToGoal
    // F = totalEstimatedCost

    // Heuristic function
    IterablePriorityQueue<TriangleNode, std::vector<TriangleNode>, std::greater<TriangleNode>> openList;
    std::unordered_map<uint32_t, TriangleNode> closedList;

    // startPos = glm::vec3(_inverseTransform * glm::vec4(startPos, 1.0f));
    // endPos = glm::vec3(_inverseTransform * glm::vec4(endPos, 1.0f));

    // Find closest triangle // TODO: More efficient way of finding closes triangle
    float closestStartTriangleDistance = std::numeric_limits<float>::infinity(),
          closestDestinationTriangleDistance = std::numeric_limits<float>::infinity();
    uint32_t closestStartTriangleIndex = std::numeric_limits<uint32_t>::max(),
             closestDestinationTriangleIndex = std::numeric_limits<uint32_t>::max();
    for (size_t i = 0; i < _triangles.size(); i++)
    {
        float distance_to_start_triangle = glm::distance(startPos, _triangles[i].centre);
        float distance_to_finish_triangle = glm::distance(endPos, _triangles[i].centre);

        if (distance_to_start_triangle < closestStartTriangleDistance)
        {
            closestStartTriangleDistance = distance_to_start_triangle;
            closestStartTriangleIndex = i;
        }

        if (distance_to_finish_triangle < closestDestinationTriangleDistance)
        {
            closestDestinationTriangleDistance = distance_to_finish_triangle;
            closestDestinationTriangleIndex = i;
        }
    }

    TriangleNode node {};
    node.totalCost = 0;
    node.estimateToGoal = Heuristic(startPos, endPos);
    node.totalEstimatedCost = node.totalCost + node.estimateToGoal;
    node.triangleIndex = closestStartTriangleIndex;
    node.parentTriangleIndex = std::numeric_limits<uint32_t>::max();

    openList.push(node);

    while (!openList.empty())
    {
        TriangleNode topNode = openList.top();
        if (topNode.triangleIndex == closestDestinationTriangleIndex) // If we reached our goal
        {
            closedList[topNode.triangleIndex] = topNode;
            ComputedPath path = ReconstructPath(topNode.triangleIndex, closedList);
            _computedPaths.push_back(path);
            return path;
            break;
        }

        // Move current from open to closed list
        closedList[topNode.triangleIndex] = topNode;
        openList.pop();

        const TriangleInfo& triangleInfo = _triangles[topNode.triangleIndex];

        // For all this triangle's neighbours
        for (uint32_t i = 0; i < triangleInfo.adjacentTriangleCount; i++)
        {
            // Skip already evaluated nodes
            if (closedList.contains(triangleInfo.adjacentTriangleIndices[i]))
                continue;

            const TriangleInfo& neighbourTriangleInfo = _triangles[triangleInfo.adjacentTriangleIndices[i]];

            float tentativeCostFromStart = topNode.totalCost + glm::distance(triangleInfo.centre, neighbourTriangleInfo.centre);

            TriangleNode tempNode {};
            tempNode.triangleIndex = triangleInfo.adjacentTriangleIndices[i];
            auto it = openList.find(tempNode);
            if (it == openList.end())
            {
                openList.push(tempNode);
                it = openList.find(tempNode);
                it->totalCost = INFINITY;
            }

            TriangleNode& neighbourNode = *it;

            if (tentativeCostFromStart < neighbourNode.totalCost)
            {
                neighbourNode.totalCost = tentativeCostFromStart;
                neighbourNode.estimateToGoal = Heuristic(neighbourTriangleInfo.centre, endPos);
                neighbourNode.parentTriangleIndex = topNode.triangleIndex;
                neighbourNode.totalEstimatedCost = neighbourNode.totalCost + neighbourNode.estimateToGoal;
            }
        }
    }

    return {};
}

float PathfindingModule::Heuristic(glm::vec3 startPos, glm::vec3 endPos)
{
    return glm::length(endPos - startPos);
}

ComputedPath PathfindingModule::ReconstructPath(const uint32_t finalTriangleIndex, std::unordered_map<uint32_t, TriangleNode>& nodes)
{
    ComputedPath path = {};

    PathNode pathNode {};

    const TriangleNode& finalTriangleNode = nodes[finalTriangleIndex];

    pathNode.centre = _triangles[finalTriangleIndex].centre;
    path.waypoints.push_back(pathNode);

    uint32_t previousTriangleIndex = finalTriangleIndex;
    uint32_t parentTriangleIndex = finalTriangleNode.parentTriangleIndex;

    while (true)
    {
        if (parentTriangleIndex == std::numeric_limits<uint32_t>::max())
        {
            pathNode.centre = _triangles[previousTriangleIndex].centre;
            path.waypoints.push_back(pathNode);
            break;
        }

        const TriangleNode& node = nodes[parentTriangleIndex];
        // pathNode.centre = _triangles[parentTriangleIndex].centre;
        // path.waypoints.push_back(pathNode);

        std::unordered_map<uint32_t, uint32_t> triangleIndices;
        for (int32_t i = 0; i < 3; i++)
        {
            triangleIndices[_triangles[previousTriangleIndex].indices[i]]++;
        }
        for (int32_t i = 0; i < 3; i++)
        {
            triangleIndices[_triangles[parentTriangleIndex].indices[i]]++;
        }

        uint32_t adjacentEdgeIndices[2] = {};

        uint32_t i = 0;
        for (const auto& [index, count] : triangleIndices)
        {
            if (count == 2)
            {
                adjacentEdgeIndices[i++] = index;
            }
        }

        pathNode.centre = (_mesh.vertices[adjacentEdgeIndices[0]].position + _mesh.vertices[adjacentEdgeIndices[1]].position) * 0.5f;
        pathNode.centre = glm::vec3(glm::inverse(_inverseTransform) * glm::vec4(pathNode.centre, 1.0f));

        path.waypoints.push_back(pathNode);

        previousTriangleIndex = parentTriangleIndex;
        parentTriangleIndex = node.parentTriangleIndex;
    }

    return path;
}<|MERGE_RESOLUTION|>--- conflicted
+++ resolved
@@ -35,12 +35,6 @@
 
 void PathfindingModule::Tick(MAYBE_UNUSED Engine& engine)
 {
-<<<<<<< HEAD
-    const Renderer& renderer = *engine.GetModule<RendererModule>().GetRenderer();
-    DebugPass& debugPass = renderer.GetDebugPipeline();
-
-=======
->>>>>>> 56925525
     // Draws any path that was generated through the scripting language
     if (_debugDraw)
     {
