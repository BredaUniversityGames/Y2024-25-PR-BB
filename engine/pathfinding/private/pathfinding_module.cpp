--- conflicted
+++ resolved
@@ -12,8 +12,6 @@
 #include "graphics_resources.hpp"
 #include "resource_management/model_resource_manager.hpp"
 #include "scene/scene_loader.hpp"
-
-#include "scripting_module.hpp"
 
 #include "scripting_module.hpp"
 
@@ -44,24 +42,15 @@
     // Draws any path that was generated through the scripting language
     if (_debugDraw)
     {
-<<<<<<< HEAD
-        for(const auto& path : _computedPaths)
-=======
         for (const auto& path : _computedPaths)
->>>>>>> 8384309e
         {
             for (size_t i = 0; i < path.waypoints.size() - 1; i++)
             {
                 glm::vec3 from = path.waypoints[i].centre;
                 glm::vec3 to = path.waypoints[i + 1].centre;
 
-<<<<<<< HEAD
-                from += glm::vec3 { 0.0f, 0.2f, 0.0f };
-                to += glm::vec3 { 0.0f, 0.2f, 0.0f };
-=======
                 from += glm::vec3 { 0.0f, 0.1f, 0.0f };
                 to += glm::vec3 { 0.0f, 0.1f, 0.0f };
->>>>>>> 8384309e
 
                 debugPass.AddLine(
                     from,
@@ -346,21 +335,6 @@
             path.waypoints.push_back(pathNode);
             break;
         }
-<<<<<<< HEAD
-
-
-
-        const TriangleNode& node = nodes[parentTriangleIndex];
-        //pathNode.centre = _triangles[parentTriangleIndex].centre;
-        //path.waypoints.push_back(pathNode);
-
-        std::unordered_map<uint32_t, uint32_t> triangleIndices;
-        for(int32_t i = 0; i < 3; i++)
-        {
-            triangleIndices[_triangles[previousTriangleIndex].indices[i]]++;
-        }
-        for(int32_t i = 0; i < 3; i++)
-=======
 
         const TriangleNode& node = nodes[parentTriangleIndex];
         // pathNode.centre = _triangles[parentTriangleIndex].centre;
@@ -372,7 +346,6 @@
             triangleIndices[_triangles[previousTriangleIndex].indices[i]]++;
         }
         for (int32_t i = 0; i < 3; i++)
->>>>>>> 8384309e
         {
             triangleIndices[_triangles[parentTriangleIndex].indices[i]]++;
         }
@@ -380,15 +353,9 @@
         uint32_t adjacentEdgeIndices[2] = {};
 
         uint32_t i = 0;
-<<<<<<< HEAD
-        for(const auto& [index, count]: triangleIndices)
-        {
-            if(count == 2)
-=======
         for (const auto& [index, count] : triangleIndices)
         {
             if (count == 2)
->>>>>>> 8384309e
             {
                 adjacentEdgeIndices[i++] = index;
             }
