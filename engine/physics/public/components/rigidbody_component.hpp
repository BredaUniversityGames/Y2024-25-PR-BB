﻿#pragma once
#include "physics_module.hpp"
<<<<<<< HEAD
#include "math_util.hpp"
=======
#include <geometric.hpp>
>>>>>>> e1f64ed2

struct UpdateMeshAndPhysics
{
};
struct RigidbodyComponent
{
    // default creates a sphere at 0,2,0
    RigidbodyComponent(JPH::BodyInterface& bodyInterface, entt::entity ownerEntity, PhysicsShapes shapeType = eSPHERE, BodyType type = eDYNAMIC);

    RigidbodyComponent(JPH::BodyInterface& bodyInterface, entt::entity ownerEntity, JPH::BodyCreationSettings& bodyCreationSettings);

    // for mesh collisions
    RigidbodyComponent(JPH::BodyInterface& bodyInterface, entt::entity ownerEntity, glm::vec3 position, JPH::VertexList& vertices, JPH::IndexedTriangleList& triangles);

    // for convex collisions
    RigidbodyComponent(JPH::BodyInterface& bodyInterface, entt::entity ownerEntity, glm::vec3 position, JPH::VertexList& vertices);

    // for AABB collisions
<<<<<<< HEAD
    RigidbodyComponent(JPH::BodyInterface& bodyInterface, entt::entity ownerEntity, glm::vec3 position, math::Vec3Range boundingBox, BodyType type = eSTATIC)
        : shapeType(eBOX)
        , bodyType(type)
    {
        glm::vec3 halfExtents = (boundingBox.max - boundingBox.min) * 0.5f;
        JPH::BodyCreationSettings bodySettings;
        halfExtents = glm::abs(halfExtents);
        if (bodyType == eSTATIC)
        {
            bodySettings = JPH::BodyCreationSettings(
                new JPH::BoxShape(JPH::Vec3Arg(halfExtents.x, halfExtents.y, halfExtents.z), 0.01f),
                JPH::Vec3Arg(position.x, position.y, position.z),
                JPH::QuatArg::sIdentity(),
                JPH::EMotionType::Static,
                PhysicsLayers::NON_MOVING);
        }
        else if (bodyType == eDYNAMIC)
        {
            bodySettings = JPH::BodyCreationSettings(
                new JPH::BoxShape(JPH::Vec3(halfExtents.x, halfExtents.y, halfExtents.z), 0.01f),
                JPH::Vec3(position.x, position.y, position.z),
                JPH::Quat::sIdentity(),
                JPH::EMotionType::Dynamic,
                PhysicsLayers::MOVING);
        }
        bodySettings.mAllowDynamicOrKinematic = true;
        bodyID = bodyInterface.CreateAndAddBody(bodySettings, JPH::EActivation::Activate);

        // set the owner entity so we can query it later from physics objects if needed
        bodyInterface.SetUserData(bodyID, static_cast<uintptr_t>(ownerEntity));
    }
=======
    RigidbodyComponent(JPH::BodyInterface& bodyInterface, entt::entity ownerEntity, glm::vec3 position, Vec3Range boundingBox, BodyType type = eSTATIC);
>>>>>>> e1f64ed2

    void SetOwnerEntity(JPH::BodyInterface& bodyInterface, entt::entity ownerEntity)
    {
        bodyInterface.SetUserData(bodyID, static_cast<uintptr_t>(ownerEntity));
    }

    entt::entity GetOwnerEntity(JPH::BodyInterface& bodyInterface)
    {
        return static_cast<entt::entity>(bodyInterface.GetUserData(bodyID));
    }

    RigidbodyComponent() = default;

    JPH::BodyID bodyID;
    PhysicsShapes shapeType;
    JPH::ShapeRefC shape;
    BodyType bodyType;
};<|MERGE_RESOLUTION|>--- conflicted
+++ resolved
@@ -1,10 +1,6 @@
 ﻿#pragma once
 #include "physics_module.hpp"
-<<<<<<< HEAD
 #include "math_util.hpp"
-=======
-#include <geometric.hpp>
->>>>>>> e1f64ed2
 
 struct UpdateMeshAndPhysics
 {
@@ -23,41 +19,7 @@
     RigidbodyComponent(JPH::BodyInterface& bodyInterface, entt::entity ownerEntity, glm::vec3 position, JPH::VertexList& vertices);
 
     // for AABB collisions
-<<<<<<< HEAD
-    RigidbodyComponent(JPH::BodyInterface& bodyInterface, entt::entity ownerEntity, glm::vec3 position, math::Vec3Range boundingBox, BodyType type = eSTATIC)
-        : shapeType(eBOX)
-        , bodyType(type)
-    {
-        glm::vec3 halfExtents = (boundingBox.max - boundingBox.min) * 0.5f;
-        JPH::BodyCreationSettings bodySettings;
-        halfExtents = glm::abs(halfExtents);
-        if (bodyType == eSTATIC)
-        {
-            bodySettings = JPH::BodyCreationSettings(
-                new JPH::BoxShape(JPH::Vec3Arg(halfExtents.x, halfExtents.y, halfExtents.z), 0.01f),
-                JPH::Vec3Arg(position.x, position.y, position.z),
-                JPH::QuatArg::sIdentity(),
-                JPH::EMotionType::Static,
-                PhysicsLayers::NON_MOVING);
-        }
-        else if (bodyType == eDYNAMIC)
-        {
-            bodySettings = JPH::BodyCreationSettings(
-                new JPH::BoxShape(JPH::Vec3(halfExtents.x, halfExtents.y, halfExtents.z), 0.01f),
-                JPH::Vec3(position.x, position.y, position.z),
-                JPH::Quat::sIdentity(),
-                JPH::EMotionType::Dynamic,
-                PhysicsLayers::MOVING);
-        }
-        bodySettings.mAllowDynamicOrKinematic = true;
-        bodyID = bodyInterface.CreateAndAddBody(bodySettings, JPH::EActivation::Activate);
-
-        // set the owner entity so we can query it later from physics objects if needed
-        bodyInterface.SetUserData(bodyID, static_cast<uintptr_t>(ownerEntity));
-    }
-=======
     RigidbodyComponent(JPH::BodyInterface& bodyInterface, entt::entity ownerEntity, glm::vec3 position, Vec3Range boundingBox, BodyType type = eSTATIC);
->>>>>>> e1f64ed2
 
     void SetOwnerEntity(JPH::BodyInterface& bodyInterface, entt::entity ownerEntity)
     {
