﻿#pragma once

#include "physics/collision_callback.hpp"
#include "physics/jolt_to_glm.hpp"
#include <entt/entity/registry.hpp>

#include <Jolt/Jolt.h>

#include <Jolt/Physics/Body/AllowedDOFs.h>
#include <Jolt/Physics/Body/BodyInterface.h>
#include <Jolt/Physics/Collision/Shape/Shape.h>

class RigidbodyComponent
{
public:
    RigidbodyComponent(JPH::BodyInterface& bodyInterface, JPH::ShapeRefC shape, JPH::ObjectLayer layer, JPH::EAllowedDOFs freedom = JPH::EAllowedDOFs::All);

    static void SetupRegistryCallbacks(entt::registry& registry);
    static void DisconnectRegistryCallbacks(entt::registry& registry);

    // Getters
    glm::vec3 GetPosition() const { return ToGLMVec3(bodyInterface->GetPosition(bodyID)); }
    glm::quat GetRotation() const { return ToGLMQuat(bodyInterface->GetRotation(bodyID)); }
    glm::vec3 GetVelocity() const { return ToGLMVec3(bodyInterface->GetLinearVelocity(bodyID)); }
    glm::vec3 GetAngularVelocity() const { return ToGLMVec3(bodyInterface->GetLinearVelocity(bodyID)); };
    JPH::ObjectLayer GetLayer() const { return layer; }

    // Setters
    void SetVelocity(const glm::vec3& velocity) { bodyInterface->SetLinearVelocity(bodyID, ToJoltVec3(velocity)); };
    void SetAngularVelocity(const glm::vec3& velocity) { bodyInterface->SetAngularVelocity(bodyID, ToJoltVec3(velocity)); };
    void SetGravityFactor(float factor) { bodyInterface->SetGravityFactor(bodyID, factor); }
    void SetFriction(float friction) { bodyInterface->SetFriction(bodyID, friction); }
    void SetTranslation(const glm::vec3& translation) { bodyInterface->SetPosition(bodyID, ToJoltVec3(translation), JPH::EActivation::Activate); }
    void SetRotation(const glm::quat& rotation) { bodyInterface->SetRotation(bodyID, ToJoltQuat(glm::normalize(rotation)), JPH::EActivation::Activate); }
    void SetDynamic() { bodyInterface->SetMotionType(bodyID, JPH::EMotionType::Dynamic, JPH::EActivation::Activate); }
    void Setkinematic() { bodyInterface->SetMotionType(bodyID, JPH::EMotionType::Kinematic, JPH::EActivation::Activate); }
    void SetStatic() { bodyInterface->SetMotionType(bodyID, JPH::EMotionType::Static, JPH::EActivation::Activate); }
    void SetLayer(const JPH::ObjectLayer myLayer)
    {
<<<<<<< HEAD
        bodyInterface->SetObjectLayer(bodyID, layer);
=======
        bodyInterface->SetObjectLayer(bodyID, myLayer);
>>>>>>> 311029f4
        layer = myLayer;
    }

    // Adders
    void AddForce(const glm::vec3& force) { bodyInterface->AddForce(bodyID, ToJoltVec3(force)); }
    void AddImpulse(const glm::vec3& force) { bodyInterface->AddImpulse(bodyID, ToJoltVec3(force)); }

    JPH::BodyID bodyID;
    JPH::ShapeRefC shape;

    CollisionCallback onCollisionEnter;
    CollisionCallback onCollisionStay;

private:
    JPH::ObjectLayer layer {};
    JPH::EAllowedDOFs dofs {};
    JPH::BodyInterface* bodyInterface;

    static void OnDestroyCallback(entt::registry& registry, entt::entity entity);
    static void OnConstructCallback(entt::registry& registry, entt::entity entity);
};<|MERGE_RESOLUTION|>--- conflicted
+++ resolved
@@ -37,11 +37,7 @@
     void SetStatic() { bodyInterface->SetMotionType(bodyID, JPH::EMotionType::Static, JPH::EActivation::Activate); }
     void SetLayer(const JPH::ObjectLayer myLayer)
     {
-<<<<<<< HEAD
-        bodyInterface->SetObjectLayer(bodyID, layer);
-=======
         bodyInterface->SetObjectLayer(bodyID, myLayer);
->>>>>>> 311029f4
         layer = myLayer;
     }
 
