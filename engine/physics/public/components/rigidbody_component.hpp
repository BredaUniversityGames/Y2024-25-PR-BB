﻿#pragma once

#include "physics/collision_callback.hpp"
#include "physics/jolt_to_glm.hpp"
#include <entt/entity/registry.hpp>

#include <Jolt/Jolt.h>

#include <Jolt/Physics/Body/AllowedDOFs.h>
#include <Jolt/Physics/Body/BodyInterface.h>
#include <Jolt/Physics/Collision/Shape/Shape.h>

struct UpdateMeshAndPhysics
{
};

class RigidbodyComponent
{
public:
    RigidbodyComponent(JPH::BodyInterface& bodyInterface, JPH::ShapeRefC shape, JPH::ObjectLayer layer, JPH::EAllowedDOFs freedom = JPH::EAllowedDOFs::All);

    static void SetupRegistryCallbacks(entt::registry& registry);
    static void DisconnectRegistryCallbacks(entt::registry& registry);

    // Getters
    glm::vec3 GetPosition() const { return ToGLMVec3(bodyInterface->GetPosition(bodyID)); }
    glm::quat GetRotation() const { return ToGLMQuat(bodyInterface->GetRotation(bodyID)); }
    glm::vec3 GetVelocity() const { return ToGLMVec3(bodyInterface->GetLinearVelocity(bodyID)); }
    glm::vec3 GetAngularVelocity() const { return ToGLMVec3(bodyInterface->GetLinearVelocity(bodyID)); };
    JPH::ObjectLayer GetLayer() const { return layer; }

    // Setters
    void SetVelocity(const glm::vec3& velocity) { bodyInterface->SetLinearVelocity(bodyID, ToJoltVec3(velocity)); };
    void SetAngularVelocity(const glm::vec3& velocity) { bodyInterface->SetAngularVelocity(bodyID, ToJoltVec3(velocity)); };
    void SetGravityFactor(float factor) { bodyInterface->SetGravityFactor(bodyID, factor); }
    void SetFriction(float friction) { bodyInterface->SetFriction(bodyID, friction); }
    void SetTranslation(const glm::vec3& translation) { bodyInterface->SetPosition(bodyID, ToJoltVec3(translation), JPH::EActivation::Activate); }
    void SetRotation(const glm::quat& rotation) { bodyInterface->SetRotation(bodyID, ToJoltQuat(glm::normalize(rotation)), JPH::EActivation::Activate); }
    void SetDynamic() { bodyInterface->SetMotionType(bodyID, JPH::EMotionType::Dynamic, JPH::EActivation::Activate); }
    void Setkinematic() { bodyInterface->SetMotionType(bodyID, JPH::EMotionType::Kinematic, JPH::EActivation::Activate); }
    void SetStatic() { bodyInterface->SetMotionType(bodyID, JPH::EMotionType::Static, JPH::EActivation::Activate); }
<<<<<<< HEAD
    void SetLayer(const JPH::ObjectLayer layer) { bodyInterface->SetObjectLayer(bodyID, layer); }
=======
    void SetLayer(const JPH::ObjectLayer myLayer)
    {
        bodyInterface->SetObjectLayer(bodyID, layer);
        layer = myLayer;
    }
>>>>>>> 958800d8

    // Adders
    void AddForce(const glm::vec3& force) { bodyInterface->AddForce(bodyID, ToJoltVec3(force)); }
    void AddImpulse(const glm::vec3& force) { bodyInterface->AddImpulse(bodyID, ToJoltVec3(force)); }

    void SetColliderShape(JPH::ShapeRefC newShape);

    JPH::BodyID bodyID;
    JPH::ShapeRefC shape;

    CollisionCallback onCollisionEnter;
    CollisionCallback onCollisionStay;

private:
    JPH::ObjectLayer layer {};
    JPH::EAllowedDOFs dofs {};
    JPH::BodyInterface* bodyInterface;

    static void OnDestroyCallback(entt::registry& registry, entt::entity entity);
    static void OnConstructCallback(entt::registry& registry, entt::entity entity);
};<|MERGE_RESOLUTION|>--- conflicted
+++ resolved
@@ -39,15 +39,11 @@
     void SetDynamic() { bodyInterface->SetMotionType(bodyID, JPH::EMotionType::Dynamic, JPH::EActivation::Activate); }
     void Setkinematic() { bodyInterface->SetMotionType(bodyID, JPH::EMotionType::Kinematic, JPH::EActivation::Activate); }
     void SetStatic() { bodyInterface->SetMotionType(bodyID, JPH::EMotionType::Static, JPH::EActivation::Activate); }
-<<<<<<< HEAD
-    void SetLayer(const JPH::ObjectLayer layer) { bodyInterface->SetObjectLayer(bodyID, layer); }
-=======
     void SetLayer(const JPH::ObjectLayer myLayer)
     {
         bodyInterface->SetObjectLayer(bodyID, layer);
         layer = myLayer;
     }
->>>>>>> 958800d8
 
     // Adders
     void AddForce(const glm::vec3& force) { bodyInterface->AddForce(bodyID, ToJoltVec3(force)); }
