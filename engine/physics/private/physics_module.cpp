--- conflicted
+++ resolved
@@ -74,11 +74,7 @@
     float deltatimeSeconds = engine.GetModule<TimeModule>().GetDeltatime().count() * 0.001f;
 
     // This is being optimistic: we always do one collision step no matter how small the dt
-<<<<<<< HEAD
-    float updatesNeeded = std::min(static_cast<int>(glm::ceil(deltatimeSeconds / PHYSICS_STEPS_PER_SECOND)), PHYSICS_MAX_STEPS_PER_FRAME);
-=======
     const int updatesNeeded = std::min(static_cast<int>(glm::ceil(deltatimeSeconds / PHYSICS_STEPS_PER_SECOND)), PHYSICS_MAX_STEPS_PER_FRAME);
->>>>>>> 185dcc17
 
     // Step the world
     auto error = _physicsSystem->Update(deltatimeSeconds, updatesNeeded, _tempAllocator.get(), _jobSystem.get());
