--- conflicted
+++ resolved
@@ -186,11 +186,6 @@
 
 void PhysicsSystem::Update(MAYBE_UNUSED ECSModule& ecs, MAYBE_UNUSED float deltaTime)
 {
-<<<<<<< HEAD
-
-    ZoneScoped;
-=======
->>>>>>> 63b1020f
     // let's check priority first between transforms and physics
     // Here we update jolt transforms based on our transform system since they are static objects and we want hierarchy
     const auto transformsView = ecs.GetRegistry().view<TransformComponent, RigidbodyComponent, ToBeUpdated>();
