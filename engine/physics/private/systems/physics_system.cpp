--- conflicted
+++ resolved
@@ -109,17 +109,9 @@
             skew,
             perspective);
 
-<<<<<<< HEAD
-        // size and position
-        auto& meshResourceManager = engine.GetModule<RendererModule>().GetGraphicsContext()->Resources()->MeshResourceManager();
-        math::Vec3Range boundingBox = meshResourceManager.Access(meshComponent.mesh)->boundingBox; // * scale;
-        boundingBox.min *= scale;
-        boundingBox.max *= scale;
-=======
         auto result = _physicsModule.bodyInterface->GetShape(rb.bodyID)->ScaleShape(JPH::Vec3Arg(scale.x, scale.y, scale.z));
         if (result.HasError())
             bblog::error(result.GetError().c_str());
->>>>>>> e1f64ed2
 
         _physicsModule.physicsSystem->GetBodyInterfaceNoLock().SetRotation(rb.bodyID, JPH::Quat(rotationQuat.x, rotationQuat.y, rotationQuat.z, rotationQuat.w), JPH::EActivation::Activate);
         _physicsModule.physicsSystem->GetBodyInterfaceNoLock().SetShape(rb.bodyID, result.Get(), true, JPH::EActivation::Activate);
@@ -246,19 +238,10 @@
 
         auto joltMatrix = _physicsModule.bodyInterface->GetWorldTransform(rb.bodyID);
 
-<<<<<<< HEAD
-        math::Vec3Range boundingBox = meshResourceManager.Access(meshComponent.mesh)->boundingBox; // * scale;
-        const auto joltSize = boxShape->GetHalfExtent();
-        const auto oldExtent = (boundingBox.max - boundingBox.min) * 0.5f;
-        glm::vec3 joltBoxSize = glm::vec3(joltSize.GetX(), joltSize.GetY(), joltSize.GetZ());
-        const glm::mat4 joltToGLM = ToGLMMat4(joltMatrix);
-        glm::mat4 joltToGlm = glm::scale(joltToGLM, joltBoxSize / oldExtent);
-=======
         // We cant support objects simulated by jolt and our hierarchy system at the same time
         RelationshipComponent& relationship = _ecs.GetRegistry().get<RelationshipComponent>(entity);
         if (relationship.parent != entt::null)
             RelationshipHelpers::DetachChild(_ecs.GetRegistry(), relationship.parent, entity);
->>>>>>> e1f64ed2
 
         // Crazy jolt stuff that I dont like but it works to set the proper scale
         JPH::BodyLockWrite lock(_physicsModule.physicsSystem->GetBodyLockInterface(), rb.bodyID);
