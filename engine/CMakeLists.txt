--- conflicted
+++ resolved
@@ -13,16 +13,9 @@
 
 target_sources(OldEngine PUBLIC ${headers} PRIVATE ${sources})
 target_include_directories(OldEngine PUBLIC "include" "../external")
-<<<<<<< HEAD
-target_link_libraries(OldEngine PUBLIC Application PUBLIC External PUBLIC Physics)
-=======
-target_link_libraries(OldEngine
-        PUBLIC Application
-        PUBLIC Renderer
-        PUBLIC External)
+target_link_libraries(OldEngine PUBLIC Application PUBLIC Renderer PUBLIC External PUBLIC Physics)
 
 source_exclude_unity("source/lib/stbi_impl.cpp")
->>>>>>> 1f34b5fd
 
 # ENGINE MODULES
 
@@ -30,11 +23,8 @@
 target_add_module(Engine core Core)
 target_add_module(Engine utility Utility)
 target_add_module(Engine application Application)
-<<<<<<< HEAD
-target_add_module(Engine physics Physics)
-=======
 target_add_module(Engine scripting Scripting)
 target_add_module(Engine renderer Renderer)
->>>>>>> 1f34b5fd
+target_add_module(Engine physics Physics)
 
 target_link_libraries(Engine INTERFACE OldEngine INTERFACE External)