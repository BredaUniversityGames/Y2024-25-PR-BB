#pragma once

#include "ui_element.hpp"

<<<<<<< HEAD
#include <fonts.hpp>
=======
#include "fonts.hpp"
>>>>>>> 28fa94b2
#include <glm/glm.hpp>
#include <string>

struct UIFont;

class UITextElement : public UIElement
{
public:
    UITextElement(const std::shared_ptr<UIFont>& font, std::string text)
        : _font(font)
    {
        SetLocation(glm::vec2(0));
        SetScale(glm::vec2(0, font->characterHeight));
<<<<<<< HEAD

=======
        SetText(std::move(text));
    }

    UITextElement(const std::shared_ptr<UIFont>& font, std::string text, float textSize)
        : _font(font)
    {
        SetLocation(glm::vec2(0));
        SetScale(glm::vec2(0, textSize));
>>>>>>> 28fa94b2
        SetText(std::move(text));
    }

    UITextElement(const std::shared_ptr<UIFont>& font, std::string text, const glm::vec2& location, float textSize)
        : _font(font)
    {
        SetLocation(location);
        SetScale(glm::vec2(0, textSize));
        SetText(std::move(text));
    }

    void SubmitDrawInfo(std::vector<QuadDrawInfo>& drawList) const override;

    void SetColor(glm::vec4 color) { _color = std::move(color); };
    const glm::vec4& GetColor() const { return _color; }

    void SetText(std::string text);
    std::string GetText() const { return _text; }

    void SetFont(std::shared_ptr<UIFont> font) { _font = std::move(font); };
    const UIFont& GetFont() const { return *_font; };

private:
    void UpdateLocalTextSize();
    float _horizontalTextSize = 0;
    std::shared_ptr<UIFont> _font;
    std::string _text;
    glm::vec4 _color = glm::vec4(0.0f, 0.0f, 0.0f, 1.0f);
};<|MERGE_RESOLUTION|>--- conflicted
+++ resolved
@@ -2,11 +2,7 @@
 
 #include "ui_element.hpp"
 
-<<<<<<< HEAD
-#include <fonts.hpp>
-=======
 #include "fonts.hpp"
->>>>>>> 28fa94b2
 #include <glm/glm.hpp>
 #include <string>
 
@@ -20,9 +16,6 @@
     {
         SetLocation(glm::vec2(0));
         SetScale(glm::vec2(0, font->characterHeight));
-<<<<<<< HEAD
-
-=======
         SetText(std::move(text));
     }
 
@@ -31,7 +24,6 @@
     {
         SetLocation(glm::vec2(0));
         SetScale(glm::vec2(0, textSize));
->>>>>>> 28fa94b2
         SetText(std::move(text));
     }
 
@@ -59,5 +51,5 @@
     float _horizontalTextSize = 0;
     std::shared_ptr<UIFont> _font;
     std::string _text;
-    glm::vec4 _color = glm::vec4(0.0f, 0.0f, 0.0f, 1.0f);
+    glm::vec4 _color = glm::vec4(1.0f, 1.0f, 1.0f, 1.0f);
 };