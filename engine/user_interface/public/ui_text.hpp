--- conflicted
+++ resolved
@@ -15,11 +15,8 @@
         : _font(font)
     {
         SetLocation(glm::vec2(0));
-<<<<<<< HEAD
         SetScale(glm::vec2(0, font->characterHeight));
-=======
-        SetScale(glm::vec2(0, 50));
->>>>>>> 1c80b2a0
+
         SetText(std::move(text));
     }
 
