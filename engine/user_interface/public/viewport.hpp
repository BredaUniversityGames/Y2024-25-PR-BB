--- conflicted
+++ resolved
@@ -15,11 +15,7 @@
         , _offset(offset)
     {
     }
-<<<<<<< HEAD
     void Update(const ActionManager& input) const;
-=======
-    void Update(InputManager& input);
->>>>>>> 5ccb59ce
     /**
      * adds all the draw data for the ui to the drawList argument, fynction calls SubmitDrawInfo on all the present uiElements in a hierarchical manner.
      * This drawList gets cleared when the uiPipeline records it's commands and thus this function needs to be called before the commandLists are submitted.
