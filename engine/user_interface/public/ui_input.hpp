#pragma once
#include "ui_navigation.hpp"
#include <glm/vec2.hpp>
#include <string>
class InputDeviceManager;
class UIElement;

struct InputManagers
{
    InputDeviceManager& inputDeviceManager;
    ActionManager& actionManager;
};

// Note: currently key navigation only works for controller.
class UIInputContext
{
public:
    // Returns if the UI input has been consumed this frame, can be either mouse or controller.
    bool HasInputBeenConsumed() const { return _hasInputBeenConsumed; }
    bool GamepadHasFocus() const { return _gamepadHasFocus; }

    // Consume the UI input for this frame.
    void ConsumeInput()
    {
        _hasInputBeenConsumed = true;
    }

    std::weak_ptr<UIElement> focusedUIElement = {};

    UINavigationDirection GetDirection(const ActionManager& actionManager);

    std::string_view GetPressActionName() { return _pressActionName; }

private:
    friend class UIModule;

    bool _gamepadHasFocus = false;

    // If the input has been consumed this frame.
    bool _hasInputBeenConsumed = false;
<<<<<<< HEAD
    float _inputDeadZone = 0.2f;
    std::string _pressActionName = "Interact";
    std::string _navigationActionName = "Navigate";
=======
    float _inputDeadZone = 0.4f;
    std::string _pressActionName = "Jump";
    std::string _navigationActionName = "Move";
>>>>>>> ca38a2be
    UINavigationDirection _previousNavigationDirection {};
};

/**
 * @param boundaryLocation Topleft location of the boundary
 * @param boundaryScale Scale of the boundary from the Topleft location.
 * @return
 */
inline bool IsMouseInsideBoundary(const glm::vec2& mousePos, const glm::vec2& boundaryLocation, const glm::vec2& boundaryScale)
{
    return mousePos.x > boundaryLocation.x
        && mousePos.x < boundaryLocation.x + boundaryScale.x
        && mousePos.y > boundaryLocation.y
        && mousePos.y < boundaryLocation.y + boundaryScale.y;
}<|MERGE_RESOLUTION|>--- conflicted
+++ resolved
@@ -38,15 +38,9 @@
 
     // If the input has been consumed this frame.
     bool _hasInputBeenConsumed = false;
-<<<<<<< HEAD
-    float _inputDeadZone = 0.2f;
+    float _inputDeadZone = 0.4f;
     std::string _pressActionName = "Interact";
     std::string _navigationActionName = "Navigate";
-=======
-    float _inputDeadZone = 0.4f;
-    std::string _pressActionName = "Jump";
-    std::string _navigationActionName = "Move";
->>>>>>> ca38a2be
     UINavigationDirection _previousNavigationDirection {};
 };
 
