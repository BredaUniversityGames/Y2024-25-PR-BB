#pragma once

#include "common.hpp"
#include "quad_draw_info.hpp"

#include "input/action_manager.hpp"
#include "ui_navigation_mappings.hpp"
#include <cstdint>
#include <glm/vec2.hpp>
#include <memory>
#include <optional>
#include <vector>

class InputDeviceManager;

/**
 * Base class from which all ui elements inherit. Updating and submitting of the ui happens
 * mostly in a hierarchical manner. each element calls its children's update and draw functions.
 * class contains pure virtual functions.
 */
class UIElement
{
public:
<<<<<<< HEAD
    UIElement(UINavigationMappings::ElementMap elementMap)
        : mapping(std::move(elementMap)) {};
=======
    UIElement() = default;
    virtual ~UIElement() = default;
    NON_COPYABLE(UIElement)
>>>>>>> 5ccb59ce

    enum class AnchorPoint
    {
        eMiddle,
        eTopLeft,
        eTopRight,
        eBottomLeft,
        eBottomRight,
        eFill
    } anchorPoint
        = AnchorPoint::eMiddle;

    void SetLocation(const glm::vec2& location) noexcept { _relativeLocation = location; }

    NO_DISCARD const glm::vec2& GetRelativeLocation() const noexcept { return _relativeLocation; }
    NO_DISCARD const glm::vec2& GetAbsoluteLocation() const noexcept { return _absoluteLocation; }

    NO_DISCARD const glm::vec2& GetAbsoluteScale() const noexcept { return _absoluteScale; }
    NO_DISCARD const glm::vec2& GetRelativeScale() const noexcept { return _relativeScale; }

    void SetScale(const glm::vec2& scale) noexcept { _relativeScale = scale; }

    virtual void SubmitDrawInfo(MAYBE_UNUSED std::vector<QuadDrawInfo>& drawList) const = 0;

<<<<<<< HEAD
    virtual void Update(const ActionManager& input);
=======
    virtual void Update(InputManager& input);
>>>>>>> 5ccb59ce

    template <typename T, typename... Args>
        requires(std::derived_from<T, UIElement> && std::is_constructible_v<T, Args...>)
    T& AddChild(Args&&... args)
    {
        UIElement& addedChild = *_children.emplace_back(std::make_unique<T>(std::forward<Args>(args)...));
        std::sort(_children.begin(), _children.end(), [&](const std::unique_ptr<UIElement>& v1, const std::unique_ptr<UIElement>& v2)
            { return v1->zLevel < v2->zLevel; });

        UpdateAllChildrenAbsoluteTransform();
        return static_cast<T&>(addedChild);
    }

    NO_DISCARD const std::vector<std::unique_ptr<UIElement>>& GetChildren() const
    {
        return _children;
    }

    enum class VisibilityState
    {
        eUpdatedAndVisible,
        eUpdatedAndInvisble,
        eNotUpdatedAndVisible,
        eNotUpdatedAndInvisble
    } visibility
        = VisibilityState::eUpdatedAndVisible;

    int16_t zLevel = 1;

    virtual void UpdateAllChildrenAbsoluteTransform();

    /**
     * note: mostly for internal use to calculate the correct screen space position based on it's parents.
     * @param location new location
     * @param scale
     */
    void SetAbsoluteTransform(const glm::vec2& location, const glm::vec2& scale, bool updateChildren = true) noexcept;

    const UINavigationMappings& GetNavigation() { return mapping; }

protected:
    void ChildrenSubmitDrawInfo(MAYBE_UNUSED std::vector<QuadDrawInfo>& drawList) const;

private:
    UINavigationMappings mapping;
    glm::vec2 _absoluteLocation {};
    glm::vec2 _relativeLocation {};

    glm::vec2 _relativeScale {};
    glm::vec2 _absoluteScale {};

    std::vector<std::unique_ptr<UIElement>> _children {};
};<|MERGE_RESOLUTION|>--- conflicted
+++ resolved
@@ -21,14 +21,12 @@
 class UIElement
 {
 public:
-<<<<<<< HEAD
+
     UIElement(UINavigationMappings::ElementMap elementMap)
         : mapping(std::move(elementMap)) {};
-=======
-    UIElement() = default;
     virtual ~UIElement() = default;
     NON_COPYABLE(UIElement)
->>>>>>> 5ccb59ce
+
 
     enum class AnchorPoint
     {
@@ -53,11 +51,7 @@
 
     virtual void SubmitDrawInfo(MAYBE_UNUSED std::vector<QuadDrawInfo>& drawList) const = 0;
 
-<<<<<<< HEAD
     virtual void Update(const ActionManager& input);
-=======
-    virtual void Update(InputManager& input);
->>>>>>> 5ccb59ce
 
     template <typename T, typename... Args>
         requires(std::derived_from<T, UIElement> && std::is_constructible_v<T, Args...>)
