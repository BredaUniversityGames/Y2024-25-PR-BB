--- conflicted
+++ resolved
@@ -7,14 +7,11 @@
 class UIButton : public UIElement
 {
 public:
-<<<<<<< HEAD
     UIButton(UINavigationMappings::ElementMap elementMap)
         : UIElement(std::move(elementMap))
     {
     }
 
-=======
->>>>>>> 5ccb59ce
     enum class ButtonState
     {
         eNormal,
@@ -23,15 +20,8 @@
     } state
         = ButtonState::eNormal;
 
-<<<<<<< HEAD
     void Update(const ActionManager& inputManager) override;
 
-    void SubmitDrawInfo(std::vector<QuadDrawInfo>& drawList) const override;
-
-    void UpdateAllChildrenAbsoluteLocations() override;
-
-=======
->>>>>>> 5ccb59ce
     struct ButtonStyle
     {
         ResourceHandle<GPUImage> normalImage = {};
@@ -47,8 +37,6 @@
         SetScale(size);
     }
 
-    void Update(InputManager& inputManager) override;
-
     void SubmitDrawInfo(std::vector<QuadDrawInfo>& drawList) const override;
 
     void UpdateAllChildrenAbsoluteTransform() override;
