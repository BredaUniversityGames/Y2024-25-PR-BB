--- conflicted
+++ resolved
@@ -3,13 +3,7 @@
 #include "viewport.hpp"
 #include <ranges>
 
-<<<<<<< HEAD
-void UIElement::SubmitDrawInfo(std::vector<QuadDrawInfo>& drawList) const
-{
-    ChildrenSubmitDrawInfo(drawList);
-}
 
-=======
 void UIElement::SetLocation(const glm::vec2& location) noexcept
 {
     _relativeLocation = location * Viewport::GetScaleMultipler();
@@ -18,7 +12,6 @@
 {
     _relativeScale = scale * Viewport::GetScaleMultipler();
 }
->>>>>>> a66b0029
 void UIElement::Update(const InputManagers& inputManagers, UIInputContext& uiInputContext)
 {
     if (visibility == VisibilityState::eUpdatedAndVisible || visibility == VisibilityState::eUpdatedAndInvisble)
