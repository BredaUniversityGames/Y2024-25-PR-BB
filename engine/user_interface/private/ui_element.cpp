--- conflicted
+++ resolved
@@ -1,7 +1,5 @@
 #include "ui_element.hpp"
 #include <ranges>
-
-<<<<<<< HEAD
 #include <algorithm>
 
 void UIElement::Update(const ActionManager& input)
@@ -14,17 +12,6 @@
     }
 }
 
-UIElement& UIElement::AddChild(std::unique_ptr<UIElement> child)
-=======
-void UIElement::Update(InputManager& input)
->>>>>>> 5ccb59ce
-{
-    if (visibility == VisibilityState::eUpdatedAndVisible || visibility == VisibilityState::eUpdatedAndInvisble)
-    {
-        for (auto& child : _children | std::views::reverse)
-            child->Update(input);
-    }
-}
 
 void UIElement::UpdateAllChildrenAbsoluteTransform()
 {
