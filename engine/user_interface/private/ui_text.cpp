--- conflicted
+++ resolved
@@ -61,11 +61,9 @@
 
             QuadDrawInfo info;
 
-<<<<<<< HEAD
+
             glm::vec2 correctedBearing = (glm::vec2(fontChar.bearing) / static_cast<float>(_font->characterHeight)) * (GetAbsoluteScale().y / 2.0f);
-=======
-            glm::vec2 correctedBearing = (glm::vec2(fontChar.bearing) / static_cast<float>(_font->characterHeight)) * GetAbsoluteScale().y;
->>>>>>> 1c80b2a0
+
             glm::vec3 localTranslation = glm::vec3(elementTranslation + glm::vec2(localOffset + correctedBearing.x, -correctedBearing.y), 0);
             glm::vec3 localScale = glm::vec3(glm::vec2(fontChar.size) / glm::vec2(_font->characterHeight), 1.0) * glm::vec3(GetAbsoluteScale().y, GetAbsoluteScale().y, 0);
 
