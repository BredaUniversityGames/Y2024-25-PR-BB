--- conflicted
+++ resolved
@@ -6,11 +6,8 @@
         PRIVATE Application
         PRIVATE Utility
         PRIVATE ECS
-<<<<<<< HEAD
+        PRIVATE Audio
         PRIVATE Renderer
-=======
-        PRIVATE Audio
->>>>>>> eff52a49
 )
 
 target_include_directories(Renderer
