#include "game_bindings.hpp"

#include "cheats_component.hpp"
#include "components/name_component.hpp"
#include "components/rigidbody_component.hpp"
#include "components/transform_component.hpp"
#include "components/transform_helpers.hpp"
#include "ecs_module.hpp"
#include "entity/wren_entity.hpp"
#include "game_module.hpp"
#include "physics/shape_factory.hpp"
#include "physics_module.hpp"
#include "systems/lifetime_component.hpp"

#include <Jolt/Physics/Collision/Shape/CapsuleShape.h>

#include "components/relationship_component.hpp"
#include "components/relationship_helpers.hpp"

#include "components/camera_component.hpp"

#include "ui_progress_bar.hpp"
#include "ui_text.hpp"

namespace bindings
{
void SetLifetimePaused(WrenComponent<LifetimeComponent>& self, bool paused)
{
    self.component->paused = paused;
}

bool GetLifetimePaused(WrenComponent<LifetimeComponent>& self)
{
    return self.component->paused;
}

void SetLifetime(WrenComponent<LifetimeComponent>& self, float lifetime)
{
    self.component->lifetime = lifetime;
}

float GetLifetime(WrenComponent<LifetimeComponent>& self)
{
    return self.component->lifetime;
}

bool GetNoClipStatus(WrenComponent<CheatsComponent>& self)
{
    return self.component->noClip;
}

void SetNoClip(WrenComponent<CheatsComponent>& self, bool noClip)
{
    self.component->noClip = noClip;
}

<<<<<<< HEAD
WrenEntity CreatePlayerController(MAYBE_UNUSED GameModule& self, PhysicsModule& physicsModule, ECSModule& ecs, const glm::vec3& position, const float height, const float radius)
{

    auto playerView = ecs.GetRegistry().view<NameComponent>();
    for (auto entity : playerView)
    {
        auto& name = ecs.GetRegistry().get<NameComponent>(entity);
        if (name.name == "Player")
        {
            ecs.DestroyEntity(entity);
        }
        if (name.name == "Player entity")
        {
            ecs.DestroyEntity(entity);
        }
        if (name.name == "Camera")
        {
            ecs.DestroyEntity(entity);
        }
    }

    entt::entity playerEntity = ecs.GetRegistry().create();
    ecs.GetRegistry().emplace<TransformComponent>(playerEntity);
    TransformHelpers::SetLocalPosition(ecs.GetRegistry(), playerEntity, position);

    auto degreesOfFreedom = JPH::EAllowedDOFs::TranslationX | JPH::EAllowedDOFs::TranslationY | JPH::EAllowedDOFs::TranslationZ;
    RigidbodyComponent rb(physicsModule.GetBodyInterface(), ShapeFactory::MakeCapsuleShape(height, radius), true, degreesOfFreedom);

    NameComponent node;
    PlayerTag playerTag;
    node.name = "Player entity";
    ecs.GetRegistry().emplace<NameComponent>(playerEntity, node);
    ecs.GetRegistry().emplace<RigidbodyComponent>(playerEntity, rb);
    ecs.GetRegistry().emplace<PlayerTag>(playerEntity, playerTag);
    ecs.GetRegistry().emplace<RelationshipComponent>(playerEntity);

    entt::entity entity = ecs.GetRegistry().create();
    ecs.GetRegistry().emplace<NameComponent>(entity, "Player");
    ecs.GetRegistry().emplace<TransformComponent>(entity);
    ecs.GetRegistry().emplace<RelationshipComponent>(entity);

    entt::entity cameraEntity = ecs.GetRegistry().create();
    ecs.GetRegistry().emplace<NameComponent>(cameraEntity, "Camera");
    ecs.GetRegistry().emplace<TransformComponent>(cameraEntity);
    ecs.GetRegistry().emplace<RelationshipComponent>(cameraEntity);

    RelationshipHelpers::AttachChild(ecs.GetRegistry(), entity, cameraEntity);

    auto view = ecs.GetRegistry().view<NameComponent>();
    for (auto&& [e, n] : view.each())
    {
        if (n.name == "AnimatedRifle")
        {
            RelationshipHelpers::AttachChild(ecs.GetRegistry(), cameraEntity, e);
            break;
        }
    }

    CameraComponent& cameraComponent
        = ecs.GetRegistry().emplace<CameraComponent>(cameraEntity);
    cameraComponent.projection = CameraComponent::Projection::ePerspective;
    cameraComponent.fov = 45.0f;
    cameraComponent.nearPlane = 0.5f;
    cameraComponent.farPlane = 600.0f;
    cameraComponent.reversedZ = true;

    ecs.GetRegistry().emplace<AudioListenerComponent>(cameraEntity);

    return { playerEntity, &ecs.GetRegistry() };
}
=======
// WrenEntity CreatePlayerController(MAYBE_UNUSED GameModule& self, PhysicsModule& physicsModule, ECSModule& ecs, const glm::vec3& position, const float height, const float radius)
// {
//     auto playerView = ecs.GetRegistry().view<PlayerTag>();
//     for (auto entity : playerView)
//     {
//         ecs.DestroyEntity(entity);
//     }
//
//     entt::entity playerEntity = ecs.GetRegistry().create();
//     ecs.GetRegistry().emplace<TransformComponent>(playerEntity);
//     TransformHelpers::SetLocalPosition(ecs.GetRegistry(), playerEntity, position);
//
//     auto degreesOfFreedom = JPH::EAllowedDOFs::TranslationX | JPH::EAllowedDOFs::TranslationY | JPH::EAllowedDOFs::TranslationZ;
//     RigidbodyComponent rb(physicsModule.GetBodyInterface(), ShapeFactory::MakeCapsuleShape(height, radius), true, degreesOfFreedom);
//
//     NameComponent node;
//     PlayerTag playerTag;
//     node.name = "Player entity";
//     ecs.GetRegistry().emplace<NameComponent>(playerEntity, node);
//     ecs.GetRegistry().emplace<RigidbodyComponent>(playerEntity, rb);
//     ecs.GetRegistry().emplace<PlayerTag>(playerEntity, playerTag);
//     return { playerEntity, &ecs.GetRegistry() };
// }
>>>>>>> 3abc04a7

// Do not pass heights smaller than 0.1f, it will get clamped for saftey to 0.1f
void AlterPlayerHeight(MAYBE_UNUSED GameModule& self, PhysicsModule& physicsModule, ECSModule& ecs, const float height)
{
    auto playerView = ecs.GetRegistry().view<PlayerTag>();
    for (auto entity : playerView)
    {
        auto& rb = ecs.GetRegistry().get<RigidbodyComponent>(entity);
        const auto& shape = physicsModule.GetBodyInterface().GetShape(rb.bodyID);
        auto capsuleShape = JPH::StaticCast<JPH::CapsuleShape>(shape);
        if (capsuleShape == nullptr)
        {
            return;
        }
        const float radius = capsuleShape->GetRadius();
        physicsModule.GetBodyInterface().SetShape(rb.bodyID, new JPH::CapsuleShape(height / 2.0, radius), true, JPH::EActivation::Activate);
    }
}

HUD& GetHUD(GameModule& self)
{
    return self._hud;
}

void UpdateHealthBar(HUD& self, const float health)
{
    if (auto locked = self.healthBar.lock(); locked != nullptr)
    {
        locked->SetFractionFilled(health);
    }
}

void UpdateAmmoText(HUD& self, const int ammo, const int maxAmmo)
{
    if (auto locked = self.ammoCounter.lock(); locked != nullptr)
    {
        locked->SetText(std::to_string(ammo) + "/" + std::to_string(maxAmmo));
    }
}

void UpdateUltBar(HUD& self, const float ult)
{
    if (auto locked = self.ultBar.lock(); locked != nullptr)
    {
        locked->SetFractionFilled(ult);
    }
}

void UpdateScoreText(HUD& self, const int score)
{
    if (auto locked = self.scoreText.lock(); locked != nullptr)
    {
        locked->SetText(std::string("Score: ") + std::to_string(score));
    }
}

void UpdateGrenadeBar(HUD& self, const float charge)
{
    if (auto locked = self.grenadeBar.lock(); locked != nullptr)
    {
        locked->SetFractionFilled(charge);
    }
}

}

void BindGameAPI(wren::ForeignModule& module)
{
    auto& lifetimeComponent = module.klass<WrenComponent<LifetimeComponent>>("LifetimeComponent");
    lifetimeComponent.propExt<bindings::GetLifetimePaused, bindings::SetLifetimePaused>("paused");
    lifetimeComponent.propExt<bindings::GetLifetime, bindings::SetLifetime>("lifetime");

    auto& cheatsComponent = module.klass<WrenComponent<CheatsComponent>>("CheatsComponent");
    cheatsComponent.propExt<bindings::GetNoClipStatus, bindings::SetNoClip>("noClip");

    auto& game = module.klass<GameModule>("Game");
    // game.funcExt<bindings::CreatePlayerController>("CreatePlayerController");
    game.funcExt<bindings::AlterPlayerHeight>("AlterPlayerHeight");
    game.funcExt<bindings::GetHUD>("GetHUD");

    auto& hud = module.klass<HUD>("HUD");
    hud.funcExt<bindings::UpdateHealthBar>("UpdateHealthBar");
    hud.funcExt<bindings::UpdateAmmoText>("UpdateAmmoText");
    hud.funcExt<bindings::UpdateUltBar>("UpdateUltBar");
    hud.funcExt<bindings::UpdateScoreText>("UpdateScoreText");
    hud.funcExt<bindings::UpdateGrenadeBar>("UpdateGrenadeBar");
}<|MERGE_RESOLUTION|>--- conflicted
+++ resolved
@@ -54,7 +54,6 @@
     self.component->noClip = noClip;
 }
 
-<<<<<<< HEAD
 WrenEntity CreatePlayerController(MAYBE_UNUSED GameModule& self, PhysicsModule& physicsModule, ECSModule& ecs, const glm::vec3& position, const float height, const float radius)
 {
 
@@ -125,31 +124,6 @@
 
     return { playerEntity, &ecs.GetRegistry() };
 }
-=======
-// WrenEntity CreatePlayerController(MAYBE_UNUSED GameModule& self, PhysicsModule& physicsModule, ECSModule& ecs, const glm::vec3& position, const float height, const float radius)
-// {
-//     auto playerView = ecs.GetRegistry().view<PlayerTag>();
-//     for (auto entity : playerView)
-//     {
-//         ecs.DestroyEntity(entity);
-//     }
-//
-//     entt::entity playerEntity = ecs.GetRegistry().create();
-//     ecs.GetRegistry().emplace<TransformComponent>(playerEntity);
-//     TransformHelpers::SetLocalPosition(ecs.GetRegistry(), playerEntity, position);
-//
-//     auto degreesOfFreedom = JPH::EAllowedDOFs::TranslationX | JPH::EAllowedDOFs::TranslationY | JPH::EAllowedDOFs::TranslationZ;
-//     RigidbodyComponent rb(physicsModule.GetBodyInterface(), ShapeFactory::MakeCapsuleShape(height, radius), true, degreesOfFreedom);
-//
-//     NameComponent node;
-//     PlayerTag playerTag;
-//     node.name = "Player entity";
-//     ecs.GetRegistry().emplace<NameComponent>(playerEntity, node);
-//     ecs.GetRegistry().emplace<RigidbodyComponent>(playerEntity, rb);
-//     ecs.GetRegistry().emplace<PlayerTag>(playerEntity, playerTag);
-//     return { playerEntity, &ecs.GetRegistry() };
-// }
->>>>>>> 3abc04a7
 
 // Do not pass heights smaller than 0.1f, it will get clamped for saftey to 0.1f
 void AlterPlayerHeight(MAYBE_UNUSED GameModule& self, PhysicsModule& physicsModule, ECSModule& ecs, const float height)
