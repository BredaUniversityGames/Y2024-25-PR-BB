#include "game_bindings.hpp"

#include "cheats_component.hpp"
#include "components/rigidbody_component.hpp"
#include "components/static_mesh_component.hpp"
#include "components/transform_component.hpp"
#include "components/transform_helpers.hpp"
#include "cpu_resources.hpp"
#include "ecs_module.hpp"
#include "entity/wren_entity.hpp"
#include "game_module.hpp"
#include "model_loading.hpp"
#include "physics/shape_factory.hpp"
#include "physics_module.hpp"
#include "renderer_module.hpp"
#include "systems/lifetime_component.hpp"
#include "ui/game_ui_bindings.hpp"

#include <spdlog/fmt/fmt.h>

#include <Jolt/Physics/Collision/Shape/CapsuleShape.h>

#include "ui_progress_bar.hpp"
#include "ui_text.hpp"

#include <ui_image.hpp>

namespace bindings
{
void SetLifetimePaused(WrenComponent<LifetimeComponent>& self, bool paused)
{
    self.component->paused = paused;
}

bool GetLifetimePaused(WrenComponent<LifetimeComponent>& self)
{
    return self.component->paused;
}

void SetLifetime(WrenComponent<LifetimeComponent>& self, float lifetime)
{
    self.component->lifetime = lifetime;
}

float GetLifetime(WrenComponent<LifetimeComponent>& self)
{
    return self.component->lifetime;
}

bool GetNoClipStatus(WrenComponent<CheatsComponent>& self)
{
    return self.component->noClip;
}

void SetNoClip(WrenComponent<CheatsComponent>& self, bool noClip)
{
    self.component->noClip = noClip;
}

// Do not pass heights smaller than 0.1f, it will get clamped for saftey to 0.1f
void AlterPlayerHeight(MAYBE_UNUSED GameModule& self, PhysicsModule& physicsModule, ECSModule& ecs, const float height)
{
    auto playerView = ecs.GetRegistry().view<PlayerTag>();
    for (auto entity : playerView)
    {
        auto& rb = ecs.GetRegistry().get<RigidbodyComponent>(entity);
        const auto& shape = physicsModule.GetBodyInterface().GetShape(rb.bodyID);
        auto capsuleShape = JPH::StaticCast<JPH::CapsuleShape>(shape);
        if (capsuleShape == nullptr)
        {
            return;
        }
        const float radius = capsuleShape->GetRadius();
        physicsModule.GetBodyInterface().SetShape(rb.bodyID, new JPH::CapsuleShape(height / 2.0, radius), true, JPH::EActivation::Activate);
    }
}

std::optional<std::shared_ptr<HUD>> GetHUD(GameModule& self)
{
    if (auto lock = self._hud.lock())
    {
        return lock;
    }
    return std::nullopt;
}

void UpdateHealthBar(HUD& self, const float health)
{
    if (auto locked = self.healthBar.lock(); locked != nullptr)
    {
        locked->SetFractionFilled(health);
    }
}

void UpdateAmmoText(HUD& self, const int ammo, const int maxAmmo)
{
    if (auto locked = self.ammoCounter.lock(); locked != nullptr)
    {
        locked->SetText(std::to_string(ammo) + "/" + std::to_string(maxAmmo));
    }
}

void UpdateUltBar(HUD& self, const float ult)
{
    if (auto locked = self.ultBar.lock(); locked != nullptr)
    {
        locked->SetFractionFilled(ult);
    }
}

void UpdateScoreText(HUD& self, const int score)
{
    if (auto locked = self.scoreText.lock(); locked != nullptr)
    {
        locked->SetText(std::string("Score: ") + std::to_string(score));
    }
}

void UpdateMultiplierText(HUD& self, const float multiplier)
{
    if (auto locked = self.multiplierText.lock(); locked != nullptr)
    {
<<<<<<< HEAD
        locked->SetText(std::format("{:.1f}", multiplier).append("x"));
=======
        locked->SetText(fmt::format("{:.1f}", multiplier).append("x"));
>>>>>>> ae4d51ee
    }
}

void UpdateGrenadeBar(HUD& self, const float charge)
{
    if (auto locked = self.grenadeBar.lock(); locked != nullptr)
    {
        locked->SetFractionFilled(charge);
    }
}

void UpdateDashCharges(HUD& self, int charges)
{
    for (int32_t i = 0; i < static_cast<int32_t>(self.dashCharges.size()); i++)
    {
        if (auto locked = self.dashCharges[i].lock(); locked != nullptr)
        {
            if (i < charges) // Charge full
            {
                locked->display_color = glm::vec4(1);
            }
            else // Charge empty
            {
                locked->display_color = glm::vec4(1, 1, 1, 0.2);
            }
        }
    }
}
}

void BindGameAPI(wren::ForeignModule& module)
{
    auto& lifetimeComponent = module.klass<WrenComponent<LifetimeComponent>>("LifetimeComponent");
    lifetimeComponent.propExt<bindings::GetLifetimePaused, bindings::SetLifetimePaused>("paused");
    lifetimeComponent.propExt<bindings::GetLifetime, bindings::SetLifetime>("lifetime");

    auto& cheatsComponent = module.klass<WrenComponent<CheatsComponent>>("CheatsComponent");
    cheatsComponent.propExt<bindings::GetNoClipStatus, bindings::SetNoClip>("noClip");

    auto& game = module.klass<GameModule>("Game");
    game.funcExt<bindings::AlterPlayerHeight>("AlterPlayerHeight");

    game.func<&GameModule::GetMainMenu>("GetMainMenu");
    game.func<&GameModule::SetMainMenuEnabled>("SetMainMenuEnabled");
    game.func<&GameModule::SetHUDEnabled>("SetHUDEnabled");
    BindMainMenu(module);

    game.funcExt<bindings::GetHUD>("GetHUD");
    auto& hud = module.klass<HUD>("HUD");

    hud.funcExt<bindings::UpdateHealthBar>("UpdateHealthBar", "Update health bar with value from 0 to 1");
    hud.funcExt<bindings::UpdateAmmoText>("UpdateAmmoText", "Update ammo bar with a current ammo count and max");
    hud.funcExt<bindings::UpdateUltBar>("UpdateUltBar", "Update ult bar with value from 0 to 1");
    hud.funcExt<bindings::UpdateScoreText>("UpdateScoreText", "Update score text with score number");
    hud.funcExt<bindings::UpdateGrenadeBar>("UpdateGrenadeBar", "Update grenade bar with value from 0 to 1");
    hud.funcExt<bindings::UpdateDashCharges>("UpdateDashCharges", "Update dash bar with number of remaining charges");
    hud.funcExt<bindings::UpdateMultiplierText>("UpdateMultiplierText", "Update multiplier number");
}<|MERGE_RESOLUTION|>--- conflicted
+++ resolved
@@ -120,11 +120,7 @@
 {
     if (auto locked = self.multiplierText.lock(); locked != nullptr)
     {
-<<<<<<< HEAD
-        locked->SetText(std::format("{:.1f}", multiplier).append("x"));
-=======
         locked->SetText(fmt::format("{:.1f}", multiplier).append("x"));
->>>>>>> ae4d51ee
     }
 }
 
