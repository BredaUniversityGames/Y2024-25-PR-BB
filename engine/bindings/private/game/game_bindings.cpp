#include "game_bindings.hpp"

#include "cheats_component.hpp"
#include "components/rigidbody_component.hpp"
#include "ecs_module.hpp"
#include "entity/wren_entity.hpp"
#include "game_module.hpp"
#include "physics/shape_factory.hpp"
#include "physics_module.hpp"
#include "systems/lifetime_component.hpp"
#include "ui/game_ui_bindings.hpp"

#include <Jolt/Physics/Collision/Shape/CapsuleShape.h>

#include "ui_progress_bar.hpp"
#include "ui_text.hpp"

#include <ui_image.hpp>

namespace bindings
{
void SetLifetimePaused(WrenComponent<LifetimeComponent>& self, bool paused)
{
    self.component->paused = paused;
}

bool GetLifetimePaused(WrenComponent<LifetimeComponent>& self)
{
    return self.component->paused;
}

void SetLifetime(WrenComponent<LifetimeComponent>& self, float lifetime)
{
    self.component->lifetime = lifetime;
}

float GetLifetime(WrenComponent<LifetimeComponent>& self)
{
    return self.component->lifetime;
}

bool GetNoClipStatus(WrenComponent<CheatsComponent>& self)
{
    return self.component->noClip;
}

void SetNoClip(WrenComponent<CheatsComponent>& self, bool noClip)
{
    self.component->noClip = noClip;
}

// Do not pass heights smaller than 0.1f, it will get clamped for saftey to 0.1f
void AlterPlayerHeight(MAYBE_UNUSED GameModule& self, PhysicsModule& physicsModule, ECSModule& ecs, const float height)
{
    auto playerView = ecs.GetRegistry().view<PlayerTag>();
    for (auto entity : playerView)
    {
        auto& rb = ecs.GetRegistry().get<RigidbodyComponent>(entity);
        const auto& shape = physicsModule.GetBodyInterface().GetShape(rb.bodyID);
        auto capsuleShape = JPH::StaticCast<JPH::CapsuleShape>(shape);
        if (capsuleShape == nullptr)
        {
            return;
        }
        const float radius = capsuleShape->GetRadius();
        physicsModule.GetBodyInterface().SetShape(rb.bodyID, new JPH::CapsuleShape(height / 2.0, radius), true, JPH::EActivation::Activate);
    }
}

HUD& GetHUD(GameModule& self)
{
    return self._hud;
}

void UpdateHealthBar(HUD& self, const float health)
{
    if (auto locked = self.healthBar.lock(); locked != nullptr)
    {
        locked->SetFractionFilled(health);
    }
}

void UpdateAmmoText(HUD& self, const int ammo, const int maxAmmo)
{
    if (auto locked = self.ammoCounter.lock(); locked != nullptr)
    {
        locked->SetText(std::to_string(ammo) + "/" + std::to_string(maxAmmo));
    }
}

void UpdateUltBar(HUD& self, const float ult)
{
    if (auto locked = self.ultBar.lock(); locked != nullptr)
    {
        locked->SetFractionFilled(ult);
    }
}

void UpdateScoreText(HUD& self, const int score)
{
    if (auto locked = self.scoreText.lock(); locked != nullptr)
    {
        locked->SetText(std::string("Score: ") + std::to_string(score));
    }
}

void UpdateGrenadeBar(HUD& self, const float charge)
{
    if (auto locked = self.grenadeBar.lock(); locked != nullptr)
    {
        locked->SetFractionFilled(charge);
    }
}

void UpdateDashCharges(HUD& self, int charges)
{
    for (int32_t i = 0; i < static_cast<int32_t>(self.dashCharges.size()); i++)
    {
        if (auto locked = self.dashCharges[i].lock(); locked != nullptr)
        {
            if (i < charges) // Charge full
            {
                locked->display_color = glm::vec4(1);
            }
            else // Charge empty
            {
                locked->display_color = glm::vec4(1, 1, 1, 0.2);
            }
        }
    }
}
}

void BindGameAPI(wren::ForeignModule& module)
{
    auto& lifetimeComponent = module.klass<WrenComponent<LifetimeComponent>>("LifetimeComponent");
    lifetimeComponent.propExt<bindings::GetLifetimePaused, bindings::SetLifetimePaused>("paused");
    lifetimeComponent.propExt<bindings::GetLifetime, bindings::SetLifetime>("lifetime");

    auto& cheatsComponent = module.klass<WrenComponent<CheatsComponent>>("CheatsComponent");
    cheatsComponent.propExt<bindings::GetNoClipStatus, bindings::SetNoClip>("noClip");

    auto& game = module.klass<GameModule>("Game");
    game.funcExt<bindings::AlterPlayerHeight>("AlterPlayerHeight");
    
    game.func<&GameModule::GetMainMenu>("GetMainMenu");
    game.func<&GameModule::SetMainMenuEnabled>("SetMainMenuEnabled");
    game.func<&GameModule::SetHUDEnabled>("SetHUDEnabled");
    BindMainMenu(module);

    game.funcExt<bindings::GetHUD>("GetHUD");
    auto& hud = module.klass<HUD>("HUD");
<<<<<<< HEAD
    hud.funcExt<bindings::UpdateHealthBar>("UpdateHealthBar", "Update health bar with value from 0 to 1");
    hud.funcExt<bindings::UpdateAmmoText>("UpdateAmmoText", "Update ammo bar with a current ammo count and max");
    hud.funcExt<bindings::UpdateUltBar>("UpdateUltBar", "Update ult bar with value from 0 to 1");
    hud.funcExt<bindings::UpdateScoreText>("UpdateScoreText", "Update score text with score number");
    hud.funcExt<bindings::UpdateGrenadeBar>("UpdateGrenadeBar", "Update grenade bar with value from 0 to 1");
    hud.funcExt<bindings::UpdateDashCharges>("UpdateDashCharges", "Update dash bar with number of remaining charges");
=======
    hud.funcExt<bindings::UpdateHealthBar>("UpdateHealthBar");
    hud.funcExt<bindings::UpdateAmmoText>("UpdateAmmoText");
    hud.funcExt<bindings::UpdateUltBar>("UpdateUltBar");
    hud.funcExt<bindings::UpdateScoreText>("UpdateScoreText");
    hud.funcExt<bindings::UpdateGrenadeBar>("UpdateGrenadeBar");
    hud.funcExt<bindings::UpdateDashCharges>("UpdateDashCharges");

>>>>>>> 3dbd7803
}<|MERGE_RESOLUTION|>--- conflicted
+++ resolved
@@ -142,7 +142,7 @@
 
     auto& game = module.klass<GameModule>("Game");
     game.funcExt<bindings::AlterPlayerHeight>("AlterPlayerHeight");
-    
+
     game.func<&GameModule::GetMainMenu>("GetMainMenu");
     game.func<&GameModule::SetMainMenuEnabled>("SetMainMenuEnabled");
     game.func<&GameModule::SetHUDEnabled>("SetHUDEnabled");
@@ -150,20 +150,10 @@
 
     game.funcExt<bindings::GetHUD>("GetHUD");
     auto& hud = module.klass<HUD>("HUD");
-<<<<<<< HEAD
     hud.funcExt<bindings::UpdateHealthBar>("UpdateHealthBar", "Update health bar with value from 0 to 1");
     hud.funcExt<bindings::UpdateAmmoText>("UpdateAmmoText", "Update ammo bar with a current ammo count and max");
     hud.funcExt<bindings::UpdateUltBar>("UpdateUltBar", "Update ult bar with value from 0 to 1");
     hud.funcExt<bindings::UpdateScoreText>("UpdateScoreText", "Update score text with score number");
     hud.funcExt<bindings::UpdateGrenadeBar>("UpdateGrenadeBar", "Update grenade bar with value from 0 to 1");
     hud.funcExt<bindings::UpdateDashCharges>("UpdateDashCharges", "Update dash bar with number of remaining charges");
-=======
-    hud.funcExt<bindings::UpdateHealthBar>("UpdateHealthBar");
-    hud.funcExt<bindings::UpdateAmmoText>("UpdateAmmoText");
-    hud.funcExt<bindings::UpdateUltBar>("UpdateUltBar");
-    hud.funcExt<bindings::UpdateScoreText>("UpdateScoreText");
-    hud.funcExt<bindings::UpdateGrenadeBar>("UpdateGrenadeBar");
-    hud.funcExt<bindings::UpdateDashCharges>("UpdateDashCharges");
-
->>>>>>> 3dbd7803
 }