#include "game_bindings.hpp"

#include "cheats_component.hpp"
#include "components/rigidbody_component.hpp"
#include "components/static_mesh_component.hpp"
#include "components/transform_component.hpp"
#include "components/transform_helpers.hpp"
#include "cpu_resources.hpp"
#include "ecs_module.hpp"
#include "entity/wren_entity.hpp"
#include "game_module.hpp"
#include "model_loading.hpp"
#include "physics/shape_factory.hpp"
#include "physics_module.hpp"
#include "renderer_module.hpp"
#include "systems/lifetime_component.hpp"
#include "ui/game_ui_bindings.hpp"

#include <spdlog/fmt/fmt.h>

#include <Jolt/Physics/Collision/Shape/CapsuleShape.h>
#include <spdlog/fmt/bundled/printf.h>

#include "ui_progress_bar.hpp"
#include "ui_text.hpp"

#include <ui_image.hpp>

namespace bindings
{
void SetLifetimePaused(WrenComponent<LifetimeComponent>& self, bool paused)
{
    self.component->paused = paused;
}

bool GetLifetimePaused(WrenComponent<LifetimeComponent>& self)
{
    return self.component->paused;
}

void SetLifetime(WrenComponent<LifetimeComponent>& self, float lifetime)
{
    self.component->lifetime = lifetime;
}

float GetLifetime(WrenComponent<LifetimeComponent>& self)
{
    return self.component->lifetime;
}

bool GetNoClipStatus(WrenComponent<CheatsComponent>& self)
{
    return self.component->noClip;
}

void SetNoClip(WrenComponent<CheatsComponent>& self, bool noClip)
{
    self.component->noClip = noClip;
}

// Do not pass heights smaller than 0.1f, it will get clamped for saftey to 0.1f
void AlterPlayerHeight(MAYBE_UNUSED GameModule& self, PhysicsModule& physicsModule, ECSModule& ecs, const float height)
{
    auto playerView = ecs.GetRegistry().view<PlayerTag>();
    for (auto entity : playerView)
    {
        auto& rb = ecs.GetRegistry().get<RigidbodyComponent>(entity);
        const auto& shape = physicsModule.GetBodyInterface().GetShape(rb.bodyID);
        auto capsuleShape = JPH::StaticCast<JPH::CapsuleShape>(shape);
        if (capsuleShape == nullptr)
        {
            return;
        }
        const float radius = capsuleShape->GetRadius();
        physicsModule.GetBodyInterface().SetShape(rb.bodyID, new JPH::CapsuleShape(height / 2.0, radius), true, JPH::EActivation::Activate);
    }
}

std::optional<std::shared_ptr<HUD>> GetHUD(GameModule& self)
{
    if (auto lock = self._hud.lock())
    {
        return lock;
    }
    return std::nullopt;
}

void UpdateHealthBar(HUD& self, const float health)
{
    if (auto locked = self.healthBar.lock(); locked != nullptr)
    {
        locked->SetFractionFilled(health);
    }
}

void UpdateAmmoText(HUD& self, const int ammo, const int maxAmmo)
{
    if (auto locked = self.ammoCounter.lock(); locked != nullptr)
    {
        locked->SetText(std::to_string(ammo) + "/" + std::to_string(maxAmmo));
    }
}

void UpdateUltBar(HUD& self, const float ult)
{
    if (auto locked = self.ultBar.lock(); locked != nullptr)
    {
        locked->SetFractionFilled(ult);
    }
}

void UpdateScoreText(HUD& self, const int score)
{
    if (auto locked = self.scoreText.lock(); locked != nullptr)
    {
        locked->SetText(std::string("Score: ") + std::to_string(score));
    }
}

void UpdateMultiplierText(HUD& self, const float multiplier)
{
    if (auto locked = self.multiplierText.lock(); locked != nullptr)
    {
<<<<<<< HEAD
        locked->SetText(fmt::sprintf("%.1f", multiplier).append("x"));
=======
        locked->SetText(fmt::format("{:.1f}", multiplier).append("x"));
>>>>>>> ae4d51ee
    }
}

void UpdateGrenadeBar(HUD& self, const float charge)
{
    if (auto locked = self.grenadeBar.lock(); locked != nullptr)
    {
        locked->SetFractionFilled(charge);
    }
}

void UpdateDashCharges(HUD& self, int charges)
{
    for (int32_t i = 0; i < static_cast<int32_t>(self.dashCharges.size()); i++)
    {
        if (auto locked = self.dashCharges[i].lock(); locked != nullptr)
        {
            if (i < charges) // Charge full
            {
                locked->display_color = glm::vec4(1);
            }
            else // Charge empty
            {
                locked->display_color = glm::vec4(1, 1, 1, 0.2);
            }
        }
    }
}
}

void BindGameAPI(wren::ForeignModule& module)
{
    auto& lifetimeComponent = module.klass<WrenComponent<LifetimeComponent>>("LifetimeComponent");
    lifetimeComponent.propExt<bindings::GetLifetimePaused, bindings::SetLifetimePaused>("paused");
    lifetimeComponent.propExt<bindings::GetLifetime, bindings::SetLifetime>("lifetime");

    auto& cheatsComponent = module.klass<WrenComponent<CheatsComponent>>("CheatsComponent");
    cheatsComponent.propExt<bindings::GetNoClipStatus, bindings::SetNoClip>("noClip");

    auto& game = module.klass<GameModule>("Game");
    game.funcExt<bindings::AlterPlayerHeight>("AlterPlayerHeight");

    game.func<&GameModule::GetMainMenu>("GetMainMenu");
    game.func<&GameModule::SetMainMenuEnabled>("SetMainMenuEnabled");
    game.func<&GameModule::SetHUDEnabled>("SetHUDEnabled");
    BindMainMenu(module);

    game.funcExt<bindings::GetHUD>("GetHUD");
    auto& hud = module.klass<HUD>("HUD");

    hud.funcExt<bindings::UpdateHealthBar>("UpdateHealthBar", "Update health bar with value from 0 to 1");
    hud.funcExt<bindings::UpdateAmmoText>("UpdateAmmoText", "Update ammo bar with a current ammo count and max");
    hud.funcExt<bindings::UpdateUltBar>("UpdateUltBar", "Update ult bar with value from 0 to 1");
    hud.funcExt<bindings::UpdateScoreText>("UpdateScoreText", "Update score text with score number");
    hud.funcExt<bindings::UpdateGrenadeBar>("UpdateGrenadeBar", "Update grenade bar with value from 0 to 1");
    hud.funcExt<bindings::UpdateDashCharges>("UpdateDashCharges", "Update dash bar with number of remaining charges");
    hud.funcExt<bindings::UpdateMultiplierText>("UpdateMultiplierText", "Update multiplier number");
}<|MERGE_RESOLUTION|>--- conflicted
+++ resolved
@@ -19,7 +19,6 @@
 #include <spdlog/fmt/fmt.h>
 
 #include <Jolt/Physics/Collision/Shape/CapsuleShape.h>
-#include <spdlog/fmt/bundled/printf.h>
 
 #include "ui_progress_bar.hpp"
 #include "ui_text.hpp"
@@ -121,11 +120,7 @@
 {
     if (auto locked = self.multiplierText.lock(); locked != nullptr)
     {
-<<<<<<< HEAD
-        locked->SetText(fmt::sprintf("%.1f", multiplier).append("x"));
-=======
         locked->SetText(fmt::format("{:.1f}", multiplier).append("x"));
->>>>>>> ae4d51ee
     }
 }
 
