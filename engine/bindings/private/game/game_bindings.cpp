#include "game_bindings.hpp"

#include "cheats_component.hpp"
#include "components/name_component.hpp"
#include "components/rigidbody_component.hpp"
#include "components/transform_component.hpp"
#include "components/transform_helpers.hpp"
#include "ecs_module.hpp"
#include "entity/wren_entity.hpp"
#include "game_module.hpp"
#include "physics/shape_factory.hpp"
#include "physics_module.hpp"
#include "systems/lifetime_component.hpp"

<<<<<<< HEAD
#include "components/relationship_component.hpp"
#include "components/relationship_helpers.hpp"

#include "components/camera_component.hpp"

#include "ui_progress_bar.hpp"
#include "ui_text.hpp"
=======
#include <Jolt/Physics/Collision/Shape/CapsuleShape.h>
>>>>>>> 3755ac3c

namespace bindings
{
void SetLifetimePaused(WrenComponent<LifetimeComponent>& self, bool paused)
{
    self.component->paused = paused;
}

bool GetLifetimePaused(WrenComponent<LifetimeComponent>& self)
{
    return self.component->paused;
}

void SetLifetime(WrenComponent<LifetimeComponent>& self, float lifetime)
{
    self.component->lifetime = lifetime;
}

float GetLifetime(WrenComponent<LifetimeComponent>& self)
{
    return self.component->lifetime;
}

bool GetNoClipStatus(WrenComponent<CheatsComponent>& self)
{
    return self.component->noClip;
}

void SetNoClip(WrenComponent<CheatsComponent>& self, bool noClip)
{
    self.component->noClip = noClip;
}

WrenEntity CreatePlayerController(MAYBE_UNUSED GameModule& self, PhysicsModule& physicsModule, ECSModule& ecs, const glm::vec3& position, const float height, const float radius)
{
<<<<<<< HEAD

    auto playerView = ecs.GetRegistry().view<NameComponent>();
=======
    auto playerView = ecs.GetRegistry().view<PlayerTag>();
>>>>>>> 3755ac3c
    for (auto entity : playerView)
    {
        auto& name = ecs.GetRegistry().get<NameComponent>(entity);
        if (name.name == "Player")
        {
            ecs.DestroyEntity(entity);
        }
        if (name.name == "Player entity")
        {
            ecs.DestroyEntity(entity);
        }
        if (name.name == "Camera")
        {
            ecs.DestroyEntity(entity);
        }
    }

    entt::entity playerEntity = ecs.GetRegistry().create();
    ecs.GetRegistry().emplace<TransformComponent>(playerEntity);
    TransformHelpers::SetLocalPosition(ecs.GetRegistry(), playerEntity, position);

    auto degreesOfFreedom = JPH::EAllowedDOFs::TranslationX | JPH::EAllowedDOFs::TranslationY | JPH::EAllowedDOFs::TranslationZ;
    RigidbodyComponent rb(physicsModule.GetBodyInterface(), ShapeFactory::MakeCapsuleShape(height, radius), true, degreesOfFreedom);

    NameComponent node;
    PlayerTag playerTag;
    node.name = "Player entity";
    ecs.GetRegistry().emplace<NameComponent>(playerEntity, node);
    ecs.GetRegistry().emplace<RigidbodyComponent>(playerEntity, rb);
    ecs.GetRegistry().emplace<PlayerTag>(playerEntity, playerTag);
    ecs.GetRegistry().emplace<TransformComponent>(playerEntity);
    ecs.GetRegistry().emplace<RelationshipComponent>(playerEntity);

    entt::entity entity = ecs.GetRegistry().create();
    ecs.GetRegistry().emplace<NameComponent>(entity, "Player");
    ecs.GetRegistry().emplace<TransformComponent>(entity);
    ecs.GetRegistry().emplace<RelationshipComponent>(entity);

    RelationshipHelpers::AttachChild(ecs.GetRegistry(), playerEntity, entity);

    entt::entity cameraEntity = ecs.GetRegistry().create();
    ecs.GetRegistry().emplace<NameComponent>(cameraEntity, "Camera");
    ecs.GetRegistry().emplace<TransformComponent>(cameraEntity);
    ecs.GetRegistry().emplace<RelationshipComponent>(cameraEntity);

    RelationshipHelpers::AttachChild(ecs.GetRegistry(), entity, cameraEntity);

    auto view = ecs.GetRegistry().view<NameComponent>();
    for (auto&& [e, n] : view.each())
    {
        if (n.name == "AnimatedRifle")
        {
            RelationshipHelpers::AttachChild(ecs.GetRegistry(), cameraEntity, e);
            break;
        }
    }

    CameraComponent& cameraComponent
        = ecs.GetRegistry().emplace<CameraComponent>(cameraEntity);
    cameraComponent.projection = CameraComponent::Projection::ePerspective;
    cameraComponent.fov = 45.0f;
    cameraComponent.nearPlane = 0.5f;
    cameraComponent.farPlane = 600.0f;
    cameraComponent.reversedZ = true;

    ecs.GetRegistry().emplace<AudioListenerComponent>(cameraEntity);

    return { playerEntity, &ecs.GetRegistry() };
}

// Do not pass heights smaller than 0.1f, it will get clamped for saftey to 0.1f
void AlterPlayerHeight(MAYBE_UNUSED GameModule& self, PhysicsModule& physicsModule, ECSModule& ecs, const float height)
{
    auto playerView = ecs.GetRegistry().view<PlayerTag>();
    for (auto entity : playerView)
    {
        auto& rb = ecs.GetRegistry().get<RigidbodyComponent>(entity);
        const auto& shape = physicsModule.GetBodyInterface().GetShape(rb.bodyID);
        auto capsuleShape = JPH::StaticCast<JPH::CapsuleShape>(shape);
        if (capsuleShape == nullptr)
        {
            return;
        }
        const float radius = capsuleShape->GetRadius();
        physicsModule.GetBodyInterface().SetShape(rb.bodyID, new JPH::CapsuleShape(height / 2.0, radius), true, JPH::EActivation::Activate);
    }
}

HUD& GetHUD(GameModule& self)
{
    return self._hud;
}

void UpdateHealthBar(HUD& self, const float health)
{
    if (auto locked = self.healthBar.lock(); locked != nullptr)
    {
        locked->SetFractionFilled(health);
    }
}

void UpdateAmmoText(HUD& self, const int ammo, const int maxAmmo)
{
    if (auto locked = self.ammoCounter.lock(); locked != nullptr)
    {
        locked->SetText(std::to_string(ammo) + "/" + std::to_string(maxAmmo));
    }
}

}

void BindGameAPI(wren::ForeignModule& module)
{
    auto& lifetimeComponent = module.klass<WrenComponent<LifetimeComponent>>("LifetimeComponent");
    lifetimeComponent.propExt<bindings::GetLifetimePaused, bindings::SetLifetimePaused>("paused");
    lifetimeComponent.propExt<bindings::GetLifetime, bindings::SetLifetime>("lifetime");

    auto& cheatsComponent = module.klass<WrenComponent<CheatsComponent>>("CheatsComponent");
    cheatsComponent.propExt<bindings::GetNoClipStatus, bindings::SetNoClip>("noClip");

    auto& game = module.klass<GameModule>("Game");
    game.funcExt<bindings::CreatePlayerController>("CreatePlayerController");
    game.funcExt<bindings::AlterPlayerHeight>("AlterPlayerHeight");
    game.funcExt<bindings::GetHUD>("GetHUD");

    auto& hud = module.klass<HUD>("HUD");
    hud.funcExt<bindings::UpdateHealthBar>("UpdateHealthBar");
    hud.funcExt<bindings::UpdateAmmoText>("UpdateAmmoText");
}<|MERGE_RESOLUTION|>--- conflicted
+++ resolved
@@ -12,7 +12,8 @@
 #include "physics_module.hpp"
 #include "systems/lifetime_component.hpp"
 
-<<<<<<< HEAD
+#include <Jolt/Physics/Collision/Shape/CapsuleShape.h>
+
 #include "components/relationship_component.hpp"
 #include "components/relationship_helpers.hpp"
 
@@ -20,9 +21,6 @@
 
 #include "ui_progress_bar.hpp"
 #include "ui_text.hpp"
-=======
-#include <Jolt/Physics/Collision/Shape/CapsuleShape.h>
->>>>>>> 3755ac3c
 
 namespace bindings
 {
@@ -58,12 +56,8 @@
 
 WrenEntity CreatePlayerController(MAYBE_UNUSED GameModule& self, PhysicsModule& physicsModule, ECSModule& ecs, const glm::vec3& position, const float height, const float radius)
 {
-<<<<<<< HEAD
 
     auto playerView = ecs.GetRegistry().view<NameComponent>();
-=======
-    auto playerView = ecs.GetRegistry().view<PlayerTag>();
->>>>>>> 3755ac3c
     for (auto entity : playerView)
     {
         auto& name = ecs.GetRegistry().get<NameComponent>(entity);
