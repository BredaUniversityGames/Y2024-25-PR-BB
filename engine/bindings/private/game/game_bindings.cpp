#include "game_bindings.hpp"

#include "cheats_component.hpp"
#include "components/rigidbody_component.hpp"
#include "ecs_module.hpp"
#include "entity/wren_entity.hpp"
#include "game_module.hpp"
#include "physics/shape_factory.hpp"
#include "physics_module.hpp"
#include "systems/lifetime_component.hpp"
#include "ui/game_ui_bindings.hpp"

#include <Jolt/Physics/Collision/Shape/CapsuleShape.h>

#include "ui_progress_bar.hpp"
#include "ui_text.hpp"

namespace bindings
{
void SetLifetimePaused(WrenComponent<LifetimeComponent>& self, bool paused)
{
    self.component->paused = paused;
}

bool GetLifetimePaused(WrenComponent<LifetimeComponent>& self)
{
    return self.component->paused;
}

void SetLifetime(WrenComponent<LifetimeComponent>& self, float lifetime)
{
    self.component->lifetime = lifetime;
}

float GetLifetime(WrenComponent<LifetimeComponent>& self)
{
    return self.component->lifetime;
}

bool GetNoClipStatus(WrenComponent<CheatsComponent>& self)
{
    return self.component->noClip;
}

void SetNoClip(WrenComponent<CheatsComponent>& self, bool noClip)
{
    self.component->noClip = noClip;
}

// Do not pass heights smaller than 0.1f, it will get clamped for saftey to 0.1f
void AlterPlayerHeight(MAYBE_UNUSED GameModule& self, PhysicsModule& physicsModule, ECSModule& ecs, const float height)
{
    auto playerView = ecs.GetRegistry().view<PlayerTag>();
    for (auto entity : playerView)
    {
        auto& rb = ecs.GetRegistry().get<RigidbodyComponent>(entity);
        const auto& shape = physicsModule.GetBodyInterface().GetShape(rb.bodyID);
        auto capsuleShape = JPH::StaticCast<JPH::CapsuleShape>(shape);
        if (capsuleShape == nullptr)
        {
            return;
        }
        const float radius = capsuleShape->GetRadius();
        physicsModule.GetBodyInterface().SetShape(rb.bodyID, new JPH::CapsuleShape(height / 2.0, radius), true, JPH::EActivation::Activate);
    }
}

HUD& GetHUD(GameModule& self)
{
    return self._hud;
}

void UpdateHealthBar(HUD& self, const float health)
{
    if (auto locked = self.healthBar.lock(); locked != nullptr)
    {
        locked->SetFractionFilled(health);
    }
}

void UpdateAmmoText(HUD& self, const int ammo, const int maxAmmo)
{
    if (auto locked = self.ammoCounter.lock(); locked != nullptr)
    {
        locked->SetText(std::to_string(ammo) + "/" + std::to_string(maxAmmo));
    }
}

void UpdateUltBar(HUD& self, const float ult)
{
    if (auto locked = self.ultBar.lock(); locked != nullptr)
    {
        locked->SetFractionFilled(ult);
    }
}

void UpdateScoreText(HUD& self, const int score)
{
    if (auto locked = self.scoreText.lock(); locked != nullptr)
    {
        locked->SetText(std::string("Score: ") + std::to_string(score));
    }
}

void UpdateGrenadeBar(HUD& self, const float charge)
{
    if (auto locked = self.grenadeBar.lock(); locked != nullptr)
    {
        locked->SetFractionFilled(charge);
    }
}

}

void BindGameAPI(wren::ForeignModule& module)
{
    auto& lifetimeComponent = module.klass<WrenComponent<LifetimeComponent>>("LifetimeComponent");
    lifetimeComponent.propExt<bindings::GetLifetimePaused, bindings::SetLifetimePaused>("paused");
    lifetimeComponent.propExt<bindings::GetLifetime, bindings::SetLifetime>("lifetime");

    auto& cheatsComponent = module.klass<WrenComponent<CheatsComponent>>("CheatsComponent");
    cheatsComponent.propExt<bindings::GetNoClipStatus, bindings::SetNoClip>("noClip");

    auto& game = module.klass<GameModule>("Game");
    game.funcExt<bindings::AlterPlayerHeight>("AlterPlayerHeight");
<<<<<<< HEAD
    game.func<&GameModule::GetMainMenu>("GetMainMenu");
    game.func<&GameModule::SetMainMenuEnabled>("SetMainMenuEnabled");
    game.func<&GameModule::SetHUDEnabled>("SetHUDEnabled");
    BindMainMenu(module);
=======
    game.funcExt<bindings::GetHUD>("GetHUD");

    auto& hud = module.klass<HUD>("HUD");
    hud.funcExt<bindings::UpdateHealthBar>("UpdateHealthBar");
    hud.funcExt<bindings::UpdateAmmoText>("UpdateAmmoText");
    hud.funcExt<bindings::UpdateUltBar>("UpdateUltBar");
    hud.funcExt<bindings::UpdateScoreText>("UpdateScoreText");
    hud.funcExt<bindings::UpdateGrenadeBar>("UpdateGrenadeBar");
>>>>>>> adbc7789
}<|MERGE_RESOLUTION|>--- conflicted
+++ resolved
@@ -123,19 +123,18 @@
 
     auto& game = module.klass<GameModule>("Game");
     game.funcExt<bindings::AlterPlayerHeight>("AlterPlayerHeight");
-<<<<<<< HEAD
+    
     game.func<&GameModule::GetMainMenu>("GetMainMenu");
     game.func<&GameModule::SetMainMenuEnabled>("SetMainMenuEnabled");
     game.func<&GameModule::SetHUDEnabled>("SetHUDEnabled");
     BindMainMenu(module);
-=======
+
     game.funcExt<bindings::GetHUD>("GetHUD");
-
     auto& hud = module.klass<HUD>("HUD");
     hud.funcExt<bindings::UpdateHealthBar>("UpdateHealthBar");
     hud.funcExt<bindings::UpdateAmmoText>("UpdateAmmoText");
     hud.funcExt<bindings::UpdateUltBar>("UpdateUltBar");
     hud.funcExt<bindings::UpdateScoreText>("UpdateScoreText");
     hud.funcExt<bindings::UpdateGrenadeBar>("UpdateGrenadeBar");
->>>>>>> adbc7789
+
 }