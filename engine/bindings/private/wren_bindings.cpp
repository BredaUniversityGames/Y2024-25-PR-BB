--- conflicted
+++ resolved
@@ -268,7 +268,22 @@
     {
         return glm::mix(start, end, t);
     }
-<<<<<<< HEAD
+    static float Dot(glm::vec3 a, glm::vec3 b)
+    {
+        return glm::dot(a, b);
+    }
+    static float Clamp(float a, float min, float max)
+    {
+        return glm::clamp(a, min, max);
+    }
+    static float Sqrt(float a)
+    {
+        return glm::sqrt(a);
+    }
+    static float Abs(float a)
+    {
+        return glm::abs(a);
+    }
     static float Max(const float a, const float b)
     {
         return glm::max(a, b);
@@ -299,23 +314,6 @@
         rotatedForward = pitchQuat * rotatedForward;
 
         return glm::normalize(rotatedForward);
-=======
-    static float Dot(glm::vec3 a, glm::vec3 b)
-    {
-        return glm::dot(a, b);
-    }
-    static float Clamp(float a, float min, float max)
-    {
-        return glm::clamp(a, min, max);
-    }
-    static float Sqrt(float a)
-    {
-        return glm::sqrt(a);
-    }
-    static float Abs(float a)
-    {
-        return glm::abs(a);
->>>>>>> 8384309e
     }
     static float PI()
     {
@@ -329,15 +327,12 @@
     {
         return glm::half_pi<float>();
     }
-<<<<<<< HEAD
-=======
 
     static float Distance(glm::vec3 pos1, glm::vec3 pos2)
     {
         return glm::distance(pos1, pos2);
     }
 
->>>>>>> 8384309e
     static glm::vec3 Mul(glm::quat& lhs, const glm::vec3& rhs) { return lhs * rhs; }
 };
 
@@ -393,18 +388,15 @@
     mathUtilClass.funcStatic<&MathUtil::ToDirectionVector>("ToVector");
     mathUtilClass.funcStatic<&MathUtil::ToQuat>("ToQuat");
     mathUtilClass.funcStatic<&MathUtil::Mix>("Mix");
-<<<<<<< HEAD
+    mathUtilClass.funcStatic<&MathUtil::Dot>("Dot");
+    mathUtilClass.funcStatic<&MathUtil::Clamp>("Clamp");
+    mathUtilClass.funcStatic<&MathUtil::Sqrt>("Sqrt");
+    mathUtilClass.funcStatic<&MathUtil::Abs>("Abs");
     mathUtilClass.funcStatic<&MathUtil::Max>("Max");
     mathUtilClass.funcStatic<&MathUtil::Min>("Min");
     mathUtilClass.funcStatic<&MathUtil::Radians>("Radians");
     mathUtilClass.funcStatic<&MathUtil::AngleAxis>("AngleAxis");
     mathUtilClass.funcStatic<&MathUtil::RotateForwardVector>("RotateForwardVector");
-=======
-    mathUtilClass.funcStatic<&MathUtil::Dot>("Dot");
-    mathUtilClass.funcStatic<&MathUtil::Clamp>("Clamp");
-    mathUtilClass.funcStatic<&MathUtil::Sqrt>("Sqrt");
-    mathUtilClass.funcStatic<&MathUtil::Abs>("Abs");
->>>>>>> 8384309e
     mathUtilClass.funcStatic<&MathUtil::PI>("PI");
     mathUtilClass.funcStatic<&MathUtil::TwoPI>("TwoPI");
     mathUtilClass.funcStatic<&MathUtil::HalfPI>("HalfPI");
