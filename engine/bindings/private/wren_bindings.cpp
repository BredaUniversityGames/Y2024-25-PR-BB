--- conflicted
+++ resolved
@@ -3,15 +3,6 @@
 #include "application_module.hpp"
 #include "audio/audio_bindings.hpp"
 #include "audio_module.hpp"
-<<<<<<< HEAD
-#include "cheats_component.hpp"
-#include "components/name_component.hpp"
-#include "components/rigidbody_component.hpp"
-#include "components/transform_component.hpp"
-#include "components/point_light_component.hpp"
-#include "components/transform_helpers.hpp"
-=======
->>>>>>> c20a52c7
 #include "ecs_module.hpp"
 #include "entity/entity_bind.hpp"
 #include "game/game_bindings.hpp"
@@ -42,29 +33,6 @@
     engine.instance->GetModule<ScriptingModule>().SetMainScript(*engine.instance, path);
 }
 
-<<<<<<< HEAD
-void TransformComponentSetScale(WrenComponent<TransformComponent>& component, const glm::vec3& scale)
-{
-    TransformHelpers::SetLocalScale(*component.entity.registry, component.entity.entity, scale);
-}
-
-std::string NameComponentGetName(WrenComponent<NameComponent>& nameComponent)
-{
-    return nameComponent.component->name;
-}
-
-void PointLightComponentSetColor(WrenComponent<PointLightComponent>& component, const glm::vec3& color)
-{
-    component.component->color = color;
-}
-
-glm::vec3 PointLightComponentGetColor(WrenComponent<PointLightComponent>& component)
-{
-    return component.component->color;
-}
-uint32_t GetEntity(WrenEntity& self) { return static_cast<uint32_t>(self.entity); }
-=======
->>>>>>> c20a52c7
 }
 
 void BindEngineAPI(wren::ForeignModule& module)
@@ -130,219 +98,4 @@
     {
         BindGameAPI(module);
     }
-<<<<<<< HEAD
-
-    // Components
-    {
-        // Name class
-        auto& nameClass = module.klass<WrenComponent<NameComponent>>("NameComponent");
-        nameClass.propReadonlyExt<bindings::NameComponentGetName>("name");
-
-        auto& pointLightClass = module.klass<WrenComponent<PointLightComponent>>("PointLightComponent");
-        pointLightClass.propExt<
-            bindings::PointLightComponentGetColor, bindings::PointLightComponentSetColor>("color");
-
-        // Transform component
-        auto& transformClass = module.klass<WrenComponent<TransformComponent>>("TransformComponent");
-
-        transformClass.propExt<
-            bindings::TransformComponentGetTranslation, bindings::TransformComponentSetTranslation>("translation");
-
-        transformClass.propExt<
-            bindings::TransformComponentGetRotation, bindings::TransformComponentSetRotation>("rotation");
-
-        transformClass.propExt<
-            bindings::TransformComponentGetScale, bindings::TransformComponentSetScale>("scale");
-
-        transformClass.funcExt<bindings::TransformHelpersGetWorldTranslation>("GetWorldTranslation");
-        transformClass.funcExt<bindings::TransformHelpersGetWorldRotation>("GetWorldRotation");
-        transformClass.funcExt<bindings::TransformHelpersGetWorldScale>("GetWorldScale");
-
-        transformClass.funcExt<bindings::TransformHelpersSetWorldTransform>("SetWorldTransform");
-    }
-}
-
-// BINDING MATH TYPES
-
-namespace vector_ops
-{
-template <typename T>
-static T Default() { return {}; }
-
-template <typename T>
-static T Add(T& lhs, const T& rhs) { return lhs + rhs; }
-
-template <typename T>
-static T Sub(T& lhs, const T& rhs) { return lhs - rhs; }
-
-template <typename T>
-static T Neg(T& lhs) { return -lhs; }
-
-template <typename T>
-static T Mul(T& lhs, const T& rhs) { return lhs * rhs; }
-
-template <typename T>
-static bool Equals(T& lhs, const T& rhs) { return lhs == rhs; }
-
-template <typename T>
-static bool NotEquals(T& lhs, const T& rhs) { return lhs != rhs; }
-
-template <typename T>
-static T Normalized(T& v) { return glm::normalize(v); }
-
-template <typename T>
-static float Length(T& v) { return glm::length(v); }
-
-};
-
-class MathUtil
-{
-public:
-    static glm::vec3 ToEuler(glm::quat quat)
-    {
-        return glm::eulerAngles(quat);
-    }
-    static glm::quat ToQuat(glm::vec3 euler)
-    {
-        return glm::quat { euler };
-    }
-    static glm::vec3 ToDirectionVector(glm::quat quat)
-    {
-        return quat * glm::vec3(0.0f, 0.0f, -1.0f);
-    }
-    static glm::vec3 Mix(glm::vec3 start, glm::vec3 end, float t)
-    {
-        return glm::mix(start, end, t);
-    }
-    static float Dot(glm::vec3 a, glm::vec3 b)
-    {
-        return glm::dot(a, b);
-    }
-    static float Clamp(float a, float min, float max)
-    {
-        return glm::clamp(a, min, max);
-    }
-    static float Sqrt(float a)
-    {
-        return glm::sqrt(a);
-    }
-    static float Abs(float a)
-    {
-        return glm::abs(a);
-    }
-    static float PI()
-    {
-        return glm::pi<float>();
-    }
-    static float TwoPI()
-    {
-        return glm::two_pi<float>();
-    }
-    static float HalfPI()
-    {
-        return glm::half_pi<float>();
-    }
-
-    static float Distance(glm::vec3 pos1, glm::vec3 pos2)
-    {
-        return glm::distance(pos1, pos2);
-    }
-
-    static glm::vec3 Mul(glm::quat& lhs, const glm::vec3& rhs) { return lhs * rhs; }
-};
-
-template <typename T>
-void BindVectorTypeOperations(wren::ForeignKlassImpl<T>& klass)
-{
-    klass.template funcStaticExt<vector_ops::Default<T>>("Default");
-    klass.template funcExt<vector_ops::Add<T>>(wren::OPERATOR_ADD);
-    klass.template funcExt<vector_ops::Sub<T>>(wren::OPERATOR_SUB);
-    klass.template funcExt<vector_ops::Neg<T>>(wren::OPERATOR_NEG);
-    klass.template funcExt<vector_ops::Mul<T>>(wren::OPERATOR_MUL);
-    klass.template funcExt<vector_ops::Equals<T>>(wren::OPERATOR_EQUAL);
-    klass.template funcExt<vector_ops::NotEquals<T>>(wren::OPERATOR_NOT_EQUAL);
-    klass.template funcExt<vector_ops::Normalized<T>>("normalize");
-    klass.template funcExt<vector_ops::Length<T>>("length");
-}
-
-void bindings::BindMath(wren::ForeignModule& module)
-{
-    {
-        auto& vector2 = module.klass<glm::vec2>("Vec2");
-        vector2.ctor<float, float>();
-        vector2.var<&glm::vec2::x>("x");
-        vector2.var<&glm::vec2::y>("y");
-        BindVectorTypeOperations(vector2);
-    }
-
-    {
-        auto& vector3 = module.klass<glm::vec3>("Vec3");
-        vector3.ctor<float, float, float>();
-        vector3.var<&glm::vec3::x>("x");
-        vector3.var<&glm::vec3::y>("y");
-        vector3.var<&glm::vec3::z>("z");
-        BindVectorTypeOperations(vector3);
-    }
-
-    {
-        auto& quat = module.klass<glm::quat>("Quat");
-        quat.ctor<float, float, float, float>();
-        quat.var<&glm::quat::w>("w");
-        quat.var<&glm::quat::x>("x");
-        quat.var<&glm::quat::y>("y");
-        quat.var<&glm::quat::z>("z");
-        BindVectorTypeOperations(quat);
-        quat.funcExt<MathUtil::Mul>("mul");
-    }
-}
-
-void bindings::BindMathHelper(wren::ForeignModule& module)
-{
-    auto& mathUtilClass = module.klass<MathUtil>("Math");
-    mathUtilClass.funcStatic<&MathUtil::ToEuler>("ToEuler");
-    mathUtilClass.funcStatic<&MathUtil::ToDirectionVector>("ToVector");
-    mathUtilClass.funcStatic<&MathUtil::ToQuat>("ToQuat");
-    mathUtilClass.funcStatic<&MathUtil::Mix>("Mix");
-    mathUtilClass.funcStatic<&MathUtil::Dot>("Dot");
-    mathUtilClass.funcStatic<&MathUtil::Clamp>("Clamp");
-    mathUtilClass.funcStatic<&MathUtil::Sqrt>("Sqrt");
-    mathUtilClass.funcStatic<&MathUtil::Abs>("Abs");
-    mathUtilClass.funcStatic<&MathUtil::PI>("PI");
-    mathUtilClass.funcStatic<&MathUtil::TwoPI>("TwoPI");
-    mathUtilClass.funcStatic<&MathUtil::HalfPI>("HalfPI");
-    mathUtilClass.funcStatic<&MathUtil::Distance>("Distance");
-}
-
-void bindings::BindEntity(wren::ForeignModule& module)
-{
-    // Entity class
-    auto& entityClass = module.klass<WrenEntity>("Entity");
-
-    module.klass<entt::entity>("enttEntity");
-
-    entityClass.funcExt<bindings::GetEntity>("GetEnttEntity");
-
-    entityClass.func<&WrenEntity::GetComponent<TransformComponent>>("GetTransformComponent");
-    entityClass.func<&WrenEntity::AddComponent<TransformComponent>>("AddTransformComponent");
-
-    entityClass.func<&WrenEntity::GetComponent<AudioEmitterComponent>>("GetAudioEmitterComponent");
-    entityClass.func<&WrenEntity::AddComponent<AudioEmitterComponent>>("AddAudioEmitterComponent");
-
-    entityClass.func<&WrenEntity::GetComponent<NameComponent>>("GetNameComponent");
-    entityClass.func<&WrenEntity::AddComponent<NameComponent>>("AddNameComponent");
-
-    entityClass.func<&WrenEntity::GetComponent<LifetimeComponent>>("GetLifetimeComponent");
-    entityClass.func<&WrenEntity::AddComponent<LifetimeComponent>>("AddLifetimeComponent");
-
-    entityClass.func<&WrenEntity::GetComponent<CheatsComponent>>("GetCheatsComponent");
-    entityClass.func<&WrenEntity::AddComponent<CheatsComponent>>("AddCheatsComponent");
-
-    entityClass.func<&WrenEntity::GetComponent<AnimationControlComponent>>("GetAnimationControlComponent");
-
-    entityClass.func<&WrenEntity::GetComponent<RigidbodyComponent>>("GetRigidbodyComponent");
-
-    entityClass.func<&WrenEntity::GetComponent<PointLightComponent>>("GetPointLightComponent");
-    entityClass.func<&WrenEntity::AddComponent<PointLightComponent>>("AddPointLightComponent");
-=======
->>>>>>> c20a52c7
 }