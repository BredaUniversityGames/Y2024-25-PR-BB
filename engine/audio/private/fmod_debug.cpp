#include "fmod_debug.hpp"
#include "common.hpp"
#include "fmod_include.hpp"
#include "log.hpp"

#include <iostream>
<<<<<<< HEAD
=======
void FMOD_CHECKRESULT_fn(FMOD_RESULT result, MAYBE_UNUSED const char* file, int line)
{
    if (result != FMOD_OK)
    {
        bblog::error("FMOD ERROR: audio_module.cpp [Line {0} ] {1} - {2}", line, static_cast<int>(result), FMOD_ErrorString(result));
        throw std::runtime_error(FMOD_ErrorString(result));
    }
}
>>>>>>> 5e62dbc6

#if not defined(NDEBUG)
FMOD_RESULT DebugCallback(FMOD_DEBUG_FLAGS flags, MAYBE_UNUSED const char* file, int line, const char* func, const char* message)
{
    // We use std::cout instead of using spdlog because otherwise it crashes 💀 (some threading issue with fmod)
    switch (flags)
    {
    case FMOD_DEBUG_LEVEL_LOG:
        std::cout << "[FMOD INFO] : " << line << " ( " << func << " ) - " << message << std::flush;
        break;
    case FMOD_DEBUG_LEVEL_WARNING:
        std::cout << "[FMOD WARN] : " << line << " ( " << func << " ) - " << message << std::flush;
        break;
    case FMOD_DEBUG_LEVEL_ERROR:
        std::cout << "[FMOD ERROR] : " << line << " ( " << func << " ) - " << message << std::flush;
        break;
    default:
        std::cout << "[FMOD OTHER] : " << line << " ( " << func << " ) - " << message << std::flush;
        break;
    }

    return FMOD_OK;
}
#endif

void StartFMODDebugLogger()
{
#if not defined(NDEBUG)
    // Use FMOD_DEBUG_LEVEL_MEMORY if you want to debug memory issues related to fmod
    FMOD_RESULT result = FMOD_Debug_Initialize(FMOD_DEBUG_LEVEL_WARNING, FMOD_DEBUG_MODE_CALLBACK, &DebugCallback, nullptr);

    if (result != FMOD_OK)
    {
        bblog::error("FMOD Error: {0}", FMOD_ErrorString(result));
    }
#endif
}<|MERGE_RESOLUTION|>--- conflicted
+++ resolved
@@ -4,8 +4,7 @@
 #include "log.hpp"
 
 #include <iostream>
-<<<<<<< HEAD
-=======
+
 void FMOD_CHECKRESULT_fn(FMOD_RESULT result, MAYBE_UNUSED const char* file, int line)
 {
     if (result != FMOD_OK)
@@ -14,7 +13,6 @@
         throw std::runtime_error(FMOD_ErrorString(result));
     }
 }
->>>>>>> 5e62dbc6
 
 #if not defined(NDEBUG)
 FMOD_RESULT DebugCallback(FMOD_DEBUG_FLAGS flags, MAYBE_UNUSED const char* file, int line, const char* func, const char* message)
