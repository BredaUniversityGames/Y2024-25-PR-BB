--- conflicted
+++ resolved
@@ -4,10 +4,10 @@
 #include "components/relationship_component.hpp"
 #include "components/relationship_helpers.hpp"
 #include "components/transform_helpers.hpp"
-#include <components/skeleton_component.hpp>
 #include "scripting_module.hpp"
 #include "systems/physics_system.hpp"
 #include "time_module.hpp"
+#include <components/skeleton_component.hpp>
 
 #include <tracy/Tracy.hpp>
 
@@ -72,8 +72,6 @@
     assert(registry.valid(entity));
     registry.emplace_or_replace<DeleteTag>(entity);
     RelationshipComponent* relationship = registry.try_get<RelationshipComponent>(entity);
-<<<<<<< HEAD
-=======
     SkeletonNodeComponent* skeleton = registry.try_get<SkeletonNodeComponent>(entity);
 
     if (skeleton != nullptr)
@@ -86,7 +84,6 @@
             }
         }
     }
->>>>>>> 3abc04a7
     if (relationship != nullptr)
     {
         if (relationship->childrenCount > 0)
