#include "components/transform_component.hpp"
#include "components/transform_helpers.hpp"
#include <glm/gtx/euler_angles.hpp>

#include <glm/gtx/quaternion.hpp>
#include <glm/vec4.hpp>

namespace EnttEditor
{
template <>
void ComponentEditorWidget<TransformComponent>(entt::registry& reg, entt::registry::entity_type e)
{
    auto& t = reg.get<TransformComponent>(e);
    t.Inspect(reg, e);
}
}
void TransformComponent::Inspect(entt::registry& reg, entt::entity entity)
{
    bool changed = false;

    changed |= ImGui::DragFloat3("Position##Transform", &_localPosition[0], 0.1f);

<<<<<<< HEAD
    glm::vec3 eulerAngles = glm::degrees(glm::eulerAngles(glm::quat(_localRotation)));

    changed |= ImGui::DragFloat3("Rotation##Transform (Euler)", &eulerAngles[0], 0.1f);

    if (changed)
    {
        _localRotation = glm::quat(glm::radians(eulerAngles));
    }
=======
    changed |= ImGui::DragFloat3("Rotation##Transform", &_editorEulerAngles[0], 0.1f);
>>>>>>> 185dcc17

    changed |= ImGui::DragFloat3("Scale##Transform", &_localScale[0], 0.1f);

    // If the user changed anything, update the internal quaternion
    if (changed)
    {
        _localRotation = glm::quat { glm::radians(_editorEulerAngles) };
        TransformHelpers::UpdateWorldMatrix(reg, entity);
    }
    else
    {
        _editorEulerAngles = glm::degrees(glm::eulerAngles(_localRotation));
    }
}<|MERGE_RESOLUTION|>--- conflicted
+++ resolved
@@ -1,9 +1,6 @@
 #include "components/transform_component.hpp"
 #include "components/transform_helpers.hpp"
 #include <glm/gtx/euler_angles.hpp>
-
-#include <glm/gtx/quaternion.hpp>
-#include <glm/vec4.hpp>
 
 namespace EnttEditor
 {
@@ -20,18 +17,7 @@
 
     changed |= ImGui::DragFloat3("Position##Transform", &_localPosition[0], 0.1f);
 
-<<<<<<< HEAD
-    glm::vec3 eulerAngles = glm::degrees(glm::eulerAngles(glm::quat(_localRotation)));
-
-    changed |= ImGui::DragFloat3("Rotation##Transform (Euler)", &eulerAngles[0], 0.1f);
-
-    if (changed)
-    {
-        _localRotation = glm::quat(glm::radians(eulerAngles));
-    }
-=======
     changed |= ImGui::DragFloat3("Rotation##Transform", &_editorEulerAngles[0], 0.1f);
->>>>>>> 185dcc17
 
     changed |= ImGui::DragFloat3("Scale##Transform", &_localScale[0], 0.1f);
 
