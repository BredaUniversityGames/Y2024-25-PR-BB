#pragma once
#include "input/action_manager.hpp"

const GameActions GAME_ACTIONS {
    {
        // Action Set
        .name = "Shooter",
        .digitalActions = {
            {
                .name = "Pause",
                .inputs = {
                    GamepadButton::eSTART,
                    GamepadButton::eBACK,
                    KeyboardCode::eESCAPE },
            },
            {
                .name = "Interact",
                .inputs = {
                    GamepadButton::eNORTH,
                    KeyboardCode::eE,
                },
            },
            {
                .name = "Dash",
                .inputs = {
                    GamepadButton::eEAST,
                    GamepadButton::eLEFT_SHOULDER,
                    KeyboardCode::eLSHIFT,
                },
            },
            {
                .name = "Shoot",
                .inputs = { GamepadButton::eRIGHT_TRIGGER, MouseButton::eBUTTON_LEFT },
            },
            {
<<<<<<< HEAD
                .name = "Shoot2",
                .inputs = { GamepadButton::eLEFT_TRIGGER, MouseButton::eBUTTON_RIGHT },
            },
            {
                .name = "Ultimate",
                .inputs = {
                    GamepadButton::eNORTH,
                },
=======
                .name = "ShootSecondary",
                .inputs = { GamepadButton::eLEFT_TRIGGER, MouseButton::eBUTTON_RIGHT },
>>>>>>> 3ccad850
            },
            {
                .name = "Reload",
                .inputs = { GamepadButton::eWEST, KeyboardCode::eR },
            },
            {
                .name = "Jump",
                .inputs = { GamepadButton::eSOUTH, KeyboardCode::eSPACE },
            },
        },
        .analogActions = {
            {
                .name = "Move",
                .inputs = {
                    GamepadAnalog::eAXIS_LEFT,
                    GamepadAnalog::eDPAD,
                    KeyboardAnalog {
                        .up = KeyboardCode::eW,
                        .down = KeyboardCode::eS,
                        .left = KeyboardCode::eA,
                        .right = KeyboardCode::eD,
                    },
                },
            },
            {
                .name = "Look",
                .inputs = {
                    GamepadAnalog::eAXIS_RIGHT,
                },
            },
        },
    },
    {
        .name = "UserInterface",
        .digitalActions = {
            {
                .name = "Interact",
                .inputs = {
                    { GamepadButton::eSOUTH, KeyboardCode::eE },
                },
            },
            {
                .name = "Unpause",
                .inputs = { GamepadButton::eSTART, GamepadButton::eBACK, KeyboardCode::eESCAPE },
            },
            {
                .name = "Back",
                .inputs = {
                    GamepadButton::eEAST,
                },
            },
        },
        .analogActions = {
            {
                .name = "Navigate",
                .inputs = {
                    GamepadAnalog::eAXIS_LEFT,
                    GamepadAnalog::eDPAD,
                },
            },
        },
    },
};<|MERGE_RESOLUTION|>--- conflicted
+++ resolved
@@ -33,19 +33,8 @@
                 .inputs = { GamepadButton::eRIGHT_TRIGGER, MouseButton::eBUTTON_LEFT },
             },
             {
-<<<<<<< HEAD
-                .name = "Shoot2",
-                .inputs = { GamepadButton::eLEFT_TRIGGER, MouseButton::eBUTTON_RIGHT },
-            },
-            {
-                .name = "Ultimate",
-                .inputs = {
-                    GamepadButton::eNORTH,
-                },
-=======
                 .name = "ShootSecondary",
                 .inputs = { GamepadButton::eLEFT_TRIGGER, MouseButton::eBUTTON_RIGHT },
->>>>>>> 3ccad850
             },
             {
                 .name = "Reload",
