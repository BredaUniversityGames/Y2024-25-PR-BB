--- conflicted
+++ resolved
@@ -15,19 +15,15 @@
     void Shutdown(MAYBE_UNUSED Engine& engine) override;
     std::string_view GetName() override { return "Game Module"; }
 
-<<<<<<< HEAD
     std::weak_ptr<MainMenu> _mainMenu;
 
     glm::ivec2 _lastMousePos {};
     bool _updateHud = false;
 
-=======
->>>>>>> 185dcc17
+ main
 public:
     GameModule() = default;
     ~GameModule() override = default;
-
-<<<<<<< HEAD
 
     void SetMainMenuEnabled(bool val);
     void SetHUDEnabled(bool val);
@@ -35,9 +31,6 @@
 
     HUD _hud;
 
-
-=======
->>>>>>> 185dcc17
     NON_COPYABLE(GameModule);
     NON_MOVABLE(GameModule);
 
