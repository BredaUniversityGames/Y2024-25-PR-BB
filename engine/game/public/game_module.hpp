#pragma once

#include "common.hpp"
#include "engine.hpp"
#include "scene/model_loader.hpp"
#include "ui/ui_menus.hpp"

inline const std::string DISCORD_URL = "https://discord.gg/8RmgD2sz9M";

struct PlayerTag
{
};

struct EnemyTag
{
};

class GameModule : public ModuleInterface
{
    ModuleTickOrder Init(Engine& engine) override;
    void Tick(MAYBE_UNUSED Engine& engine) override;
    void Shutdown(MAYBE_UNUSED Engine& engine) override;
    std::string_view GetName() override { return "Game Module"; }

    glm::ivec2 _lastMousePos {};

public:
    GameModule() = default;
    ~GameModule() override = default;

    void SetMainMenuEnabled(bool val);
    void SetHUDEnabled(bool val);
    void SetLoadingScreenEnabled(bool val);
    void SetPauseMenuEnabled(bool val);

    std::optional<std::shared_ptr<MainMenu>> GetMainMenu()
    {
        if (auto lock = _mainMenu.lock())
        {
            return lock;
        }
        return std::nullopt;
    }

<<<<<<< HEAD
    std::optional<std::shared_ptr<PauseMenu>> GetPauseMenu()
    {
        if (auto lock = _pauseMenu.lock())
=======
    std::optional<std::shared_ptr<HUD>> GetHUD()
    {
        if (auto lock = _hud.lock())
>>>>>>> c14eb90c
        {
            return lock;
        }
        return std::nullopt;
    }

    std::weak_ptr<HUD> _hud;
    std::weak_ptr<MainMenu> _mainMenu;
    std::weak_ptr<LoadingScreen> _loadingScreen;
    std::weak_ptr<PauseMenu> _pauseMenu;

    NON_COPYABLE(GameModule);
    NON_MOVABLE(GameModule);

    void TransitionScene(const std::string& scriptFile);

    ModelLoader _modelsLoaded {};

    bool _updateHud = false;
    std::string _nextSceneToExecute {};
};<|MERGE_RESOLUTION|>--- conflicted
+++ resolved
@@ -42,15 +42,19 @@
         return std::nullopt;
     }
 
-<<<<<<< HEAD
-    std::optional<std::shared_ptr<PauseMenu>> GetPauseMenu()
+    std::optional<std::shared_ptr<HUD>> GetPauseMenu()
     {
         if (auto lock = _pauseMenu.lock())
-=======
+
+        {
+            return lock;
+        }
+        return std::nullopt;
+    }
+
     std::optional<std::shared_ptr<HUD>> GetHUD()
     {
         if (auto lock = _hud.lock())
->>>>>>> c14eb90c
         {
             return lock;
         }
