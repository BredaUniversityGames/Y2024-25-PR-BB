#pragma once

#include "common.hpp"
#include "engine.hpp"
#include "scene/model_loader.hpp"
#include "ui/ui_menus.hpp"

struct PlayerTag
{
};

class GameModule : public ModuleInterface
{
    ModuleTickOrder Init(Engine& engine) override;
    void Tick(MAYBE_UNUSED Engine& engine) override;
    void Shutdown(MAYBE_UNUSED Engine& engine) override;
    std::string_view GetName() override { return "Game Module"; }

    std::weak_ptr<MainMenu> _mainMenu;

    glm::ivec2 _lastMousePos {};

public:
    GameModule() = default;
    ~GameModule() override = default;

    void SetMainMenuEnabled(bool val);
    void SetHUDEnabled(bool val);
    MainMenu& GetMainMenu() const { return *_mainMenu.lock(); }

    HUD _hud;

    NON_COPYABLE(GameModule);
    NON_MOVABLE(GameModule);

    void TransitionScene(const std::string& scriptFile);

<<<<<<< HEAD
=======
    ModelLoader _modelsLoaded {};
    HUD _hud;
>>>>>>> d09dbd2e
    bool _updateHud = false;
    std::string _nextSceneToExecute {};
};<|MERGE_RESOLUTION|>--- conflicted
+++ resolved
@@ -35,11 +35,8 @@
 
     void TransitionScene(const std::string& scriptFile);
 
-<<<<<<< HEAD
-=======
     ModelLoader _modelsLoaded {};
-    HUD _hud;
->>>>>>> d09dbd2e
+
     bool _updateHud = false;
     std::string _nextSceneToExecute {};
 };