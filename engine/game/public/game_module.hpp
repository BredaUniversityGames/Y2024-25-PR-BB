--- conflicted
+++ resolved
@@ -33,15 +33,10 @@
 
     void SetUIMenu(std::weak_ptr<Canvas> menu);
     void PushUIMenu(std::weak_ptr<Canvas> menu);
-<<<<<<< HEAD
-
-    void PopUIMenu();
-=======
     void PopUIMenu();
 
     std::weak_ptr<UIElement> PopPreviousFocusedElement();
     void PushPreviousFocusedElement(std::weak_ptr<UIElement> element);
->>>>>>> 7c3d5e78
 
     GameSettings& GetSettings() { return gameSettings; };
 
@@ -62,12 +57,8 @@
 private:
     // UI
 
-<<<<<<< HEAD
-    std::stack<std::weak_ptr<Canvas>> menuStack {};
-=======
     std::stack<std::weak_ptr<Canvas>> _menuStack {};
     std::stack<std::weak_ptr<UIElement>> _focusedElementStack {};
->>>>>>> 7c3d5e78
 
     std::weak_ptr<HUD> _hud;
     std::weak_ptr<LoadingScreen> _loadingScreen;
