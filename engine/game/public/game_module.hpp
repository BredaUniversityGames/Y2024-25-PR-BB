#pragma once

#include "common.hpp"
#include "engine.hpp"
#include "ui/ui_menus.hpp"

struct PlayerTag
{
};

class GameModule : public ModuleInterface
{
    ModuleTickOrder Init(Engine& engine) override;
    void Tick(MAYBE_UNUSED Engine& engine) override;
    void Shutdown(MAYBE_UNUSED Engine& engine) override;
    std::string_view GetName() override { return "Game Module"; }

<<<<<<< HEAD
=======
    glm::ivec2 _lastMousePos {};
    bool _updateHud = false;

>>>>>>> adbc7789
public:
    GameModule() = default;
    ~GameModule() override = default;

    HUD _hud;

    NON_COPYABLE(GameModule);
    NON_MOVABLE(GameModule);

    void TransitionScene(const std::string& scriptFile);

    HUD _hud;
    bool _updateHud = false;
    std::string _nextScene {};
};<|MERGE_RESOLUTION|>--- conflicted
+++ resolved
@@ -15,12 +15,6 @@
     void Shutdown(MAYBE_UNUSED Engine& engine) override;
     std::string_view GetName() override { return "Game Module"; }
 
-<<<<<<< HEAD
-=======
-    glm::ivec2 _lastMousePos {};
-    bool _updateHud = false;
-
->>>>>>> adbc7789
 public:
     GameModule() = default;
     ~GameModule() override = default;
