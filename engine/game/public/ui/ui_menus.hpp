--- conflicted
+++ resolved
@@ -30,11 +30,10 @@
     std::weak_ptr<UITextElement> ammoCounter;
     std::weak_ptr<UITextElement> scoreText;
     std::weak_ptr<UITextElement> multiplierText;
-<<<<<<< HEAD
     std::weak_ptr<UIImage> hitmarker;
-=======
+
     std::weak_ptr<UITextElement> ultReadyText;
->>>>>>> 220a82a1
+
     std::array<std::weak_ptr<UIImage>, MAX_DASH_CHARGE_COUNT> dashCharges;
 };
 
