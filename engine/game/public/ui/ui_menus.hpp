--- conflicted
+++ resolved
@@ -126,7 +126,8 @@
     std::weak_ptr<UIButton> backToMainButton;
 };
 
-<<<<<<< HEAD
+class Engine;
+
 class ControlsMenu : public Canvas
 {
 public:
@@ -181,8 +182,7 @@
     ActionControls AddActionVisualization(const std::string& actionName, Canvas& parent, float positionY, bool isAnalogInput);
     ResourceHandle<GPUImage> GetGlyphImage(const std::string& path);
     void ClearBindings();
-=======
-class Engine;
+};
 
 class SettingsMenu : public Canvas
 {
@@ -203,5 +203,4 @@
     std::weak_ptr<UIToggle> vsyncToggle {};
     std::weak_ptr<UISlider> gammaSlider {};
     std::weak_ptr<UIButton> backButton {};
->>>>>>> 7c3d5e78
 };