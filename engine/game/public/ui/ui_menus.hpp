--- conflicted
+++ resolved
@@ -28,22 +28,12 @@
 class MainMenu : public Canvas
 {
 public:
-<<<<<<< HEAD
     MainMenu(GraphicsContext& graphicsContext, const glm::uvec2& screenResolution);
 
     std::shared_ptr<UIButton> playButton;
     std::shared_ptr<UIButton> settingsButton;
     std::shared_ptr<UIButton> quitButton;
-=======
-    MainMenu(const glm::uvec2& screenResolution)
-        : Canvas(screenResolution)
-    {
-    }
-    std::weak_ptr<UIButton> playButton;
-    std::weak_ptr<UIButton> settingsButton;
-    std::weak_ptr<UIButton> quitButton;
-    std::weak_ptr<UIButton> openLinkButton;
->>>>>>> 81f3d015
+    std::shared_ptr<UIButton> openLinkButton;
 };
 
 MainMenu MainMenuCreate(GraphicsContext& graphicsContext, const glm::uvec2& screenResolution);
