#pragma once
#include "canvas.hpp"
#include "fonts.hpp"
#include "ui_slider.hpp"
#include "ui_toggle.hpp"

#include <array>
#include <ui_button.hpp>

class UIImage;
class UITextElement;
class UIProgressBar;
class GraphicsContext;
class ActionManager;

inline constexpr size_t MAX_DASH_CHARGE_COUNT = 3;

class HUD : public Canvas
{
public:
    static std::shared_ptr<HUD> Create(GraphicsContext& graphicsContext, const glm::uvec2& screenResolution, std::shared_ptr<UIFont> font);

    HUD(const glm::uvec2& screenResolution)
        : Canvas(screenResolution)
    {
    }

    std::weak_ptr<UIProgressBar> healthBar;
    std::weak_ptr<UIProgressBar> ultBar;
    std::weak_ptr<UIProgressBar> sprintBar;
    std::weak_ptr<UIProgressBar> grenadeBar;
    std::weak_ptr<UITextElement> ammoCounter;
    std::weak_ptr<UITextElement> scoreText;
    std::weak_ptr<UITextElement> powerupText;
    std::weak_ptr<UITextElement> powerUpTimer;

    std::weak_ptr<UITextElement> multiplierText;

    std::weak_ptr<UITextElement> waveCounterText;
    std::weak_ptr<UITextElement> waveCounterbgText;

    static constexpr size_t DIRECTIONAL_INDICATOR_COUNT = 10;
    std::array<std::weak_ptr<UIImage>, DIRECTIONAL_INDICATOR_COUNT> directionalIndicators;

    std::weak_ptr<UIImage> hitmarker;
    std::weak_ptr<UIImage> hitmarkerCrit;
    std::weak_ptr<UIImage> soulIndicator;
    std::weak_ptr<UITextElement> ultReadyText;

    std::array<std::weak_ptr<UIImage>, MAX_DASH_CHARGE_COUNT> dashCharges;
};

class MainMenu : public Canvas
{
public:
    static std::shared_ptr<MainMenu> Create(GraphicsContext& graphicsContext, const glm::uvec2& screenResolution, std::shared_ptr<UIFont> font);

    MainMenu(const glm::uvec2& screenResolution)
        : Canvas(screenResolution)
    {
    }

    std::weak_ptr<UIButton> playButton;
    std::weak_ptr<UIButton> settingsButton;
    std::weak_ptr<UIButton> controlsButton;
    std::weak_ptr<UIButton> creditsButton;
    std::weak_ptr<UIButton> quitButton;
    std::weak_ptr<UIButton> openLinkButton;
};

class GameVersionVisualization : public Canvas
{
public:
    static std::shared_ptr<GameVersionVisualization> Create(GraphicsContext& graphicsContext, const glm::uvec2& screenResolution, std::shared_ptr<UIFont> font, const std::string& text);

    GameVersionVisualization(const glm::uvec2& screenResolution)
        : Canvas(screenResolution)
    {
    }
    std::shared_ptr<Canvas> canvas;
    std::weak_ptr<UITextElement> text;
};

class FrameCounter : public Canvas
{
public:
    static std::shared_ptr<FrameCounter> Create(const glm::uvec2& screenResolution, std::shared_ptr<UIFont> font);

    FrameCounter(const glm::uvec2& screenResolution)
        : Canvas(screenResolution)
    {
    }

    void SetVal(float fps);

    float runningAverage {};
    std::weak_ptr<UITextElement> text;
};

class LoadingScreen : public Canvas
{
    static constexpr uint32_t MAX_LINE_BREAKS = 5;

public:
    static std::shared_ptr<LoadingScreen> Create(GraphicsContext& graphicsContext, const glm::uvec2& screenResolution, std::shared_ptr<UIFont> font);

    LoadingScreen(const glm::uvec2& screenResolution)
        : Canvas(screenResolution)
    {
    }

    void SetDisplayText(std::string text);
    void SetDisplayTextColor(glm::vec4 color);
    void ShowContinuePrompt();
    void HideContinuePrompt();

private:
    constexpr static float _textSize = 100.0f;

    std::array<std::weak_ptr<UITextElement>, MAX_LINE_BREAKS> _displayTexts;
    std::weak_ptr<UITextElement> _continueText;
    std::weak_ptr<UIFont> _font;
    glm::vec4 _displayTextColor = glm::vec4(1.0, 1.0f, 1.0f, 1.0f);
};

class PauseMenu : public Canvas
{
public:
    static std::shared_ptr<PauseMenu> Create(GraphicsContext& graphicsContext, const glm::uvec2& screenResolution, std::shared_ptr<UIFont> font);

    PauseMenu(const glm::uvec2& screenResolution)
        : Canvas(screenResolution)
    {
    }

    std::weak_ptr<UIButton> continueButton;
    std::weak_ptr<UIButton> settingsButton;
    std::weak_ptr<UIButton> controlsButton;
    std::weak_ptr<UIButton> backToMainButton;
};

class GameOverMenu : public Canvas
{
public:
    static std::shared_ptr<GameOverMenu> Create(GraphicsContext& graphicsContext, const glm::uvec2& screenResolution, std::shared_ptr<UIFont> font);

    GameOverMenu(const glm::uvec2& screenResolution)
        : Canvas(screenResolution)
    {
    }

    std::weak_ptr<UIButton> continueButton;
    std::weak_ptr<UIButton> backToMainButton;
};

class Engine;

class ControlsMenu : public Canvas
{
public:
    static std::shared_ptr<ControlsMenu> Create(const glm::uvec2& screenResolution, GraphicsContext& graphicsContext, ActionManager& actionManager, std::shared_ptr<UIFont> font);

    ControlsMenu(const glm::uvec2& screenResolution, const glm::ivec2 canvasResolution, GraphicsContext& graphicsContext, ActionManager& actionManager, std::shared_ptr<UIFont> font)
        : Canvas(screenResolution)
        , _graphicsContext(graphicsContext)
        , _actionManager(actionManager)
        , _font(font)
        , _canvasResolution(canvasResolution)
    {
    }

    void UpdateBindings();

    std::shared_ptr<Canvas> actionsPanel;
    std::weak_ptr<UIButton> backButton;

    struct ActionControls
    {
        std::shared_ptr<Canvas> canvas;
        std::shared_ptr<UITextElement> nameText;

        struct Binding
        {
            std::shared_ptr<UITextElement> originName;
            std::shared_ptr<UIImage> glyph;
        };

        std::vector<Binding> bindings {};
    };

    struct ActionSetControls
    {
        std::shared_ptr<Canvas> canvas;
        std::shared_ptr<UITextElement> nameText;
        std::vector<ActionControls> actionControls;
    };

    std::vector<ActionSetControls> actionSetControls {};
    ResourceHandle<Sampler> sampler;

private:
    GraphicsContext& _graphicsContext;
    ActionManager& _actionManager;
    std::shared_ptr<UIFont> _font;
    const glm::uvec2 _canvasResolution;

    std::unordered_map<std::string, ResourceHandle<GPUImage>> _glyphsCache {};

    ActionControls AddActionVisualization(const std::string& actionName, Canvas& parent, float positionY, bool isAnalogInput);
    ResourceHandle<GPUImage> GetGlyphImage(const std::string& path);
    void ClearBindings();
};

class CreditsMenu : public Canvas
{
public:
    static std::shared_ptr<CreditsMenu> Create(Engine& engine, GraphicsContext& graphicsContext, const glm::uvec2& screenResolution, std::shared_ptr<UIFont> font);

    CreditsMenu(const glm::uvec2& screenResolution)
        : Canvas(screenResolution)
    {
    }

    std::weak_ptr<UIButton> backButton {};
};

class SettingsMenu : public Canvas
{
public:
    static std::shared_ptr<SettingsMenu> Create(Engine& engine, GraphicsContext& graphicsContext, const glm::uvec2& screenResolution, std::shared_ptr<UIFont> font);

    SettingsMenu(const glm::uvec2& screenResolution)
        : Canvas(screenResolution)
    {
    }

    std::weak_ptr<UIToggle> fpsToggle {};
    std::weak_ptr<UISlider> sensitivitySlider {};
    std::weak_ptr<UISlider> fovSlider {};
<<<<<<< HEAD
=======
    std::weak_ptr<UITextElement> fovText {};
>>>>>>> 958800d8
    std::weak_ptr<UIToggle> aimAssistToggle {};
    std::weak_ptr<UISlider> masterVolume {};
    std::weak_ptr<UISlider> musicVolume {};
    std::weak_ptr<UISlider> sfxVolume {};
    std::weak_ptr<UIToggle> vsyncToggle {};
    std::weak_ptr<UISlider> gammaSlider {};
    std::weak_ptr<UIButton> backButton {};
};<|MERGE_RESOLUTION|>--- conflicted
+++ resolved
@@ -237,10 +237,7 @@
     std::weak_ptr<UIToggle> fpsToggle {};
     std::weak_ptr<UISlider> sensitivitySlider {};
     std::weak_ptr<UISlider> fovSlider {};
-<<<<<<< HEAD
-=======
     std::weak_ptr<UITextElement> fovText {};
->>>>>>> 958800d8
     std::weak_ptr<UIToggle> aimAssistToggle {};
     std::weak_ptr<UISlider> masterVolume {};
     std::weak_ptr<UISlider> musicVolume {};
