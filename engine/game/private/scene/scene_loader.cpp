--- conflicted
+++ resolved
@@ -3,7 +3,6 @@
 #include "animation.hpp"
 #include "components/animation_transform_component.hpp"
 #include "components/is_static_draw.hpp"
-#include "components/joint_component.hpp"
 #include "components/name_component.hpp"
 #include "components/relationship_component.hpp"
 #include "components/relationship_helpers.hpp"
@@ -161,7 +160,7 @@
 
         if (currentNode.joint.has_value())
         {
-            auto& joint = _ecs.GetRegistry().emplace<JointComponent>(entity);
+            auto& joint = _ecs.GetRegistry().emplace<JointSkinDataComponent>(entity);
             joint.inverseBindMatrix = currentNode.joint.value().inverseBind;
             joint.jointIndex = currentNode.joint.value().index;
             joint.skeletonEntity = _skeletonComponent->root;
@@ -242,7 +241,6 @@
         throw std::runtime_error("[Scene Loading] The amount of models loaded onto te GPU does not equal the amount of loaded cpu models. This probably means sending data to the GPU failed.");
     }
 
-<<<<<<< HEAD
     return LoadModels(engine, cpuModels, gpuModels);
 }
 
@@ -251,9 +249,6 @@
     std::vector<entt::entity> entities {};
     entities.reserve(cpuModels.size());
 
-    for (uint32_t i = 0; i < cpuModels.size(); ++i)
-=======
->>>>>>> 0c1520ec
     {
         ZoneScopedN("Instantiate Models in ECS");
         for (uint32_t i = 0; i < cpuModels.size(); ++i)
