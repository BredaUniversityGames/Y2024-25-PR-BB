--- conflicted
+++ resolved
@@ -76,15 +76,12 @@
     _loadingScreen.lock()->visibility = UIElement::VisibilityState::eNotUpdatedAndInvisible;
     _pauseMenu.lock()->visibility = UIElement::VisibilityState::eNotUpdatedAndInvisible;
     _gameOver.lock()->visibility = UIElement::VisibilityState::eNotUpdatedAndInvisible;
-<<<<<<< HEAD
     _controlsMenu.lock()->visibility = UIElement::VisibilityState::eNotUpdatedAndInvisible;
-=======
     _settingsMenu.lock()->visibility = UIElement::VisibilityState::eNotUpdatedAndInvisible;
 
     _framerateCounter = viewport.AddElement(FrameCounter::Create(viewportSize, font));
 
     // Useful callbacks
->>>>>>> 7c3d5e78
 
     auto OpenDiscordURL = [&engine]()
     {
@@ -157,20 +154,7 @@
     return std::nullopt;
 }
 
-<<<<<<< HEAD
-void GameModule::SetControlsMenuEnabled(bool val)
-{
-    if (auto lock = _controlsMenu.lock())
-    {
-        lock->UpdateBindings();
-        lock->visibility = val ? UIElement::VisibilityState::eUpdatedAndVisible : UIElement::VisibilityState::eNotUpdatedAndInvisible;
-    }
-}
-
-void GameModule::SetHUDEnabled(bool val)
-=======
 std::optional<std::shared_ptr<GameOverMenu>> GameModule::GetGameOver()
->>>>>>> 7c3d5e78
 {
     if (auto lock = _gameOver.lock())
     {
