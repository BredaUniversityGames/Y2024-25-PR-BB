#include "game_module.hpp"
#include "application_module.hpp"
#include "audio_emitter_component.hpp"
#include "audio_listener_component.hpp"
#include "audio_module.hpp"
#include "canvas.hpp"
#include "cheats_component.hpp"
#include "components/camera_component.hpp"
#include "components/directional_light_component.hpp"
#include "components/name_component.hpp"
#include "components/relationship_component.hpp"
#include "components/relationship_helpers.hpp"
#include "components/rigidbody_component.hpp"
#include "components/static_mesh_component.hpp"
#include "components/transform_component.hpp"
#include "components/transform_helpers.hpp"
#include "ecs_module.hpp"
#include "file_io.hpp"
#include "fonts.hpp"
#include "game_actions.hpp"
#include "graphics_context.hpp"
#include "input/action_manager.hpp"
#include "input/input_device_manager.hpp"
#include "input_glyphs.hpp"
#include "model_loading.hpp"
#include "particle_module.hpp"
#include "passes/debug_pass.hpp"
#include "passes/shadow_pass.hpp"
#include "pathfinding_module.hpp"
#include "physics_module.hpp"
#include "profile_macros.hpp"
#include "renderer.hpp"
#include "renderer_module.hpp"
#include "scene/model_loader.hpp"
#include "scripting_module.hpp"
#include "steam_module.hpp"
#include "systems/lifetime_system.hpp"
#include "time_module.hpp"
#include "ui/ui_menus.hpp"
#include "ui_module.hpp"

ModuleTickOrder GameModule::Init(Engine& engine)
{
    // Audio Setup
    auto& audio = engine.GetModule<AudioModule>();

    audio.LoadBank("assets/music/Master.strings.bank");
    audio.LoadBank("assets/music/Master.bank");

    audio.RegisterChannelBus("bus:/");
    audio.RegisterChannelBus("bus:/SFX");
    audio.RegisterChannelBus("bus:/BGM");

    auto& ECS = engine.GetModule<ECSModule>();
    ECS.AddSystem<LifetimeSystem>();

    GraphicsContext& graphicsContext = *engine.GetModule<RendererModule>().GetGraphicsContext();

    auto& viewport = engine.GetModule<UIModule>().GetViewport();
    const glm::uvec2 viewportSize = viewport.GetExtend();

    auto font = LoadFromFile("assets/fonts/BLOODROSE.ttf", 100, graphicsContext);

    if (auto versionFile = fileIO::OpenReadStream("version.txt"))
    {
        std::string gameVersionText = fileIO::DumpStreamIntoString(versionFile.value());
        viewport.AddElement(GameVersionVisualization::Create(graphicsContext, viewportSize, font, gameVersionText));
    }

    _mainMenu = viewport.AddElement(MainMenu::Create(graphicsContext, viewportSize, font));
    _hud = viewport.AddElement(HUD::Create(graphicsContext, viewportSize, font));
    _loadingScreen = viewport.AddElement(LoadingScreen::Create(graphicsContext, viewportSize, font));
    _pauseMenu = viewport.AddElement(PauseMenu::Create(graphicsContext, viewportSize, font));
    _gameOver = viewport.AddElement(GameOverMenu::Create(graphicsContext, viewportSize, font));

    gameSettings = GameSettings::FromFile(GAME_SETTINGS_FILE);
<<<<<<< HEAD
    ApplySettings(engine);

=======
>>>>>>> 7c3d5e78
    _settingsMenu = viewport.AddElement(SettingsMenu::Create(engine, graphicsContext, viewportSize, font));

    // Set all UI menus invisible

    _mainMenu.lock()->visibility = UIElement::VisibilityState::eNotUpdatedAndInvisible;
    _hud.lock()->visibility = UIElement::VisibilityState::eNotUpdatedAndInvisible;
    _loadingScreen.lock()->visibility = UIElement::VisibilityState::eNotUpdatedAndInvisible;
    _pauseMenu.lock()->visibility = UIElement::VisibilityState::eNotUpdatedAndInvisible;
    _gameOver.lock()->visibility = UIElement::VisibilityState::eNotUpdatedAndInvisible;
    _settingsMenu.lock()->visibility = UIElement::VisibilityState::eNotUpdatedAndInvisible;

    _framerateCounter = viewport.AddElement(FrameCounter::Create(viewportSize, font));

    // Useful callbacks

    auto OpenDiscordURL = [&engine]()
    {
        bblog::info("Opening Discord LINK");
        auto& steam = engine.GetModule<SteamModule>();
        if (steam.Available())
        {
            steam.OpenSteamBrowser(DISCORD_URL);
        }
        else
        {
            engine.GetModule<ApplicationModule>().OpenExternalBrowser(DISCORD_URL);
        }
    };

    _mainMenu.lock()->openLinkButton.lock()->OnPress(Callback { OpenDiscordURL });

<<<<<<< HEAD
    auto openSettings = [this, &engine]()
    {
        this->PushUIMenu(this->_settingsMenu);
        engine.GetModule<UIModule>().uiInputContext.focusedUIElement = _settingsMenu.lock()->sensitivitySlider;
    };

    _mainMenu.lock()->settingsButton.lock()->OnPress(Callback { openSettings });
    _pauseMenu.lock()->settingsButton.lock()->OnPress(Callback { openSettings });
=======
    auto openSettingsMenu = [this, &engine]()
    {
        this->PushUIMenu(this->_settingsMenu);
        this->PushPreviousFocusedElement(_mainMenu.lock()->settingsButton);
        engine.GetModule<UIModule>().uiInputContext.focusedUIElement = _settingsMenu.lock()->sensitivitySlider;
    };

    auto openSettingsPause = [this, &engine]()
    {
        this->PushUIMenu(this->_settingsMenu);
        this->PushPreviousFocusedElement(_pauseMenu.lock()->settingsButton);
        engine.GetModule<UIModule>().uiInputContext.focusedUIElement = _settingsMenu.lock()->sensitivitySlider;
    };

    _mainMenu.lock()->settingsButton.lock()->OnPress(Callback { openSettingsMenu });
    _pauseMenu.lock()->settingsButton.lock()->OnPress(Callback { openSettingsPause });
>>>>>>> 7c3d5e78

    auto& particleModule = engine.GetModule<ParticleModule>();
    particleModule.LoadEmitterPresets();

    // Input Setup
    engine.GetModule<ApplicationModule>().GetActionManager().SetGameActions(GAME_ACTIONS);
    return ModuleTickOrder::eTick;
}

void GameModule::Shutdown(MAYBE_UNUSED Engine& engine)
{
}

std::optional<std::shared_ptr<MainMenu>> GameModule::GetMainMenu()
{
    if (auto lock = _mainMenu.lock())
    {
        return lock;
    }
    return std::nullopt;
}

std::optional<std::shared_ptr<PauseMenu>> GameModule::GetPauseMenu()
{
    if (auto lock = _pauseMenu.lock())

<<<<<<< HEAD
    {
        return lock;
    }
    return std::nullopt;
}

std::optional<std::shared_ptr<HUD>> GameModule::GetHUD()
{
    if (auto lock = _hud.lock())
=======
>>>>>>> 7c3d5e78
    {
        return lock;
    }
    return std::nullopt;
}

<<<<<<< HEAD
std::optional<std::shared_ptr<GameOverMenu>> GameModule::GetGameOver()
=======
std::optional<std::shared_ptr<HUD>> GameModule::GetHUD()
>>>>>>> 7c3d5e78
{
    if (auto lock = _hud.lock())
    {
        return lock;
    }
    return std::nullopt;
}

<<<<<<< HEAD
void GameModule::SetUIMenu(std::weak_ptr<Canvas> menu)
{
    menuStack = {};
    menuStack.push(menu);
}
void GameModule::PushUIMenu(std::weak_ptr<Canvas> menu)
{
    menuStack.push(menu);
}

void GameModule::PopUIMenu()
{
    if (!menuStack.empty())
    {
        menuStack.pop();
=======
std::optional<std::shared_ptr<GameOverMenu>> GameModule::GetGameOver()
{
    if (auto lock = _gameOver.lock())
    {
        return lock;
>>>>>>> 7c3d5e78
    }
    return std::nullopt;
}

<<<<<<< HEAD
void GameModule::ApplySettings(Engine& engine)
{
    auto curve = [](float normalized_val)
    {
        return normalized_val * normalized_val * 2.0f;
    };

    engine.GetModule<AudioModule>().SetBusChannelVolume("bus:/", curve(gameSettings.masterVolume));
    engine.GetModule<AudioModule>().SetBusChannelVolume("bus:/BGM", curve(gameSettings.musicVolume));
    engine.GetModule<AudioModule>().SetBusChannelVolume("bus:/SFX", curve(gameSettings.sfxVolume));

    // Frame counter

    if (auto counter = _framerateCounter.lock())
    {

        if (gameSettings.framerateCounter)
        {
            counter->visibility = UIElement::VisibilityState::eUpdatedAndVisible;
            auto dt = engine.GetModule<TimeModule>().GetRealDeltatime();

            if (dt.count() != 0.0f)
                counter->SetVal(1000.0f / dt.count());
        }
        else
        {
            counter->visibility = UIElement::VisibilityState::eNotUpdatedAndInvisible;
        }
=======
void GameModule::SetUIMenu(std::weak_ptr<Canvas> menu)
{
    _menuStack = {};
    _menuStack.push(menu);
}
void GameModule::PushUIMenu(std::weak_ptr<Canvas> menu)
{
    _menuStack.push(menu);
}

void GameModule::PopUIMenu()
{
    if (!_menuStack.empty())
    {
        _menuStack.pop();
>>>>>>> 7c3d5e78
    }
}

std::weak_ptr<UIElement> GameModule::PopPreviousFocusedElement()
{
    auto elem = _focusedElementStack.top();
    _focusedElementStack.pop();
    return elem;
}

void GameModule::PushPreviousFocusedElement(std::weak_ptr<UIElement> element)
{
    _focusedElementStack.push(element);
}

void GameModule::TransitionScene(const std::string& scriptFile)
{
    _nextSceneToExecute = scriptFile;
}

void GameModule::Tick(MAYBE_UNUSED Engine& engine)
{
<<<<<<< HEAD
    ApplySettings(engine);
=======
    if (engine.GetModule<UIModule>().uiInputContext.focusedUIElement.expired())
    {
        bblog::info("NO UI ELEMENT SELECTED!");
    }
>>>>>>> 7c3d5e78

    if (!_nextSceneToExecute.empty())
    {
        engine.GetModule<ScriptingModule>().SetMainScript(engine, _nextSceneToExecute);
        engine.GetModule<TimeModule>().ResetTimer();
    }

    _nextSceneToExecute.clear();

    auto& ECS = engine.GetModule<ECSModule>();

    auto& applicationModule = engine.GetModule<ApplicationModule>();
    auto& inputDeviceManager = applicationModule.GetInputDeviceManager();
    auto& physicsModule = engine.GetModule<PhysicsModule>();
    auto& pathfindingModule = engine.GetModule<PathfindingModule>();

    // Slow down application when minimized.
    if (applicationModule.isMinimized())
    {
        using namespace std::chrono_literals;
        std::this_thread::sleep_for(16ms);
        return;
    }

    // Handle UI stack

    _mainMenu.lock()->visibility = UIElement::VisibilityState::eNotUpdatedAndInvisible;
    _hud.lock()->visibility = UIElement::VisibilityState::eNotUpdatedAndInvisible;
    _loadingScreen.lock()->visibility = UIElement::VisibilityState::eNotUpdatedAndInvisible;
    _pauseMenu.lock()->visibility = UIElement::VisibilityState::eNotUpdatedAndInvisible;
    _gameOver.lock()->visibility = UIElement::VisibilityState::eNotUpdatedAndInvisible;
    _settingsMenu.lock()->visibility = UIElement::VisibilityState::eNotUpdatedAndInvisible;

<<<<<<< HEAD
    if (!menuStack.empty())
    {
        menuStack.top().lock()->visibility = UIElement::VisibilityState::eUpdatedAndVisible;
=======
    if (!_menuStack.empty())
    {
        _menuStack.top().lock()->visibility = UIElement::VisibilityState::eUpdatedAndVisible;
    }

    // Frame counter

    if (gameSettings.framerateCounter)
    {
        _framerateCounter.lock()->visibility = UIElement::VisibilityState::eUpdatedAndVisible;
        auto dt = engine.GetModule<TimeModule>().GetRealDeltatime();

        if (dt.count() != 0.0f)
            _framerateCounter.lock()->SetVal(1000.0f / dt.count());
    }
    else
    {
        _framerateCounter.lock()->visibility = UIElement::VisibilityState::eNotUpdatedAndInvisible;
>>>>>>> 7c3d5e78
    }

#if !DISTRBUTION
    if (inputDeviceManager.IsKeyPressed(KeyboardCode::eH))
        applicationModule.SetMouseHidden(!applicationModule.GetMouseHidden());
#endif

    {
        // TODO!!! This can be directly handled by the debug renderer/physics
        ZoneNamedN(updateCamera, "Update Physics camera", true);

        auto cameraView = ECS.GetRegistry().view<CameraComponent, TransformComponent>();
        for (const auto& [entity, cameraComponent, transformComponent] : cameraView.each())
        {
            auto windowSize = applicationModule.DisplaySize();
            cameraComponent.aspectRatio = static_cast<float>(windowSize.x) / static_cast<float>(windowSize.y);

            glm::vec3 position = TransformHelpers::GetWorldPosition(ECS.GetRegistry(), entity);
            physicsModule.SetDebugCameraPosition(position);
        }
    }

    if (pathfindingModule.GetDebugDrawState())
    {
        const std::vector<glm::vec3>& pathfindingLines = pathfindingModule.GetDebugLines();
        engine.GetModule<RendererModule>().GetRenderer()->GetDebugPipeline().AddLines(pathfindingLines);
    }
}<|MERGE_RESOLUTION|>--- conflicted
+++ resolved
@@ -74,11 +74,8 @@
     _gameOver = viewport.AddElement(GameOverMenu::Create(graphicsContext, viewportSize, font));
 
     gameSettings = GameSettings::FromFile(GAME_SETTINGS_FILE);
-<<<<<<< HEAD
+
     ApplySettings(engine);
-
-=======
->>>>>>> 7c3d5e78
     _settingsMenu = viewport.AddElement(SettingsMenu::Create(engine, graphicsContext, viewportSize, font));
 
     // Set all UI menus invisible
@@ -110,16 +107,6 @@
 
     _mainMenu.lock()->openLinkButton.lock()->OnPress(Callback { OpenDiscordURL });
 
-<<<<<<< HEAD
-    auto openSettings = [this, &engine]()
-    {
-        this->PushUIMenu(this->_settingsMenu);
-        engine.GetModule<UIModule>().uiInputContext.focusedUIElement = _settingsMenu.lock()->sensitivitySlider;
-    };
-
-    _mainMenu.lock()->settingsButton.lock()->OnPress(Callback { openSettings });
-    _pauseMenu.lock()->settingsButton.lock()->OnPress(Callback { openSettings });
-=======
     auto openSettingsMenu = [this, &engine]()
     {
         this->PushUIMenu(this->_settingsMenu);
@@ -136,7 +123,6 @@
 
     _mainMenu.lock()->settingsButton.lock()->OnPress(Callback { openSettingsMenu });
     _pauseMenu.lock()->settingsButton.lock()->OnPress(Callback { openSettingsPause });
->>>>>>> 7c3d5e78
 
     auto& particleModule = engine.GetModule<ParticleModule>();
     particleModule.LoadEmitterPresets();
@@ -163,7 +149,6 @@
 {
     if (auto lock = _pauseMenu.lock())
 
-<<<<<<< HEAD
     {
         return lock;
     }
@@ -173,84 +158,21 @@
 std::optional<std::shared_ptr<HUD>> GameModule::GetHUD()
 {
     if (auto lock = _hud.lock())
-=======
->>>>>>> 7c3d5e78
-    {
-        return lock;
-    }
-    return std::nullopt;
-}
-
-<<<<<<< HEAD
+    {
+        return lock;
+    }
+    return std::nullopt;
+}
+
 std::optional<std::shared_ptr<GameOverMenu>> GameModule::GetGameOver()
-=======
-std::optional<std::shared_ptr<HUD>> GameModule::GetHUD()
->>>>>>> 7c3d5e78
-{
-    if (auto lock = _hud.lock())
-    {
-        return lock;
-    }
-    return std::nullopt;
-}
-
-<<<<<<< HEAD
-void GameModule::SetUIMenu(std::weak_ptr<Canvas> menu)
-{
-    menuStack = {};
-    menuStack.push(menu);
-}
-void GameModule::PushUIMenu(std::weak_ptr<Canvas> menu)
-{
-    menuStack.push(menu);
-}
-
-void GameModule::PopUIMenu()
-{
-    if (!menuStack.empty())
-    {
-        menuStack.pop();
-=======
-std::optional<std::shared_ptr<GameOverMenu>> GameModule::GetGameOver()
 {
     if (auto lock = _gameOver.lock())
     {
         return lock;
->>>>>>> 7c3d5e78
-    }
-    return std::nullopt;
-}
-
-<<<<<<< HEAD
-void GameModule::ApplySettings(Engine& engine)
-{
-    auto curve = [](float normalized_val)
-    {
-        return normalized_val * normalized_val * 2.0f;
-    };
-
-    engine.GetModule<AudioModule>().SetBusChannelVolume("bus:/", curve(gameSettings.masterVolume));
-    engine.GetModule<AudioModule>().SetBusChannelVolume("bus:/BGM", curve(gameSettings.musicVolume));
-    engine.GetModule<AudioModule>().SetBusChannelVolume("bus:/SFX", curve(gameSettings.sfxVolume));
-
-    // Frame counter
-
-    if (auto counter = _framerateCounter.lock())
-    {
-
-        if (gameSettings.framerateCounter)
-        {
-            counter->visibility = UIElement::VisibilityState::eUpdatedAndVisible;
-            auto dt = engine.GetModule<TimeModule>().GetRealDeltatime();
-
-            if (dt.count() != 0.0f)
-                counter->SetVal(1000.0f / dt.count());
-        }
-        else
-        {
-            counter->visibility = UIElement::VisibilityState::eNotUpdatedAndInvisible;
-        }
-=======
+    }
+    return std::nullopt;
+}
+
 void GameModule::SetUIMenu(std::weak_ptr<Canvas> menu)
 {
     _menuStack = {};
@@ -266,7 +188,6 @@
     if (!_menuStack.empty())
     {
         _menuStack.pop();
->>>>>>> 7c3d5e78
     }
 }
 
@@ -289,14 +210,7 @@
 
 void GameModule::Tick(MAYBE_UNUSED Engine& engine)
 {
-<<<<<<< HEAD
     ApplySettings(engine);
-=======
-    if (engine.GetModule<UIModule>().uiInputContext.focusedUIElement.expired())
-    {
-        bblog::info("NO UI ELEMENT SELECTED!");
-    }
->>>>>>> 7c3d5e78
 
     if (!_nextSceneToExecute.empty())
     {
@@ -330,30 +244,9 @@
     _gameOver.lock()->visibility = UIElement::VisibilityState::eNotUpdatedAndInvisible;
     _settingsMenu.lock()->visibility = UIElement::VisibilityState::eNotUpdatedAndInvisible;
 
-<<<<<<< HEAD
     if (!menuStack.empty())
     {
         menuStack.top().lock()->visibility = UIElement::VisibilityState::eUpdatedAndVisible;
-=======
-    if (!_menuStack.empty())
-    {
-        _menuStack.top().lock()->visibility = UIElement::VisibilityState::eUpdatedAndVisible;
-    }
-
-    // Frame counter
-
-    if (gameSettings.framerateCounter)
-    {
-        _framerateCounter.lock()->visibility = UIElement::VisibilityState::eUpdatedAndVisible;
-        auto dt = engine.GetModule<TimeModule>().GetRealDeltatime();
-
-        if (dt.count() != 0.0f)
-            _framerateCounter.lock()->SetVal(1000.0f / dt.count());
-    }
-    else
-    {
-        _framerateCounter.lock()->visibility = UIElement::VisibilityState::eNotUpdatedAndInvisible;
->>>>>>> 7c3d5e78
     }
 
 #if !DISTRBUTION
