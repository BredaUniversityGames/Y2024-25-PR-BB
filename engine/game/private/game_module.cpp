#include "game_module.hpp"
#include "application_module.hpp"
#include "audio_emitter_component.hpp"
#include "audio_listener_component.hpp"
#include "audio_module.hpp"
#include "canvas.hpp"
#include "cheats_component.hpp"
#include "components/camera_component.hpp"
#include "components/directional_light_component.hpp"
#include "components/name_component.hpp"
#include "components/relationship_component.hpp"
#include "components/relationship_helpers.hpp"
#include "components/rigidbody_component.hpp"
#include "components/transform_component.hpp"
#include "components/transform_helpers.hpp"
#include "ecs_module.hpp"
#include "game_actions.hpp"
#include "graphics_context.hpp"
#include "input/action_manager.hpp"
#include "input/input_device_manager.hpp"
#include "model_loading.hpp"
#include "particle_module.hpp"
#include "passes/debug_pass.hpp"
#include "passes/shadow_pass.hpp"
#include "pathfinding_module.hpp"
#include "physics_module.hpp"
#include "profile_macros.hpp"
#include "renderer.hpp"
#include "renderer_module.hpp"
#include "scene/scene_loader.hpp"
#include "systems/lifetime_system.hpp"
#include "time_module.hpp"
#include "ui/ui_menus.hpp"
#include "ui_module.hpp"

ModuleTickOrder GameModule::Init(Engine& engine)
{
    auto& ECS = engine.GetModule<ECSModule>();
    ECS.AddSystem<LifetimeSystem>();

    auto hud = HudCreate(*engine.GetModule<RendererModule>().GetGraphicsContext(), engine.GetModule<UIModule>().GetViewport().GetExtend());
    _hud = hud.second;
    engine.GetModule<UIModule>().GetViewport().AddElement<Canvas>(std::move(hud.first));

    auto path = std::filesystem::current_path();
    spdlog::info("Current path: {}", path.string());
    spdlog::info("Starting engine...");

    auto& applicationModule = engine.GetModule<ApplicationModule>();
    auto& particleModule = engine.GetModule<ParticleModule>();
    auto& ecs = engine.GetModule<ECSModule>();
    particleModule.LoadEmitterPresets();

    std::vector<std::string> modelPaths = {
        //
        //"assets/models/Cathedral.glb",
        "assets/models/AnimatedRifle.glb",
        //"assets/models/BrainStem.glb",
        //"assets/models/Adventure.glb",
        //"assets/models/DamagedHelmet.glb",
        //"assets/models/CathedralGLB_GLTF.glb",
        //"assets/models/Terrain/scene.gltf",
        //"assets/models/ABeautifulGame/ABeautifulGame.gltf",
        //"assets/models/MetalRoughSpheres.glb",
        //"assets/models/monkey.gltf",
    };
<<<<<<< HEAD
    auto entities = SceneLoading::LoadModels(engine, modelPaths);
    auto gunEntity = entities[0];

    auto demon = ModelLoading::LoadGLTF("assets/models/Demon.glb");
    auto demonGpu = engine.GetModule<RendererModule>().LoadModels({ demon });

    const size_t DIM = 10;
    for (size_t i = 0; i < DIM; ++i)
    {
        for (size_t j = 0; j < DIM; ++j)
        {
            auto ent = SceneLoading::LoadModels(engine, { demon }, demonGpu)[0];
            TransformHelpers::SetLocalPosition(ecs.GetRegistry(), ent, { i, 0, j });
            TransformHelpers::SetLocalScale(ecs.GetRegistry(), ent, { 0.01f, 0.01f, 0.01f });
            NameComponent& name = ecs.GetRegistry().get<NameComponent>(ent);
            name.name = "Demon";
        }
    }
=======
>>>>>>> 0c1520ec

    entt::entity gunEntity;
    {
        ZoneScopedN("Scene models");
        auto entities = SceneLoading::LoadModels(engine, modelPaths);
        gunEntity = entities[1];
    }

    {
        ZoneScopedN("ECS Additional Scene Setup");
        entt::entity lightEntity = ECS.GetRegistry().create();
        ECS.GetRegistry().emplace<NameComponent>(lightEntity, "Directional Light");
        ECS.GetRegistry().emplace<TransformComponent>(lightEntity);

        DirectionalLightComponent& directionalLightComponent = ECS.GetRegistry().emplace<DirectionalLightComponent>(lightEntity);
        directionalLightComponent.color = glm::vec3(244.0f, 183.0f, 64.0f) / 255.0f * 4.0f;
        directionalLightComponent.nearPlane = 0.1f;
        directionalLightComponent.farPlane = 200.0f;
        directionalLightComponent.orthographicSize = 75.0f;

        TransformHelpers::SetLocalPosition(ECS.GetRegistry(), lightEntity, glm::vec3(-105.0f, 68.0f, 168.0f));
        TransformHelpers::SetLocalRotation(ECS.GetRegistry(), lightEntity, glm::quat(-0.29f, 0.06f, -0.93f, -0.19f));

        entt::entity cameraEntity = ECS.GetRegistry().create();
        ECS.GetRegistry().emplace<NameComponent>(cameraEntity, "Camera");
        ECS.GetRegistry().emplace<TransformComponent>(cameraEntity);
        ECS.GetRegistry().emplace<RelationshipComponent>(cameraEntity);

        RelationshipHelpers::AttachChild(ECS.GetRegistry(), cameraEntity, gunEntity);

        CameraComponent& cameraComponent = ECS.GetRegistry().emplace<CameraComponent>(cameraEntity);
        cameraComponent.projection = CameraComponent::Projection::ePerspective;
        cameraComponent.fov = 45.0f;
        cameraComponent.nearPlane = 0.5f;
        cameraComponent.farPlane = 600.0f;
        cameraComponent.reversedZ = true;

        ECS.GetRegistry().emplace<AudioListenerComponent>(cameraEntity);

        glm::ivec2 mousePos;
        applicationModule.GetInputDeviceManager().GetMousePosition(mousePos.x, mousePos.y);
        _lastMousePos = mousePos;

        applicationModule.GetActionManager().SetGameActions(GAME_ACTIONS);
    }
    bblog::info("Successfully initialized engine!");

    return ModuleTickOrder::eTick;
}
void GameModule::Shutdown(MAYBE_UNUSED Engine& engine)
{
}
void GameModule::Tick(MAYBE_UNUSED Engine& engine)
{
    if (_updateHud == true)
    {
        float totalTime = engine.GetModule<TimeModule>().GetTotalTime().count();
        HudUpdate(_hud, totalTime);
    }

    auto& ECS = engine.GetModule<ECSModule>();

    auto& applicationModule = engine.GetModule<ApplicationModule>();
    auto& rendererModule = engine.GetModule<RendererModule>();
    auto& inputDeviceManager = applicationModule.GetInputDeviceManager();
    auto& actionManager = applicationModule.GetActionManager();
    auto& physicsModule = engine.GetModule<PhysicsModule>();
    auto& particleModule = engine.GetModule<ParticleModule>();
    auto& audioModule = engine.GetModule<AudioModule>();
    auto& pathfindingModule = engine.GetModule<PathfindingModule>();

    float deltaTimeMS = engine.GetModule<TimeModule>().GetDeltatime().count();

    // Slow down application when minimized.
    if (applicationModule.isMinimized())
    {
        using namespace std::chrono_literals;
        std::this_thread::sleep_for(16ms);
        return;
    }

    int32_t mouseX, mouseY;
    inputDeviceManager.GetMousePosition(mouseX, mouseY);

    if (inputDeviceManager.IsKeyPressed(KeyboardCode::eH))
        applicationModule.SetMouseHidden(!applicationModule.GetMouseHidden());

    {
        ZoneNamedN(updateCamera, "Update Camera", true);

        auto cameraView = ECS.GetRegistry().view<CameraComponent, TransformComponent>();
        auto playerEntity = ECS.GetRegistry().view<PlayerTag>().front();
        for (const auto& [entity, cameraComponent, transformComponent] : cameraView.each())
        {
            auto windowSize = applicationModule.DisplaySize();
            cameraComponent.aspectRatio = static_cast<float>(windowSize.x) / static_cast<float>(windowSize.y);

            if (!applicationModule.GetMouseHidden())
            {
                continue;
            }

            constexpr glm::vec3 RIGHT = { 1.0f, 0.0f, 0.0f };
            constexpr glm::vec3 FORWARD = { 0.0f, 0.0f, -1.0f };

            constexpr float MOUSE_SENSITIVITY = 0.003f;
            constexpr float GAMEPAD_LOOK_SENSITIVITY = 0.025f;
            constexpr float CAM_SPEED = 0.03f;

            glm::ivec2 mouseDelta = _lastMousePos - glm::ivec2 { mouseX, mouseY };
            glm::vec2 rotationDelta = { -mouseDelta.x * MOUSE_SENSITIVITY, mouseDelta.y * MOUSE_SENSITIVITY };

            glm::vec2 lookAnalogAction = actionManager.GetAnalogAction("Look");
            rotationDelta.x += lookAnalogAction.x * GAMEPAD_LOOK_SENSITIVITY;
            rotationDelta.y += lookAnalogAction.y * GAMEPAD_LOOK_SENSITIVITY;

            glm::quat rotation = TransformHelpers::GetLocalRotation(transformComponent);
            glm::vec3 eulerRotation = glm::eulerAngles(rotation);
            eulerRotation.x += rotationDelta.y;

            // At 90 or -90 degrees yaw rotation, pitch snaps to 90 or -90 when using clamp here
            // eulerRotation.x = std::clamp(eulerRotation.x, glm::radians(-90.0f), glm::radians(90.0f));

            glm::vec3 cameraForward = glm::normalize(rotation * FORWARD);
            if (cameraForward.z > 0.0f)
                eulerRotation.y += rotationDelta.x;
            else
                eulerRotation.y -= rotationDelta.x;

            rotation = glm::quat(eulerRotation);
            TransformHelpers::SetLocalRotation(ECS.GetRegistry(), entity, rotation);

            glm::vec3 movementDir {};
            glm::vec2 moveAnalogAction = actionManager.GetAnalogAction("Move");
            movementDir += RIGHT * moveAnalogAction.x;
            movementDir += FORWARD * moveAnalogAction.y;

            if (glm::length(movementDir) != 0.0f)
            {
                movementDir = glm::normalize(movementDir);
            }

            glm::vec3 position = TransformHelpers::GetLocalPosition(transformComponent);
            position += rotation * movementDir * deltaTimeMS * CAM_SPEED;

            // Only update the position if the player is not in noclip mode
            if (ECS.GetRegistry().all_of<CheatsComponent>(playerEntity))
            {
                CheatsComponent& cheatsComponent = ECS.GetRegistry().get<CheatsComponent>(playerEntity);
                if (cheatsComponent.noClip == true)
                {
                    TransformHelpers::SetLocalPosition(ECS.GetRegistry(), entity, position);
                }
            }

            JPH::RVec3Arg cameraPos = { position.x, position.y, position.z };
            physicsModule.debugRenderer->SetCameraPos(cameraPos);
        }
    }

    _lastMousePos = { mouseX, mouseY };

    if (inputDeviceManager.IsKeyPressed(KeyboardCode::eESCAPE))
        engine.SetExit(0);

    // Toggle physics debug drawing
    if (inputDeviceManager.IsKeyPressed(KeyboardCode::eF1))
    {
        physicsModule.debugRenderer->SetState(!physicsModule.debugRenderer->GetState());
    }

    // Toggle pathfinding debug drawing
    if (inputDeviceManager.IsKeyPressed(KeyboardCode::eF2))
    {
        pathfindingModule.SetDebugDrawState(!pathfindingModule.GetDebugDrawState());
    }

    int8_t physicsDebugDrawing = physicsModule.debugRenderer->GetState(),
           pathfindingDebugDrawing = pathfindingModule.GetDebugDrawState();

    // rendererModule.GetRenderer()->GetDebugPipeline().ClearLines();

    if (physicsDebugDrawing || pathfindingDebugDrawing)
    {
        rendererModule.GetRenderer()->GetDebugPipeline().SetState(true);
    }
    else
    {
        rendererModule.GetRenderer()->GetDebugPipeline().SetState(false);
    }

    if (physicsDebugDrawing)
    {
        auto linesData = physicsModule.debugRenderer->GetLinesData();
        auto persistentLinesData = physicsModule.debugRenderer->GetPersistentLinesData();
        physicsModule.debugRenderer->ClearLines();
        rendererModule.GetRenderer()->GetDebugPipeline().AddLines(linesData);
        rendererModule.GetRenderer()->GetDebugPipeline().AddLines(persistentLinesData);
    }

    if (pathfindingDebugDrawing)
    {
        // Update pathfinding module debug lines
        const std::vector<glm::vec3>& pathfindingLines = pathfindingModule.GetDebugLines();
        rendererModule.GetRenderer()->GetDebugPipeline().AddLines(pathfindingLines);
    }

    // TODO: Ability to toggle audio debug lines, right now they get rendered as soon as the debug renderer is enabled
    // Update audio module debug lines
    rendererModule.GetRenderer()->GetDebugPipeline().AddLines(audioModule.GetDebugLines());
    audioModule.ClearLines();

    if (inputDeviceManager.IsKeyPressed(KeyboardCode::e0))
    {
        entt::entity entity = ECS.GetRegistry().create();
        RigidbodyComponent rb(*physicsModule.bodyInterface, entity, eSPHERE);

        NameComponent node;
        node.name = "Physics Entity";
        ECS.GetRegistry().emplace<NameComponent>(entity, node);
        ECS.GetRegistry().emplace<TransformComponent>(entity);
        ECS.GetRegistry().emplace<RigidbodyComponent>(entity, rb);
        auto& audioEmitter = ECS.GetRegistry().emplace<AudioEmitterComponent>(entity);

        physicsModule.bodyInterface->SetLinearVelocity(rb.bodyID, JPH::Vec3(1.0f, 0.5f, 0.9f));

        particleModule.SpawnEmitter(entity, EmitterPresetID::eTest, SpawnEmitterFlagBits::eIsActive);
        audioEmitter._soundIds.emplace_back(audioModule.PlaySFX(audioModule.GetSFX("assets/sounds/fallback.mp3"), 1.0f, false));
    }

    JPH::BodyManager::DrawSettings drawSettings;

    if (physicsModule.debugRenderer->GetState())
        physicsModule.physicsSystem->DrawBodies(drawSettings, physicsModule.debugRenderer);

    physicsModule.debugRenderer->NextFrame();
}<|MERGE_RESOLUTION|>--- conflicted
+++ resolved
@@ -52,8 +52,7 @@
     particleModule.LoadEmitterPresets();
 
     std::vector<std::string> modelPaths = {
-        //
-        //"assets/models/Cathedral.glb",
+        "assets/models/Cathedral.glb",
         "assets/models/AnimatedRifle.glb",
         //"assets/models/BrainStem.glb",
         //"assets/models/Adventure.glb",
@@ -64,33 +63,27 @@
         //"assets/models/MetalRoughSpheres.glb",
         //"assets/models/monkey.gltf",
     };
-<<<<<<< HEAD
-    auto entities = SceneLoading::LoadModels(engine, modelPaths);
-    auto gunEntity = entities[0];
-
-    auto demon = ModelLoading::LoadGLTF("assets/models/Demon.glb");
-    auto demonGpu = engine.GetModule<RendererModule>().LoadModels({ demon });
-
-    const size_t DIM = 10;
-    for (size_t i = 0; i < DIM; ++i)
-    {
-        for (size_t j = 0; j < DIM; ++j)
-        {
-            auto ent = SceneLoading::LoadModels(engine, { demon }, demonGpu)[0];
-            TransformHelpers::SetLocalPosition(ecs.GetRegistry(), ent, { i, 0, j });
-            TransformHelpers::SetLocalScale(ecs.GetRegistry(), ent, { 0.01f, 0.01f, 0.01f });
-            NameComponent& name = ecs.GetRegistry().get<NameComponent>(ent);
-            name.name = "Demon";
-        }
-    }
-=======
->>>>>>> 0c1520ec
-
     entt::entity gunEntity;
     {
         ZoneScopedN("Scene models");
         auto entities = SceneLoading::LoadModels(engine, modelPaths);
         gunEntity = entities[1];
+
+        auto demon = ModelLoading::LoadGLTF("assets/models/Mutant.glb");
+        auto demonGpu = engine.GetModule<RendererModule>().LoadModels({ demon });
+
+        const size_t DIM = 10;
+        for (size_t i = 0; i < DIM; ++i)
+        {
+            for (size_t j = 0; j < DIM; ++j)
+            {
+                auto ent = SceneLoading::LoadModels(engine, { demon }, demonGpu)[0];
+                TransformHelpers::SetLocalPosition(ecs.GetRegistry(), ent, { i, 0, j });
+                TransformHelpers::SetLocalScale(ecs.GetRegistry(), ent, { 0.01f, 0.01f, 0.01f });
+                NameComponent& name = ecs.GetRegistry().get<NameComponent>(ent);
+                name.name = "Demon";
+            }
+        }
     }
 
     {
