--- conflicted
+++ resolved
@@ -53,45 +53,7 @@
     auto& particleModule = engine.GetModule<ParticleModule>();
     particleModule.LoadEmitterPresets();
 
-<<<<<<< HEAD
     applicationModule.GetActionManager().SetGameActions(GAME_ACTIONS);
-=======
-    std::vector<std::string> modelPaths = {
-        "assets/models/Cathedral.glb",
-        "assets/models/AnimatedRifle.glb",
-        "assets/models/Clown.glb",
-        //"assets/models/DamagedHelmet.glb",
-        //"assets/models/MetalRoughSpheres.glb",
-        //"assets/models/monkey.gltf",
-    };
-
-    {
-        ZoneScopedN("Scene models");
-        auto entities = SceneLoading::LoadModels(engine, modelPaths);
-    }
-
-    {
-        ZoneScopedN("ECS Additional Scene Setup");
-        entt::entity lightEntity = ECS.GetRegistry().create();
-        ECS.GetRegistry().emplace<NameComponent>(lightEntity, "Directional Light");
-        ECS.GetRegistry().emplace<TransformComponent>(lightEntity);
-
-        DirectionalLightComponent& directionalLightComponent = ECS.GetRegistry().emplace<DirectionalLightComponent>(lightEntity);
-        directionalLightComponent.color = glm::vec3(244.0f, 183.0f, 64.0f) / 255.0f * 4.0f;
-        directionalLightComponent.nearPlane = 0.1f;
-        directionalLightComponent.farPlane = 200.0f;
-        directionalLightComponent.orthographicSize = 75.0f;
-
-        TransformHelpers::SetLocalPosition(ECS.GetRegistry(), lightEntity, glm::vec3(-105.0f, 68.0f, 168.0f));
-        TransformHelpers::SetLocalRotation(ECS.GetRegistry(), lightEntity, glm::quat(-0.29f, 0.06f, -0.93f, -0.19f));
-
-        glm::ivec2 mousePos;
-        applicationModule.GetInputDeviceManager().GetMousePosition(mousePos.x, mousePos.y);
-        _lastMousePos = mousePos;
-
-        applicationModule.GetActionManager().SetGameActions(GAME_ACTIONS);
-    }
->>>>>>> adbc7789
     bblog::info("Successfully initialized engine!");
 
     return ModuleTickOrder::eTick;
@@ -130,10 +92,7 @@
     auto& physicsModule = engine.GetModule<PhysicsModule>();
     auto& audioModule = engine.GetModule<AudioModule>();
     auto& pathfindingModule = engine.GetModule<PathfindingModule>();
-<<<<<<< HEAD
     auto& scriptingModule = engine.GetModule<ScriptingModule>();
-=======
->>>>>>> adbc7789
 
     // Slow down application when minimized.
     if (applicationModule.isMinimized())
@@ -142,9 +101,6 @@
         std::this_thread::sleep_for(16ms);
         return;
     }
-
-    int32_t mouseX, mouseY;
-    inputDeviceManager.GetMousePosition(mouseX, mouseY);
 
     if (inputDeviceManager.IsKeyPressed(KeyboardCode::eH))
         applicationModule.SetMouseHidden(!applicationModule.GetMouseHidden());
