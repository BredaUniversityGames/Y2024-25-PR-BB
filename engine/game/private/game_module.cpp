--- conflicted
+++ resolved
@@ -142,7 +142,6 @@
                 continue;
             }
 
-<<<<<<< HEAD
             // constexpr glm::vec3 RIGHT = { 1.0f, 0.0f, 0.0f };
             // constexpr glm::vec3 FORWARD = { 0.0f, 0.0f, -1.0f };
             //
@@ -198,63 +197,8 @@
             //
             // JPH::RVec3Arg cameraPos = { position.x, position.y, position.z };
             // physicsModule.debugRenderer->SetCameraPos(cameraPos);
-=======
-            constexpr glm::vec3 RIGHT = { 1.0f, 0.0f, 0.0f };
-            constexpr glm::vec3 FORWARD = { 0.0f, 0.0f, -1.0f };
-
-            constexpr float MOUSE_SENSITIVITY = 0.003f;
-            constexpr float GAMEPAD_LOOK_SENSITIVITY = 0.025f;
-            constexpr float CAM_SPEED = 0.03f;
-
-            glm::ivec2 mouseDelta = _lastMousePos - glm::ivec2 { mouseX, mouseY };
-            glm::vec2 rotationDelta = { -mouseDelta.x * MOUSE_SENSITIVITY, mouseDelta.y * MOUSE_SENSITIVITY };
-
-            glm::vec2 lookAnalogAction = actionManager.GetAnalogAction("Look");
-            rotationDelta.x += lookAnalogAction.x * GAMEPAD_LOOK_SENSITIVITY;
-            rotationDelta.y += lookAnalogAction.y * GAMEPAD_LOOK_SENSITIVITY;
-
-            glm::quat rotation = TransformHelpers::GetLocalRotation(transformComponent);
-            glm::vec3 eulerRotation = glm::eulerAngles(rotation);
-            eulerRotation.x += rotationDelta.y;
-
-            // At 90 or -90 degrees yaw rotation, pitch snaps to 90 or -90 when using clamp here
-            // eulerRotation.x = std::clamp(eulerRotation.x, glm::radians(-90.0f), glm::radians(90.0f));
-
-            glm::vec3 cameraForward = glm::normalize(rotation * FORWARD);
-            if (cameraForward.z > 0.0f)
-                eulerRotation.y += rotationDelta.x;
-            else
-                eulerRotation.y -= rotationDelta.x;
-
-            rotation = glm::quat(eulerRotation);
-            TransformHelpers::SetLocalRotation(ECS.GetRegistry(), entity, rotation);
-
-            glm::vec3 movementDir {};
-            glm::vec2 moveAnalogAction = actionManager.GetAnalogAction("Move");
-            movementDir += RIGHT * moveAnalogAction.x;
-            movementDir += FORWARD * moveAnalogAction.y;
-
-            if (glm::length(movementDir) != 0.0f)
-            {
-                movementDir = glm::normalize(movementDir);
-            }
-
-            glm::vec3 position = TransformHelpers::GetLocalPosition(transformComponent);
-            position += rotation * movementDir * deltaTimeMS * CAM_SPEED;
-
-            // Only update the position if the player is not in noclip mode
-            if (ECS.GetRegistry().all_of<CheatsComponent>(playerEntity))
-            {
-                CheatsComponent& cheatsComponent = ECS.GetRegistry().get<CheatsComponent>(playerEntity);
-                if (cheatsComponent.noClip == true)
-                {
-                    TransformHelpers::SetLocalPosition(ECS.GetRegistry(), entity, position);
-                }
-            }
-
-            JPH::RVec3Arg cameraPos = { position.x, position.y, position.z };
-            physicsModule._debugRenderer->SetCameraPos(cameraPos);
->>>>>>> 3755ac3c
+
+            //physicsModule._debugRenderer->SetCameraPos(cameraPos);
         }
     }
 
