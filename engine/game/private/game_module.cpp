--- conflicted
+++ resolved
@@ -58,21 +58,12 @@
         //"assets/models/MetalRoughSpheres.glb",
         //"assets/models/monkey.gltf",
     };
-<<<<<<< HEAD
-    auto entities = SceneLoading::LoadModels(engine, modelPaths);
-    // auto gunEntity = entities[1];
-
-    entt::entity lightEntity = ECS.GetRegistry().create();
-    ECS.GetRegistry().emplace<NameComponent>(lightEntity, "Directional Light");
-    ECS.GetRegistry().emplace<TransformComponent>(lightEntity);
-=======
     entt::entity gunEntity;
     {
         ZoneScopedN("Scene models");
         auto entities = SceneLoading::LoadModels(engine, modelPaths);
         gunEntity = entities[1];
     }
->>>>>>> fbccfa64
 
     {
         ZoneScopedN("ECS Additional Scene Setup");
@@ -86,34 +77,12 @@
         directionalLightComponent.farPlane = 200.0f;
         directionalLightComponent.orthographicSize = 75.0f;
 
-<<<<<<< HEAD
+        TransformHelpers::SetLocalPosition(ECS.GetRegistry(), lightEntity, glm::vec3(-105.0f, 68.0f, 168.0f));
+        TransformHelpers::SetLocalRotation(ECS.GetRegistry(), lightEntity, glm::quat(-0.29f, 0.06f, -0.93f, -0.19f));
+
     glm::ivec2 mousePos;
     applicationModule.GetInputDeviceManager().GetMousePosition(mousePos.x, mousePos.y);
     _lastMousePos = mousePos;
-=======
-        TransformHelpers::SetLocalPosition(ECS.GetRegistry(), lightEntity, glm::vec3(-105.0f, 68.0f, 168.0f));
-        TransformHelpers::SetLocalRotation(ECS.GetRegistry(), lightEntity, glm::quat(-0.29f, 0.06f, -0.93f, -0.19f));
-
-        entt::entity cameraEntity = ECS.GetRegistry().create();
-        ECS.GetRegistry().emplace<NameComponent>(cameraEntity, "Camera");
-        ECS.GetRegistry().emplace<TransformComponent>(cameraEntity);
-        ECS.GetRegistry().emplace<RelationshipComponent>(cameraEntity);
-
-        RelationshipHelpers::AttachChild(ECS.GetRegistry(), cameraEntity, gunEntity);
-
-        CameraComponent& cameraComponent = ECS.GetRegistry().emplace<CameraComponent>(cameraEntity);
-        cameraComponent.projection = CameraComponent::Projection::ePerspective;
-        cameraComponent.fov = 45.0f;
-        cameraComponent.nearPlane = 0.5f;
-        cameraComponent.farPlane = 600.0f;
-        cameraComponent.reversedZ = true;
-
-        ECS.GetRegistry().emplace<AudioListenerComponent>(cameraEntity);
->>>>>>> fbccfa64
-
-        glm::ivec2 mousePos;
-        applicationModule.GetInputDeviceManager().GetMousePosition(mousePos.x, mousePos.y);
-        _lastMousePos = mousePos;
 
         applicationModule.GetActionManager().SetGameActions(GAME_ACTIONS);
     }
