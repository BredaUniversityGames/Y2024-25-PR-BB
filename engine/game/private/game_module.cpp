--- conflicted
+++ resolved
@@ -49,13 +49,9 @@
     _mainMenu = mainMenu;
     engine.GetModule<UIModule>().GetViewport().AddElement<Canvas>(_hud.canvas);
     engine.GetModule<UIModule>().GetViewport().AddElement<Canvas>(mainMenu);
-<<<<<<< HEAD
-    _mainMenu.lock()->visibility = UIElement::VisibilityState::eNotUpdatedAndInvisble;
-    _hud.canvas->visibility = UIElement::VisibilityState::eNotUpdatedAndInvisble;
-=======
+
     _mainMenu.lock()->visibility = UIElement::VisibilityState::eNotUpdatedAndInvisible;
     _hud.canvas->visibility = UIElement::VisibilityState::eNotUpdatedAndInvisible;
->>>>>>> 6e804b0e
 
     auto path = std::filesystem::current_path();
     spdlog::info("Current path: {}", path.string());
@@ -65,11 +61,7 @@
     particleModule.LoadEmitterPresets();
 
     engine.GetModule<ApplicationModule>().GetActionManager().SetGameActions(GAME_ACTIONS);
-<<<<<<< HEAD
-
-=======
-  
->>>>>>> 6e804b0e
+
     bblog::info("Successfully initialized engine!");
 
     return ModuleTickOrder::eTick;
@@ -87,11 +79,7 @@
     }
     else
     {
-<<<<<<< HEAD
-        _mainMenu.lock()->visibility = UIElement::VisibilityState::eNotUpdatedAndInvisble;
-=======
         _mainMenu.lock()->visibility = UIElement::VisibilityState::eNotUpdatedAndInvisible;
->>>>>>> 6e804b0e
     }
 }
 void GameModule::SetHUDEnabled(bool val)
@@ -102,11 +90,7 @@
     }
     else
     {
-<<<<<<< HEAD
-        _hud.canvas->visibility = UIElement::VisibilityState::eNotUpdatedAndInvisble;
-=======
         _hud.canvas->visibility = UIElement::VisibilityState::eNotUpdatedAndInvisible;
->>>>>>> 6e804b0e
     }
 }
 void GameModule::TransitionScene(const std::string& scriptFile)
