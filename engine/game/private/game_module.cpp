#include "game_module.hpp"
#include "achievements.hpp"
#include "application_module.hpp"
#include "audio_module.hpp"
#include "canvas.hpp"
#include "components/camera_component.hpp"
#include "components/transform_component.hpp"
#include "components/transform_helpers.hpp"
#include "ecs_module.hpp"
#include "file_io.hpp"
#include "fonts.hpp"
#include "game_actions.hpp"
#include "gpu_scene.hpp"
#include "graphics_context.hpp"
#include "input/action_manager.hpp"
#include "input/input_device_manager.hpp"
#include "particle_module.hpp"
#include "passes/debug_pass.hpp"
#include "passes/particle_pass.hpp"
#include "passes/shadow_pass.hpp"
#include "passes/tonemapping_pass.hpp"
#include "pathfinding_module.hpp"
#include "physics_module.hpp"
#include "renderer.hpp"
#include "renderer_module.hpp"
#include "scene/model_loader.hpp"
#include "scripting_module.hpp"
#include "steam_module.hpp"
#include "systems/lifetime_system.hpp"
#include "time_module.hpp"
#include "ui/ui_menus.hpp"
#include "ui_module.hpp"
#include "ui_text.hpp"

#include <magic_enum.hpp>

Achievement CreateAchievement(SteamAchievementEnum achievements)
{
    return Achievement { static_cast<int32_t>(achievements), magic_enum::enum_name(achievements) };
}

Stat CreateStat(SteamStatEnum stats, EStatTypes type)
{
    return Stat {
        static_cast<int32_t>(stats),
        type, magic_enum::enum_name(stats)
    };
}

ModuleTickOrder GameModule::Init(Engine& engine)
{
    _achievements = {
        CreateAchievement(SteamAchievementEnum::SKELETONS_KILLED_1),
        CreateAchievement(SteamAchievementEnum::EYES_KILLED_1),
        CreateAchievement(SteamAchievementEnum::BERSERKERS_KILLED_1),
        CreateAchievement(SteamAchievementEnum::SOULS_1),
        CreateAchievement(SteamAchievementEnum::NUGGET_1),
        CreateAchievement(SteamAchievementEnum::DIE_1),
        CreateAchievement(SteamAchievementEnum::RELIC_1),
    };

    _stats = {
        CreateStat(SteamStatEnum::SKELETONS_KILLED, EStatTypes::STAT_INT),
        CreateStat(SteamStatEnum::EYES_KILLED, EStatTypes::STAT_INT),
        CreateStat(SteamStatEnum::BERSERKERS_KILLED, EStatTypes::STAT_INT),
        CreateStat(SteamStatEnum::WAVES_REACHED, EStatTypes::STAT_INT),
        CreateStat(SteamStatEnum::SOULS_COLLECTED, EStatTypes::STAT_INT),
        CreateStat(SteamStatEnum::GOLD_NUGGETS_COLLECTED, EStatTypes::STAT_INT),
        CreateStat(SteamStatEnum::GOLD_CURRENCY_COLLECTED, EStatTypes::STAT_INT),
        CreateStat(SteamStatEnum::ENEMIES_KILLED_WITH_RELIC, EStatTypes::STAT_INT),
        CreateStat(SteamStatEnum::TIMES_DIED, EStatTypes::STAT_INT),
    };

    ActionManager& actionManager = engine.GetModule<ApplicationModule>().GetActionManager();
    actionManager.SetGameActions(GAME_ACTIONS);

    auto& steam = engine.GetModule<SteamModule>();
    steam.InitSteamStats(_stats);
    steam.InitSteamAchievements(_achievements);
    steam.RequestCurrentStats();

    // Audio Setup
    auto& audio = engine.GetModule<AudioModule>();

    audio.LoadBank("content/music/Master.strings.bank");
    audio.LoadBank("content/music/Master.bank");

    audio.RegisterChannelBus("bus:/");
    audio.RegisterChannelBus("bus:/SFX");
    audio.RegisterChannelBus("bus:/BGM");

    auto& ECS = engine.GetModule<ECSModule>();
    ECS.AddSystem<LifetimeSystem>();

    GraphicsContext& graphicsContext = *engine.GetModule<RendererModule>().GetGraphicsContext();
    _bindingsVisualizationCache = std::make_unique<InputBindingsVisualizationCache>(actionManager, graphicsContext);

    auto& viewport = engine.GetModule<UIModule>().GetViewport();
    const glm::uvec2 viewportSize = viewport.GetExtend();

    auto font = LoadFromFile("assets/fonts/BLOODROSE.ttf", 100, graphicsContext);
    font->metrics.charSpacing = 0;

<<<<<<< HEAD
    if (auto versionFile = std::ifstream("version.txt"))
    {
        std::string gameVersionText = fileIO::DumpStreamIntoString(versionFile);
        viewport.AddElement(GameVersionVisualization::Create(graphicsContext, viewportSize, font, gameVersionText));
=======
    std::string gameVersionText {};
    if (auto versionFile = fileIO::OpenReadStream("version.txt"))
    {
        gameVersionText = fileIO::DumpStreamIntoString(versionFile.value());
>>>>>>> 13a23bff
    }
    _gameVersionVisual = viewport.AddElement(GameVersionVisualization::Create(graphicsContext, viewportSize, font, gameVersionText));

    _mainMenu = viewport.AddElement(MainMenu::Create(graphicsContext, viewportSize, font));
    _hud = viewport.AddElement(HUD::Create(graphicsContext, viewportSize, font));
    _loadingScreen = viewport.AddElement(LoadingScreen::Create(graphicsContext, *_bindingsVisualizationCache, viewportSize, font));
    _pauseMenu = viewport.AddElement(PauseMenu::Create(graphicsContext, viewportSize, font));
    _gameOver = viewport.AddElement(GameOverMenu::Create(graphicsContext, viewportSize, font));
    _controlsMenu = viewport.AddElement(ControlsMenu::Create(viewportSize, graphicsContext, *_bindingsVisualizationCache, actionManager, font));
    _creditsMenu = viewport.AddElement(CreditsMenu::Create(engine, graphicsContext, viewportSize, font));

    gameSettings = GameSettings::FromFile(GAME_SETTINGS_FILE);

    ApplySettings(engine);
    _settingsMenu = viewport.AddElement(SettingsMenu::Create(engine, graphicsContext, viewportSize, font));

    // Set all UI menus invisible

    _gameVersionVisual.lock()->visibility = UIElement::VisibilityState::eNotUpdatedAndInvisible;
    _mainMenu.lock()->visibility = UIElement::VisibilityState::eNotUpdatedAndInvisible;
    _hud.lock()->visibility = UIElement::VisibilityState::eNotUpdatedAndInvisible;
    _loadingScreen.lock()->visibility = UIElement::VisibilityState::eNotUpdatedAndInvisible;
    _pauseMenu.lock()->visibility = UIElement::VisibilityState::eNotUpdatedAndInvisible;
    _gameOver.lock()->visibility = UIElement::VisibilityState::eNotUpdatedAndInvisible;
    _controlsMenu.lock()->visibility = UIElement::VisibilityState::eNotUpdatedAndInvisible;
    _settingsMenu.lock()->visibility = UIElement::VisibilityState::eNotUpdatedAndInvisible;
    _creditsMenu.lock()->visibility = UIElement::VisibilityState::eNotUpdatedAndInvisible;

    _framerateCounter = viewport.AddElement(FrameCounter::Create(viewportSize, font));

    // Useful callbacks

    auto OpenDiscordURL = [&engine]()
    {
        bblog::info("Opening Discord LINK");
        auto& steam = engine.GetModule<SteamModule>();
        if (steam.Available())
        {
            steam.OpenSteamBrowser(DISCORD_URL);
        }
        else
        {
            engine.GetModule<ApplicationModule>().OpenExternalBrowser(DISCORD_URL);
        }
    };

    _mainMenu.lock()->openLinkButton.lock()->OnPress(Callback { OpenDiscordURL });

    auto openSettingsMenu = [this, &engine]()
    {
        this->PushUIMenu(this->_settingsMenu);
        this->PushPreviousFocusedElement(_mainMenu.lock()->settingsButton);
        engine.GetModule<UIModule>().uiInputContext.focusedUIElement = _settingsMenu.lock()->sensitivitySlider;
    };

    auto openSettingsPause = [this, &engine]()
    {
        this->PushUIMenu(this->_settingsMenu);
        this->PushPreviousFocusedElement(_pauseMenu.lock()->settingsButton);
        engine.GetModule<UIModule>().uiInputContext.focusedUIElement = _settingsMenu.lock()->sensitivitySlider;
    };

    _mainMenu.lock()->settingsButton.lock()->OnPress(Callback { openSettingsMenu });
    _pauseMenu.lock()->settingsButton.lock()->OnPress(Callback { openSettingsPause });

    auto openControlsMenu = [this, &engine]()
    {
        this->_controlsMenu.lock()->UpdateBindings();
        this->PushUIMenu(this->_controlsMenu);
        this->PushPreviousFocusedElement(_mainMenu.lock()->controlsButton);
        engine.GetModule<UIModule>().uiInputContext.focusedUIElement = this->_controlsMenu.lock()->backButton;
    };

    auto openControlsPause = [this, &engine]()
    {
        this->PushUIMenu(this->_controlsMenu);
        this->PushPreviousFocusedElement(_pauseMenu.lock()->controlsButton);
        engine.GetModule<UIModule>().uiInputContext.focusedUIElement = this->_controlsMenu.lock()->backButton;
    };

    auto openCredits = [this, &engine]()
    {
        this->PushUIMenu(this->_creditsMenu);
        this->PushPreviousFocusedElement(_mainMenu.lock()->creditsButton);
        engine.GetModule<UIModule>().uiInputContext.focusedUIElement = this->_creditsMenu.lock()->backButton;
    };

    _mainMenu.lock()->creditsButton.lock()->OnPress(Callback { openCredits });

    _mainMenu.lock()->controlsButton.lock()->OnPress(Callback { openControlsMenu });
    _pauseMenu.lock()->controlsButton.lock()->OnPress(Callback { openControlsPause });

    auto closeControls = [&engine]()
    {
        auto& gameModule = engine.GetModule<GameModule>();
        engine.GetModule<UIModule>().uiInputContext.focusedUIElement = gameModule.PopPreviousFocusedElement();
        gameModule.PopUIMenu();
    };

    _controlsMenu.lock()->backButton.lock()->OnPress(Callback { closeControls });

    auto& particleModule = engine.GetModule<ParticleModule>();
    particleModule.LoadEmitterPresets();

    return ModuleTickOrder::eTick;
}

void GameModule::ApplySettings(Engine& engine)
{
    auto curve = [](float normalized_val)
    {
        return normalized_val * normalized_val * 2.0f;
    };

    engine.GetModule<AudioModule>().SetBusChannelVolume("bus:/", curve(gameSettings.masterVolume));
    engine.GetModule<AudioModule>().SetBusChannelVolume("bus:/BGM", curve(gameSettings.musicVolume));
    engine.GetModule<AudioModule>().SetBusChannelVolume("bus:/SFX", curve(gameSettings.sfxVolume));

    if (auto locked = _settingsMenu.lock(); locked != nullptr)
    {
        if (auto lockedFovText = locked->fovText.lock(); lockedFovText != nullptr)
        {
            lockedFovText->SetText(std::to_string(static_cast<int>(50.0f + gameSettings.fov * 100.0f)));
        }
    }

    auto& swapchain = engine.GetModule<RendererModule>().GetRenderer()->GetSwapChain();
    if (swapchain.SetPresentMode(gameSettings.vsync ? vk::PresentModeKHR::eFifo : vk::PresentModeKHR::eImmediate))
    {
        swapchain.Resize(swapchain.GetImageSize());
    }

    // Frame counter

    if (auto counter = _framerateCounter.lock())
    {

        if (gameSettings.framerateCounter)
        {
            counter->visibility = UIElement::VisibilityState::eUpdatedAndVisible;
            auto dt = engine.GetModule<TimeModule>().GetRealDeltatime();

            if (dt.count() != 0.0f)
                counter->SetVal(1000.0f / dt.count());
        }
        else
        {
            counter->visibility = UIElement::VisibilityState::eNotUpdatedAndInvisible;
        }
    }
}

void GameModule::Shutdown(MAYBE_UNUSED Engine& engine)
{
}

std::optional<std::shared_ptr<MainMenu>> GameModule::GetMainMenu()
{
    if (auto lock = _mainMenu.lock())
    {
        return lock;
    }
    return std::nullopt;
}

std::optional<std::shared_ptr<PauseMenu>> GameModule::GetPauseMenu()
{
    if (auto lock = _pauseMenu.lock())

    {
        return lock;
    }
    return std::nullopt;
}

std::optional<std::shared_ptr<HUD>> GameModule::GetHUD()
{
    if (auto lock = _hud.lock())
    {
        return lock;
    }
    return std::nullopt;
}

std::optional<std::shared_ptr<GameOverMenu>> GameModule::GetGameOver()
{
    if (auto lock = _gameOver.lock())
    {
        return lock;
    }
    return std::nullopt;
}

std::optional<std::shared_ptr<LoadingScreen>> GameModule::GetLoadingScreen()
{
    if (auto lock = _loadingScreen.lock())
    {
        return lock;
    }
    return std::nullopt;
}

std::optional<std::shared_ptr<GameVersionVisualization>> GameModule::GetGameVersionVisual()
{
    if (auto lock = _gameVersionVisual.lock())
    {
        return lock;
    }
    return std::nullopt;
}

void GameModule::SetUIMenu(std::weak_ptr<Canvas> menu)
{
    _menuStack = {};
    _menuStack.push(menu);
}
void GameModule::PushUIMenu(std::weak_ptr<Canvas> menu)
{
    _menuStack.push(menu);
}

void GameModule::PopUIMenu()
{
    if (!_menuStack.empty())
    {
        _menuStack.pop();
    }
}

std::weak_ptr<UIElement> GameModule::PopPreviousFocusedElement()
{
    auto elem = _focusedElementStack.top();
    _focusedElementStack.pop();
    return elem;
}

void GameModule::PushPreviousFocusedElement(std::weak_ptr<UIElement> element)
{
    _focusedElementStack.push(element);
}

void GameModule::SetNextScene(const std::string& scriptFile)
{
    _nextSceneToExecute = scriptFile;
}

void GameModule::TransitionScene(Engine& engine)
{
    // Cleanup for some modules
    engine.GetModule<ECSModule>().GetRegistry().clear();
    engine.GetModule<AudioModule>().Reset();
    engine.GetModule<RendererModule>().GetRenderer()->GetGPUScene().ResetDecals();
    engine.GetModule<RendererModule>().GetRenderer()->GetParticlePipeline().ResetParticles();
    flashColor = {};

    engine.GetModule<ScriptingModule>().SetMainScript(engine, _nextSceneToExecute);

    engine.GetModule<TimeModule>().ResetTimer();
}

void GameModule::Tick(Engine& engine)
{
    ApplySettings(engine);

    if (!_nextSceneToExecute.empty())
    {
        TransitionScene(engine);
    }

    _nextSceneToExecute.clear();

    auto& ECS = engine.GetModule<ECSModule>();

    auto& applicationModule = engine.GetModule<ApplicationModule>();
    auto& physicsModule = engine.GetModule<PhysicsModule>();
    auto& pathfindingModule = engine.GetModule<PathfindingModule>();

    // Slow down application when minimized.
    if (applicationModule.isMinimized())
    {
        using namespace std::chrono_literals;
        std::this_thread::sleep_for(16ms);
        return;
    }

    // Pass the flash color to rendering
    auto& renderer = engine.GetModule<RendererModule>();
    renderer.GetRenderer()->GetTonemappingPipeline().SetFlashColor(flashColor);

    // Handle UI stack

    _mainMenu.lock()->visibility = UIElement::VisibilityState::eNotUpdatedAndInvisible;
    _hud.lock()->visibility = UIElement::VisibilityState::eNotUpdatedAndInvisible;
    _loadingScreen.lock()->visibility = UIElement::VisibilityState::eNotUpdatedAndInvisible;
    _pauseMenu.lock()->visibility = UIElement::VisibilityState::eNotUpdatedAndInvisible;
    _gameOver.lock()->visibility = UIElement::VisibilityState::eNotUpdatedAndInvisible;
    _settingsMenu.lock()->visibility = UIElement::VisibilityState::eNotUpdatedAndInvisible;
    _controlsMenu.lock()->visibility = UIElement::VisibilityState::eNotUpdatedAndInvisible;
    _creditsMenu.lock()->visibility = UIElement::VisibilityState::eNotUpdatedAndInvisible;

    if (!_menuStack.empty())
    {
        _menuStack.top().lock()->visibility = UIElement::VisibilityState::eUpdatedAndVisible;
    }

#if !DISTRIBUTION
    auto& inputDeviceManager = applicationModule.GetInputDeviceManager();
    if (inputDeviceManager.IsKeyPressed(KeyboardCode::eH))
    {
        applicationModule.SetMouseHidden(!applicationModule.GetMouseHidden());
    }
#endif

    {
        // TODO!!! This can be directly handled by the debug renderer/physics
        ZoneNamedN(updateCamera, "Update Physics camera", true);

        auto cameraView = ECS.GetRegistry().view<CameraComponent, TransformComponent>();
        for (const auto& [entity, cameraComponent, transformComponent] : cameraView.each())
        {
            auto windowSize = applicationModule.DisplaySize();
            cameraComponent.aspectRatio = static_cast<float>(windowSize.x) / static_cast<float>(windowSize.y);

            glm::vec3 position = TransformHelpers::GetWorldPosition(ECS.GetRegistry(), entity);
            physicsModule.SetDebugCameraPosition(position);
        }
    }

    if (pathfindingModule.GetDebugDrawState())
    {
        const std::vector<glm::vec3>& pathfindingLines = pathfindingModule.GetDebugLines();
        engine.GetModule<RendererModule>().GetRenderer()->GetDebugPipeline().AddLines(pathfindingLines);
    }
}<|MERGE_RESOLUTION|>--- conflicted
+++ resolved
@@ -101,17 +101,11 @@
     auto font = LoadFromFile("assets/fonts/BLOODROSE.ttf", 100, graphicsContext);
     font->metrics.charSpacing = 0;
 
-<<<<<<< HEAD
-    if (auto versionFile = std::ifstream("version.txt"))
-    {
-        std::string gameVersionText = fileIO::DumpStreamIntoString(versionFile);
-        viewport.AddElement(GameVersionVisualization::Create(graphicsContext, viewportSize, font, gameVersionText));
-=======
     std::string gameVersionText {};
     if (auto versionFile = fileIO::OpenReadStream("version.txt"))
     {
         gameVersionText = fileIO::DumpStreamIntoString(versionFile.value());
->>>>>>> 13a23bff
+        viewport.AddElement(GameVersionVisualization::Create(graphicsContext, viewportSize, font, gameVersionText));
     }
     _gameVersionVisual = viewport.AddElement(GameVersionVisualization::Create(graphicsContext, viewportSize, font, gameVersionText));
 
