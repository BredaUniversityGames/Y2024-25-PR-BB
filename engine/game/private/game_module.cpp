--- conflicted
+++ resolved
@@ -40,8 +40,7 @@
 {
     auto& ECS = engine.GetModule<ECSModule>();
     ECS.AddSystem<LifetimeSystem>();
-
-<<<<<<< HEAD
+  
     _hud = HudCreate(*engine.GetModule<RendererModule>().GetGraphicsContext(), engine.GetModule<UIModule>().GetViewport().GetExtend());
     auto mainMenu = std::make_shared<MainMenu>(MainMenuCreate(*engine.GetModule<RendererModule>().GetGraphicsContext(), engine.GetModule<UIModule>().GetViewport().GetExtend()));
     engine.GetModule<UIModule>().uiInputContext.focusedUIElement = mainMenu->playButton;
@@ -50,15 +49,7 @@
     engine.GetModule<UIModule>().GetViewport().AddElement<Canvas>(mainMenu);
     _mainMenu.lock()->visibility = UIElement::VisibilityState::eNotUpdatedAndInvisble;
     _hud.canvas->visibility = UIElement::VisibilityState::eNotUpdatedAndInvisble;
-=======
-    auto& applicationModule = engine.GetModule<ApplicationModule>();
-    applicationModule.GetActionManager().SetGameActions(GAME_ACTIONS);
-    applicationModule.GetActionManager().SetCustomInputGlyphs(INPUT_GLYPHS);
-
-    auto hud = HudCreate(*engine.GetModule<RendererModule>().GetGraphicsContext(), engine.GetModule<UIModule>().GetViewport().GetExtend());
-    _hud = hud.second;
-    engine.GetModule<UIModule>().GetViewport().AddElement<Canvas>(std::move(hud.first));
->>>>>>> 7a49487c
+
 
     auto path = std::filesystem::current_path();
     spdlog::info("Current path: {}", path.string());
@@ -66,13 +57,9 @@
 
     auto& particleModule = engine.GetModule<ParticleModule>();
     particleModule.LoadEmitterPresets();
-<<<<<<< HEAD
 
     applicationModule.GetActionManager().SetGameActions(GAME_ACTIONS);
 
-=======
-    
->>>>>>> 7a49487c
     bblog::info("Successfully initialized engine!");
 
     return ModuleTickOrder::eTick;
