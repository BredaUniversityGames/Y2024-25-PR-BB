#include "game_module.hpp"
#include "application_module.hpp"
#include "audio_module.hpp"
#include "canvas.hpp"
#include "components/camera_component.hpp"
#include "components/transform_component.hpp"
#include "components/transform_helpers.hpp"
#include "ecs_module.hpp"
#include "file_io.hpp"
#include "fonts.hpp"
#include "game_actions.hpp"
#include "gpu_scene.hpp"
#include "graphics_context.hpp"
#include "input/action_manager.hpp"
#include "input/input_device_manager.hpp"
#include "particle_module.hpp"
#include "passes/debug_pass.hpp"
#include "passes/particle_pass.hpp"
#include "passes/shadow_pass.hpp"
#include "passes/tonemapping_pass.hpp"
#include "pathfinding_module.hpp"
#include "physics_module.hpp"
#include "renderer.hpp"
#include "renderer_module.hpp"
#include "scene/model_loader.hpp"
#include "scripting_module.hpp"
#include "steam_module.hpp"
#include "systems/lifetime_system.hpp"
#include "time_module.hpp"
#include "ui/ui_menus.hpp"
#include "ui_module.hpp"

#include <ui_text.hpp>

ModuleTickOrder GameModule::Init(Engine& engine)
{
    engine.GetModule<ApplicationModule>().GetActionManager().SetGameActions(GAME_ACTIONS);

    // Audio Setup
    auto& audio = engine.GetModule<AudioModule>();

    audio.LoadBank("assets/music/Master.strings.bank");
    audio.LoadBank("assets/music/Master.bank");

    audio.RegisterChannelBus("bus:/");
    audio.RegisterChannelBus("bus:/SFX");
    audio.RegisterChannelBus("bus:/BGM");

    auto& ECS = engine.GetModule<ECSModule>();
    ECS.AddSystem<LifetimeSystem>();

    GraphicsContext& graphicsContext = *engine.GetModule<RendererModule>().GetGraphicsContext();

    auto& viewport = engine.GetModule<UIModule>().GetViewport();
    const glm::uvec2 viewportSize = viewport.GetExtend();

    auto font = LoadFromFile("assets/fonts/BLOODROSE.ttf", 100, graphicsContext);
    font->metrics.charSpacing = 0;

    if (auto versionFile = fileIO::OpenReadStream("version.txt"))
    {
        std::string gameVersionText = fileIO::DumpStreamIntoString(versionFile.value());
        viewport.AddElement(GameVersionVisualization::Create(graphicsContext, viewportSize, font, gameVersionText));
    }

    _mainMenu = viewport.AddElement(MainMenu::Create(graphicsContext, viewportSize, font));
    _hud = viewport.AddElement(HUD::Create(graphicsContext, viewportSize, font));
    _loadingScreen = viewport.AddElement(LoadingScreen::Create(graphicsContext, viewportSize, font));
    _pauseMenu = viewport.AddElement(PauseMenu::Create(graphicsContext, viewportSize, font));
    _gameOver = viewport.AddElement(GameOverMenu::Create(graphicsContext, viewportSize, font));
    _controlsMenu = viewport.AddElement(ControlsMenu::Create(viewportSize, graphicsContext, engine.GetModule<ApplicationModule>().GetActionManager(), font));
    _creditsMenu = viewport.AddElement(CreditsMenu::Create(engine, graphicsContext, viewportSize, font));

    gameSettings = GameSettings::FromFile(GAME_SETTINGS_FILE);

    ApplySettings(engine);
    _settingsMenu = viewport.AddElement(SettingsMenu::Create(engine, graphicsContext, viewportSize, font));

    // Set all UI menus invisible

    _mainMenu.lock()->visibility = UIElement::VisibilityState::eNotUpdatedAndInvisible;
    _hud.lock()->visibility = UIElement::VisibilityState::eNotUpdatedAndInvisible;
    _loadingScreen.lock()->visibility = UIElement::VisibilityState::eNotUpdatedAndInvisible;
    _pauseMenu.lock()->visibility = UIElement::VisibilityState::eNotUpdatedAndInvisible;
    _gameOver.lock()->visibility = UIElement::VisibilityState::eNotUpdatedAndInvisible;
    _controlsMenu.lock()->visibility = UIElement::VisibilityState::eNotUpdatedAndInvisible;
    _settingsMenu.lock()->visibility = UIElement::VisibilityState::eNotUpdatedAndInvisible;
    _creditsMenu.lock()->visibility = UIElement::VisibilityState::eNotUpdatedAndInvisible;

    _framerateCounter = viewport.AddElement(FrameCounter::Create(viewportSize, font));

    // Useful callbacks

    auto OpenDiscordURL = [&engine]()
    {
        bblog::info("Opening Discord LINK");
        auto& steam = engine.GetModule<SteamModule>();
        if (steam.Available())
        {
            steam.OpenSteamBrowser(DISCORD_URL);
        }
        else
        {
            engine.GetModule<ApplicationModule>().OpenExternalBrowser(DISCORD_URL);
        }
    };

    _mainMenu.lock()->openLinkButton.lock()->OnPress(Callback { OpenDiscordURL });

    auto openSettingsMenu = [this, &engine]()
    {
        this->PushUIMenu(this->_settingsMenu);
        this->PushPreviousFocusedElement(_mainMenu.lock()->settingsButton);
        engine.GetModule<UIModule>().uiInputContext.focusedUIElement = _settingsMenu.lock()->sensitivitySlider;
    };

    auto openSettingsPause = [this, &engine]()
    {
        this->PushUIMenu(this->_settingsMenu);
        this->PushPreviousFocusedElement(_pauseMenu.lock()->settingsButton);
        engine.GetModule<UIModule>().uiInputContext.focusedUIElement = _settingsMenu.lock()->sensitivitySlider;
    };

    _mainMenu.lock()->settingsButton.lock()->OnPress(Callback { openSettingsMenu });
    _pauseMenu.lock()->settingsButton.lock()->OnPress(Callback { openSettingsPause });

    auto openControlsMenu = [this, &engine]()
    {
        this->PushUIMenu(this->_controlsMenu);
        this->PushPreviousFocusedElement(_mainMenu.lock()->controlsButton);
        engine.GetModule<UIModule>().uiInputContext.focusedUIElement = this->_controlsMenu.lock()->backButton;
    };

    auto openControlsPause = [this, &engine]()
    {
        this->PushUIMenu(this->_controlsMenu);
        this->PushPreviousFocusedElement(_pauseMenu.lock()->controlsButton);
        engine.GetModule<UIModule>().uiInputContext.focusedUIElement = this->_controlsMenu.lock()->backButton;
    };

    auto openCredits = [this, &engine]()
    {
        this->PushUIMenu(this->_creditsMenu);
        this->PushPreviousFocusedElement(_mainMenu.lock()->creditsButton);
        engine.GetModule<UIModule>().uiInputContext.focusedUIElement = this->_creditsMenu.lock()->backButton;
    };

    _mainMenu.lock()->creditsButton.lock()->OnPress(Callback { openCredits });

    _mainMenu.lock()->controlsButton.lock()->OnPress(Callback { openControlsMenu });
    _pauseMenu.lock()->controlsButton.lock()->OnPress(Callback { openControlsPause });

    auto closeControls = [&engine]()
    {
        auto& gameModule = engine.GetModule<GameModule>();
        engine.GetModule<UIModule>().uiInputContext.focusedUIElement = gameModule.PopPreviousFocusedElement();
        gameModule.PopUIMenu();
    };

    _controlsMenu.lock()->backButton.lock()->OnPress(Callback { closeControls });

    auto& particleModule = engine.GetModule<ParticleModule>();
    particleModule.LoadEmitterPresets();

    return ModuleTickOrder::eTick;
}

void GameModule::ApplySettings(Engine& engine)
{
    auto curve = [](float normalized_val)
    {
        return normalized_val * normalized_val * 2.0f;
    };

    engine.GetModule<AudioModule>().SetBusChannelVolume("bus:/", curve(gameSettings.masterVolume));
    engine.GetModule<AudioModule>().SetBusChannelVolume("bus:/BGM", curve(gameSettings.musicVolume));
    engine.GetModule<AudioModule>().SetBusChannelVolume("bus:/SFX", curve(gameSettings.sfxVolume));

<<<<<<< HEAD
    if (auto locked = _settingsMenu.lock(); locked != nullptr)
    {
        if (auto lockedFovText = locked->fovText.lock(); lockedFovText != nullptr)
        {
            lockedFovText->SetText(std::to_string(static_cast<int>(50.0f + gameSettings.fov * 100.0f)));
        }
    }

    // Frame counter
=======
    auto& swapchain = engine.GetModule<RendererModule>().GetRenderer()->GetSwapChain();
    if (swapchain.SetPresentMode(gameSettings.vsync ? vk::PresentModeKHR::eFifo : vk::PresentModeKHR::eImmediate))
    {
        swapchain.Resize(swapchain.GetImageSize());
    }
>>>>>>> 76300baf

    // Frame counter
    if (auto counter = _framerateCounter.lock())
    {

        if (gameSettings.framerateCounter)
        {
            counter->visibility = UIElement::VisibilityState::eUpdatedAndVisible;
            auto dt = engine.GetModule<TimeModule>().GetRealDeltatime();

            if (dt.count() != 0.0f)
                counter->SetVal(1000.0f / dt.count());
        }
        else
        {
            counter->visibility = UIElement::VisibilityState::eNotUpdatedAndInvisible;
        }
    }
}

void GameModule::Shutdown(MAYBE_UNUSED Engine& engine)
{
}

std::optional<std::shared_ptr<MainMenu>> GameModule::GetMainMenu()
{
    if (auto lock = _mainMenu.lock())
    {
        return lock;
    }
    return std::nullopt;
}

std::optional<std::shared_ptr<PauseMenu>> GameModule::GetPauseMenu()
{
    if (auto lock = _pauseMenu.lock())

    {
        return lock;
    }
    return std::nullopt;
}

std::optional<std::shared_ptr<HUD>> GameModule::GetHUD()
{
    if (auto lock = _hud.lock())
    {
        return lock;
    }
    return std::nullopt;
}

std::optional<std::shared_ptr<GameOverMenu>> GameModule::GetGameOver()
{
    if (auto lock = _gameOver.lock())
    {
        return lock;
    }
    return std::nullopt;
}

std::optional<std::shared_ptr<LoadingScreen>> GameModule::GetLoadingScreen()
{
    if (auto lock = _loadingScreen.lock())
    {
        return lock;
    }
    return std::nullopt;
}

void GameModule::SetUIMenu(std::weak_ptr<Canvas> menu)
{
    _menuStack = {};
    _menuStack.push(menu);
}
void GameModule::PushUIMenu(std::weak_ptr<Canvas> menu)
{
    _menuStack.push(menu);
}

void GameModule::PopUIMenu()
{
    if (!_menuStack.empty())
    {
        _menuStack.pop();
    }
}

std::weak_ptr<UIElement> GameModule::PopPreviousFocusedElement()
{
    auto elem = _focusedElementStack.top();
    _focusedElementStack.pop();
    return elem;
}

void GameModule::PushPreviousFocusedElement(std::weak_ptr<UIElement> element)
{
    _focusedElementStack.push(element);
}

void GameModule::SetNextScene(const std::string& scriptFile)
{
    _nextSceneToExecute = scriptFile;
}

void GameModule::TransitionScene(Engine& engine)
{
    // Cleanup for some modules
    engine.GetModule<ECSModule>().GetRegistry().clear();
    engine.GetModule<AudioModule>().Reset();
    engine.GetModule<RendererModule>().GetRenderer()->GetGPUScene().ResetDecals();
    engine.GetModule<RendererModule>().GetRenderer()->GetParticlePipeline().ResetParticles();
    flashColor = {};

    engine.GetModule<ScriptingModule>().SetMainScript(engine, _nextSceneToExecute);

    engine.GetModule<TimeModule>().ResetTimer();
}

void GameModule::Tick(MAYBE_UNUSED Engine& engine)
{
    ApplySettings(engine);

    if (!_nextSceneToExecute.empty())
    {
        TransitionScene(engine);
    }

    _nextSceneToExecute.clear();

    auto& ECS = engine.GetModule<ECSModule>();

    auto& applicationModule = engine.GetModule<ApplicationModule>();
    auto& physicsModule = engine.GetModule<PhysicsModule>();
    auto& pathfindingModule = engine.GetModule<PathfindingModule>();

    // Slow down application when minimized.
    if (applicationModule.isMinimized())
    {
        using namespace std::chrono_literals;
        std::this_thread::sleep_for(16ms);
        return;
    }

    // Pass the flash color to rendering
    auto& renderer = engine.GetModule<RendererModule>();
    renderer.GetRenderer()->GetTonemappingPipeline().SetFlashColor(flashColor);

    // Handle UI stack

    _mainMenu.lock()->visibility = UIElement::VisibilityState::eNotUpdatedAndInvisible;
    _hud.lock()->visibility = UIElement::VisibilityState::eNotUpdatedAndInvisible;
    _loadingScreen.lock()->visibility = UIElement::VisibilityState::eNotUpdatedAndInvisible;
    _pauseMenu.lock()->visibility = UIElement::VisibilityState::eNotUpdatedAndInvisible;
    _gameOver.lock()->visibility = UIElement::VisibilityState::eNotUpdatedAndInvisible;
    _settingsMenu.lock()->visibility = UIElement::VisibilityState::eNotUpdatedAndInvisible;
    _controlsMenu.lock()->visibility = UIElement::VisibilityState::eNotUpdatedAndInvisible;
    _creditsMenu.lock()->visibility = UIElement::VisibilityState::eNotUpdatedAndInvisible;

    if (!_menuStack.empty())
    {
        _menuStack.top().lock()->visibility = UIElement::VisibilityState::eUpdatedAndVisible;
    }

#if !DISTRIBUTION
    auto& inputDeviceManager = applicationModule.GetInputDeviceManager();
    if (inputDeviceManager.IsKeyPressed(KeyboardCode::eH))
    {
        applicationModule.SetMouseHidden(!applicationModule.GetMouseHidden());
    }
#endif

    {
        // TODO!!! This can be directly handled by the debug renderer/physics
        ZoneNamedN(updateCamera, "Update Physics camera", true);

        auto cameraView = ECS.GetRegistry().view<CameraComponent, TransformComponent>();
        for (const auto& [entity, cameraComponent, transformComponent] : cameraView.each())
        {
            auto windowSize = applicationModule.DisplaySize();
            cameraComponent.aspectRatio = static_cast<float>(windowSize.x) / static_cast<float>(windowSize.y);

            glm::vec3 position = TransformHelpers::GetWorldPosition(ECS.GetRegistry(), entity);
            physicsModule.SetDebugCameraPosition(position);
        }
    }

    if (pathfindingModule.GetDebugDrawState())
    {
        const std::vector<glm::vec3>& pathfindingLines = pathfindingModule.GetDebugLines();
        engine.GetModule<RendererModule>().GetRenderer()->GetDebugPipeline().AddLines(pathfindingLines);
    }
}<|MERGE_RESOLUTION|>--- conflicted
+++ resolved
@@ -176,7 +176,6 @@
     engine.GetModule<AudioModule>().SetBusChannelVolume("bus:/BGM", curve(gameSettings.musicVolume));
     engine.GetModule<AudioModule>().SetBusChannelVolume("bus:/SFX", curve(gameSettings.sfxVolume));
 
-<<<<<<< HEAD
     if (auto locked = _settingsMenu.lock(); locked != nullptr)
     {
         if (auto lockedFovText = locked->fovText.lock(); lockedFovText != nullptr)
@@ -185,16 +184,14 @@
         }
     }
 
-    // Frame counter
-=======
     auto& swapchain = engine.GetModule<RendererModule>().GetRenderer()->GetSwapChain();
     if (swapchain.SetPresentMode(gameSettings.vsync ? vk::PresentModeKHR::eFifo : vk::PresentModeKHR::eImmediate))
     {
         swapchain.Resize(swapchain.GetImageSize());
     }
->>>>>>> 76300baf
 
     // Frame counter
+
     if (auto counter = _framerateCounter.lock())
     {
 
