--- conflicted
+++ resolved
@@ -75,12 +75,7 @@
 
     hud.canvas = std::make_unique<Canvas>(screenResolution);
 
-    // temporary
-<<<<<<< HEAD
-    hud.canvas->SetAbsoluteTransform(hud.canvas->GetAbsoluteLocation(), hud.canvas->GetRelativeScale());
-=======
     hud.canvas->SetAbsoluteTransform(hud.canvas->GetAbsoluteLocation(), screenResolution);
->>>>>>> 6e804b0e
 
     CPUImage commonImageData {};
     commonImageData.format
@@ -124,8 +119,6 @@
 
     auto gunPic = hud.canvas->AddChild<UIImage>(im, glm::vec2(460, 140), glm::vec2(720, 360) * 0.2f);
     gunPic.lock()->anchorPoint = UIElement::AnchorPoint::eBottomRight;
-<<<<<<< HEAD
-=======
 
     auto dashCircle = graphicsContext.Resources()->ImageResourceManager().Create(imageData.FromPNG("assets/textures/ui/grey_ellipse.png"));
 
@@ -135,7 +128,6 @@
         hud.dashCharges[i].lock()->anchorPoint = UIElement::AnchorPoint::eBottomLeft;
     }
 
->>>>>>> 6e804b0e
     hud.canvas->UpdateAllChildrenAbsoluteTransform();
     graphicsContext.UpdateBindlessSet();
 
@@ -221,33 +213,22 @@
     mainMenu.quitButton.lock()->anchorPoint = UIElement::AnchorPoint::eTopLeft;
     mainMenu.quitButton.lock()->AddChild<UITextElement>(font, "quit", 15).lock()->SetColor(glm::vec4(0, 0, 0, 1));
 
-<<<<<<< HEAD
     mainMenu.openLinkButton = mainMenu.AddChild<UIButton>(buttonStyle, glm::vec2(200, 70), glm::vec2(878, 243) * .2f).lock();
     mainMenu.openLinkButton.lock()->anchorPoint = UIElement::AnchorPoint::eBottomRight;
     mainMenu.openLinkButton.lock()->AddChild<UITextElement>(font, "discord", 15).lock()->SetColor(glm::vec4(0, 0, 0, 1));
 
     mainMenu.playButton.lock()->navigationTargets.down = mainMenu.settingsButton;
     mainMenu.playButton.lock()->navigationTargets.up = mainMenu.openLinkButton;
-=======
-    mainMenu.playButton.lock()->navigationTargets.down = mainMenu.settingsButton;
-    mainMenu.playButton.lock()->navigationTargets.up = mainMenu.quitButton;
->>>>>>> 6e804b0e
 
     mainMenu.settingsButton.lock()->navigationTargets.down = mainMenu.quitButton;
     mainMenu.settingsButton.lock()->navigationTargets.up = mainMenu.playButton;
 
-<<<<<<< HEAD
     mainMenu.quitButton.lock()->navigationTargets.down = mainMenu.openLinkButton;
     mainMenu.quitButton.lock()->navigationTargets.up = mainMenu.settingsButton;
 
     mainMenu.openLinkButton.lock()->navigationTargets.down = mainMenu.playButton;
     mainMenu.openLinkButton.lock()->navigationTargets.up = mainMenu.quitButton;
 
-=======
-    mainMenu.quitButton.lock()->navigationTargets.down = mainMenu.playButton;
-    mainMenu.quitButton.lock()->navigationTargets.up = mainMenu.settingsButton;
-
->>>>>>> 6e804b0e
     CPUImage commonImageData;
     commonImageData.format
         = vk::Format::eR8G8B8A8Unorm;
