--- conflicted
+++ resolved
@@ -197,11 +197,7 @@
     UIButton::ButtonStyle buttonStyle = loadButtonStyle();
 
     // temporary
-<<<<<<< HEAD
     SetAbsoluteTransform(GetAbsoluteLocation(), GetRelativeScale());
-=======
-    mainMenu.SetAbsoluteTransform(mainMenu.GetAbsoluteLocation(), screenResolution);
->>>>>>> 81f3d015
 
     constexpr float xMargin = 50;
     playButton = AddChild<UIButton>(buttonStyle, glm::vec2(xMargin, 200), glm::vec2(878, 243) * .2f);
@@ -217,39 +213,33 @@
     settingsButton->anchorPoint = UIElement::AnchorPoint::eTopLeft;
     settingsButton->AddChild<UITextElement>(font, "settings", 15)->SetColor(glm::vec4(0, 0, 0, 1));
 
-<<<<<<< HEAD
+    openLinkButton = AddChild<UIButton>(buttonStyle, glm::vec2(200, 70), glm::vec2(878, 243) * .2f).lock();
+    openLinkButton->anchorPoint = UIElement::AnchorPoint::eBottomRight;
+    openLinkButton->AddChild<UITextElement>(font, "discord", 15)->SetColor(glm::vec4(0, 0, 0, 1));
+
+    playButton->navigationTargets.down = settingsButton;
+    playButton->navigationTargets.up = openLinkButton;
+
     quitButton = AddChild<UIButton>(buttonStyle, glm::vec2(xMargin, 300), glm::vec2(878, 243) * .2f);
     quitButton->anchorPoint = UIElement::AnchorPoint::eTopLeft;
     quitButton->AddChild<UITextElement>(font, "quit", 15)->SetColor(glm::vec4(0, 0, 0, 1));
-=======
-    mainMenu.openLinkButton = mainMenu.AddChild<UIButton>(buttonStyle, glm::vec2(200, 70), glm::vec2(878, 243) * .2f).lock();
-    mainMenu.openLinkButton.lock()->anchorPoint = UIElement::AnchorPoint::eBottomRight;
-    mainMenu.openLinkButton.lock()->AddChild<UITextElement>(font, "discord", 15).lock()->SetColor(glm::vec4(0, 0, 0, 1));
-
-    mainMenu.playButton.lock()->navigationTargets.down = mainMenu.settingsButton;
-    mainMenu.playButton.lock()->navigationTargets.up = mainMenu.openLinkButton;
->>>>>>> 81f3d015
 
     playButton->navigationTargets.down = settingsButton;
     playButton->navigationTargets.up = quitButton;
 
-<<<<<<< HEAD
     settingsButton->navigationTargets.down = quitButton;
     settingsButton->navigationTargets.up = playButton;
 
     quitButton->navigationTargets.down = playButton;
     quitButton->navigationTargets.up = settingsButton;
-=======
-    mainMenu.quitButton.lock()->navigationTargets.down = mainMenu.openLinkButton;
-    mainMenu.quitButton.lock()->navigationTargets.up = mainMenu.settingsButton;
->>>>>>> 81f3d015
-
-    mainMenu.openLinkButton.lock()->navigationTargets.down = mainMenu.playButton;
-    mainMenu.openLinkButton.lock()->navigationTargets.up = mainMenu.quitButton;
-
-    CPUImage commonImageData;
-    commonImageData.format
-        = vk::Format::eR8G8B8A8Unorm;
+    quitButton->navigationTargets.down = openLinkButton;
+    quitButton->navigationTargets.up = settingsButton;
+
+    openLinkButton->navigationTargets.down = playButton;
+    openLinkButton->navigationTargets.up = quitButton;
+
+    CPUImage commonImageData;
+    commonImageData.format = vk::Format::eR8G8B8A8Unorm;
     commonImageData.SetFlags(vk::ImageUsageFlagBits::eSampled);
     ResourceHandle<GPUImage> logo = graphicsContext.Resources()->ImageResourceManager().Create(commonImageData.FromPNG("assets/textures/blightspire_logo.png"));
     auto logoElement = AddChild<UIImage>(logo, glm::vec2(xMargin - 20, 100), glm::vec2(618, 217) * 0.4f);
@@ -257,10 +247,6 @@
 
     UpdateAllChildrenAbsoluteTransform();
     graphicsContext.UpdateBindlessSet();
-<<<<<<< HEAD
-=======
-
-    return mainMenu;
 }
 
 GameVersionVisualization GameVersionVisualizationCreate(GraphicsContext& graphicsContext, const glm::uvec2& screenResolution, const std::string& text)
@@ -279,5 +265,4 @@
     graphicsContext.UpdateBindlessSet();
 
     return visualization;
->>>>>>> 81f3d015
 }