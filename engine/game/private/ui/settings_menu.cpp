#include "engine.hpp"
#include "game_module.hpp"
#include "graphics_context.hpp"
#include "graphics_resources.hpp"
#include "resource_management/image_resource_manager.hpp"
#include "resource_management/sampler_resource_manager.hpp"
#include "ui/ui_menus.hpp"
#include "ui_image.hpp"
#include "ui_module.hpp"
#include "ui_slider.hpp"
#include "ui_text.hpp"
#include "ui_toggle.hpp"

std::shared_ptr<SettingsMenu> SettingsMenu::Create(
    Engine& engine,
    GraphicsContext& graphicsContext,
    const glm::uvec2& screenResolution,
    std::shared_ptr<UIFont> font)
{
    auto& gameModule = engine.GetModule<GameModule>();

    auto settings = std::make_shared<SettingsMenu>(screenResolution);

    settings->anchorPoint = UIElement::AnchorPoint::eMiddle;
    settings->SetAbsoluteTransform(settings->GetAbsoluteLocation(), screenResolution);

    SamplerCreation samplerCreation;
    samplerCreation.minFilter = vk::Filter::eNearest;
    samplerCreation.magFilter = vk::Filter::eNearest;
    static ResourceHandle<Sampler> sampler = graphicsContext.Resources()->SamplerResourceManager().Create(samplerCreation);

    {
        // common image data.
        CPUImage commonImageData;
        commonImageData.format = vk::Format::eR8G8B8A8Unorm;
        commonImageData.SetFlags(vk::ImageUsageFlagBits::eSampled);
        commonImageData.isHDR = false;
        commonImageData.name = "BlackBackdrop";

        constexpr std::byte black = {};
        constexpr std::byte transparent = static_cast<std::byte>(150);
        commonImageData.initialData = { black, black, black, transparent };

        auto backdropImage = graphicsContext.Resources()->ImageResourceManager().Create(commonImageData);
        auto image = settings->AddChild<UIImage>(backdropImage, glm::vec2(), glm::vec2());
        image->anchorPoint = UIElement::AnchorPoint::eFill;
    }

    // Button Style
    UIButton::ButtonStyle buttonStyle {};
    {
        // common image data.
        CPUImage commonImageData;
        commonImageData.format = vk::Format::eR8G8B8A8Unorm;
        commonImageData.SetFlags(vk::ImageUsageFlagBits::eSampled);
        commonImageData.isHDR = false;

        buttonStyle.normalImage = graphicsContext.Resources()->ImageResourceManager().Create(commonImageData.FromPNG("assets/textures/ui/button.png"), sampler);
        buttonStyle.hoveredImage = graphicsContext.Resources()->ImageResourceManager().Create(commonImageData.FromPNG("assets/textures/ui/button_2.png"), sampler);
        buttonStyle.pressedImage = graphicsContext.Resources()->ImageResourceManager().Create(commonImageData.FromPNG("assets/textures/ui/button_selected.png"), sampler);
    }

    UIToggle::ToggleStyle toggleStyle {};

    {
        // common image data.
        CPUImage commonImageData;
        commonImageData.format = vk::Format::eR8G8B8A8Unorm;
        commonImageData.SetFlags(vk::ImageUsageFlagBits::eSampled);
        commonImageData.isHDR = false;

        toggleStyle.empty = graphicsContext.Resources()->ImageResourceManager().Create(commonImageData.FromPNG("assets/textures/ui/toggle_empty.png"), sampler);
        toggleStyle.filled = graphicsContext.Resources()->ImageResourceManager().Create(commonImageData.FromPNG("assets/textures/ui/toggle_full.png"), sampler);
    }

    UISlider::SliderStyle sliderStyle {};

    {
        // common image data.
        CPUImage commonImageData;
        commonImageData.format = vk::Format::eR8G8B8A8Unorm;
        commonImageData.SetFlags(vk::ImageUsageFlagBits::eSampled);
        commonImageData.isHDR = false;

        sliderStyle.margin = 12.0f;
        sliderStyle.knobSize = glm::vec2 { 8, 8 } * 6.0f;
        sliderStyle.empty = graphicsContext.Resources()->ImageResourceManager().Create(commonImageData.FromPNG("assets/textures/ui/slider_empty.png"), sampler);
        sliderStyle.filled = graphicsContext.Resources()->ImageResourceManager().Create(commonImageData.FromPNG("assets/textures/ui/slider_full.png"), sampler);
        sliderStyle.knob = graphicsContext.Resources()->ImageResourceManager().Create(commonImageData.FromPNG("assets/textures/ui/slider_knob.png"), sampler);
    }

    {
        // SETTINGS
        {
            settings->AddChild<UITextElement>(font, "Settings", glm::vec2 { 0.0f, -550.0f }, 100);
        }

        constexpr float textSize = 60;

        glm::vec2 elemPos = { 0.0f, -400.0f };
        constexpr glm::vec2 rowSize = { 1000.0f, 0.0f };
        constexpr glm::vec2 increment = { 0.0f, 100.0f };

        constexpr glm::vec2 buttonBaseSize = glm::vec2(87, 22) * 5.0f;
        constexpr glm::vec2 toggleSize = glm::vec2(16, 16) * 4.0f;

        constexpr glm::vec2 sliderSize = glm::vec2(128, 16) * 4.0f;
        constexpr glm::vec2 toggleOffset = glm::vec2(400.0f - sliderSize.x, -toggleSize.y * 0.25f + textSize * 0.25f);

        // Sensitivity
        {
            auto node = settings->AddChild<Canvas>(rowSize);
            node->SetLocation(elemPos);
            elemPos += increment;

            auto text = node->AddChild<UITextElement>(font, "Aim Sensitivity", glm::vec2(), textSize);
            text->anchorPoint = UIElement::AnchorPoint::eTopLeft;

            auto slider = node->AddChild<UISlider>(sliderStyle, toggleOffset, sliderSize);
            slider->anchorPoint = UIElement::AnchorPoint::eTopRight;
            settings->sensitivitySlider = slider;

            auto callback = [&gameModule](float val)
            { gameModule.GetSettings().aimSensitivity = val; };

            slider->value = gameModule.GetSettings().aimSensitivity;
            slider->OnSlide(callback);
        }

        // Fov
        {
            auto node = settings->AddChild<Canvas>(rowSize);
            node->SetLocation(elemPos);
            elemPos += increment;

            auto text = node->AddChild<UITextElement>(font, "FOV", glm::vec2(), textSize);
            text->anchorPoint = UIElement::AnchorPoint::eTopLeft;

<<<<<<< HEAD
            auto slider = node->AddChild<UISlider>(sliderStyle, toggleOffset, sliderSize);
            slider->anchorPoint = UIElement::AnchorPoint::eTopRight;
            settings->fovSlider = slider;
=======
            auto fovText = node->AddChild<UITextElement>(font, "100", glm::vec2(500, 0), textSize);
            fovText->anchorPoint = UIElement::AnchorPoint::eTopLeft;

            auto slider = node->AddChild<UISlider>(sliderStyle, toggleOffset, sliderSize);
            slider->anchorPoint = UIElement::AnchorPoint::eTopRight;
            settings->fovSlider = slider;
            settings->fovText = fovText;
>>>>>>> 958800d8

            auto callback = [&gameModule](float val)
            { gameModule.GetSettings().fov = val; };

            slider->value = gameModule.GetSettings().fov;
            slider->OnSlide(callback);
        }

        // Aim Assist
        {
            auto node = settings->AddChild<Canvas>(rowSize);
            node->SetLocation(elemPos);
            elemPos += increment;

            auto text = node->AddChild<UITextElement>(font, "Aim Assist", glm::vec2(), textSize);
            text->anchorPoint = UIElement::AnchorPoint::eTopLeft;

            auto toggle = node->AddChild<UIToggle>(toggleStyle, toggleOffset + glm::vec2(sliderSize.x - toggleSize.x, 0), toggleSize);
            toggle->anchorPoint = UIElement::AnchorPoint::eTopRight;
            settings->aimAssistToggle = toggle;

            auto callback = [&gameModule](bool val)
            { gameModule.GetSettings().aimAssist = val; };

            toggle->state = gameModule.GetSettings().aimAssist;
            toggle->OnToggle(callback);
        }

        // Gamma
        // {
        //     auto node = settings->AddChild<Canvas>(rowSize);
        //     node->SetLocation(elemPos);
        //     elemPos += increment;

        //     auto text = node->AddChild<UITextElement>(font, "Screen brightness", glm::vec2(), textSize);
        //     text->anchorPoint = UIElement::AnchorPoint::eTopLeft;

        //     auto slider = node->AddChild<UISlider>(sliderStyle, toggleOffset, sliderSize);
        //     slider->anchorPoint = UIElement::AnchorPoint::eTopRight;
        //     settings->gammaSlider = slider;

        //     auto callback = [&gameModule](float val)
        //     { gameModule.GetSettings().gammaSlider = val; };

        //     slider->value = gameModule.GetSettings().gammaSlider;
        //     slider->OnSlide(callback);
        // }

        // VSync
        // {
        //     auto node = settings->AddChild<Canvas>(rowSize);
        //     node->SetLocation(elemPos);
        //     elemPos += increment;

        //     auto text = node->AddChild<UITextElement>(font, "Toggle VSync", glm::vec2(), textSize);
        //     text->anchorPoint = UIElement::AnchorPoint::eTopLeft;

        //     auto toggle = node->AddChild<UIToggle>(toggleStyle, toggleOffset+ glm::vec2(sliderSize.x-toggleSize.x,0), toggleSize);
        //     toggle->anchorPoint = UIElement::AnchorPoint::eTopRight;
        //     settings->vsyncToggle = toggle;

        //     auto callback = [&gameModule](bool val)
        //     { gameModule.GetSettings().vsync = val; };

        //     toggle->state = gameModule.GetSettings().vsync;
        //     toggle->OnToggle(callback);
        // }

        // Master Volume
        {
            auto node = settings->AddChild<Canvas>(rowSize);
            node->SetLocation(elemPos);
            elemPos += increment;

            auto text = node->AddChild<UITextElement>(font, "Master Volume", glm::vec2(), textSize);
            text->anchorPoint = UIElement::AnchorPoint::eTopLeft;

            auto slider = node->AddChild<UISlider>(sliderStyle, toggleOffset, sliderSize);
            slider->anchorPoint = UIElement::AnchorPoint::eTopRight;
            settings->masterVolume = slider;

            auto callback = [&gameModule](float val)
            { gameModule.GetSettings().masterVolume = val; };

            slider->value = gameModule.GetSettings().masterVolume;
            slider->OnSlide(callback);
        }

        // Music Volume
        {
            auto node = settings->AddChild<Canvas>(rowSize);
            node->SetLocation(elemPos);
            elemPos += increment;

            auto text = node->AddChild<UITextElement>(font, "Music Volume", glm::vec2(), textSize);
            text->anchorPoint = UIElement::AnchorPoint::eTopLeft;

            auto slider = node->AddChild<UISlider>(sliderStyle, toggleOffset, sliderSize);
            slider->anchorPoint = UIElement::AnchorPoint::eTopRight;
            settings->musicVolume = slider;

            auto callback = [&gameModule](float val)
            { gameModule.GetSettings().musicVolume = val; };

            slider->value = gameModule.GetSettings().musicVolume;
            slider->OnSlide(callback);
        }

        // SFX Volume
        {
            auto node = settings->AddChild<Canvas>(rowSize);
            node->SetLocation(elemPos);
            elemPos += increment;

            auto text = node->AddChild<UITextElement>(font, "SFX Volume", glm::vec2(), textSize);
            text->anchorPoint = UIElement::AnchorPoint::eTopLeft;

            auto slider = node->AddChild<UISlider>(sliderStyle, toggleOffset, sliderSize);
            slider->anchorPoint = UIElement::AnchorPoint::eTopRight;
            settings->sfxVolume = slider;

            auto callback = [&gameModule](float val)
            { gameModule.GetSettings().sfxVolume = val; };

            slider->value = gameModule.GetSettings().sfxVolume;
            slider->OnSlide(callback);
        }

        // VSYNC
        {
            auto node = settings->AddChild<Canvas>(rowSize);
            node->SetLocation(elemPos);
            elemPos += increment;

            auto text = node->AddChild<UITextElement>(font, "Toggle Vsync", glm::vec2(), textSize);
            text->anchorPoint = UIElement::AnchorPoint::eTopLeft;

            auto toggle = node->AddChild<UIToggle>(toggleStyle, toggleOffset + glm::vec2(sliderSize.x - toggleSize.x, 0), toggleSize);
            toggle->anchorPoint = UIElement::AnchorPoint::eTopRight;

            toggle->state = gameModule.GetSettings().vsync;

            auto callback = [&gameModule](bool val)
            { gameModule.GetSettings().vsync = val; };

            toggle->state = gameModule.GetSettings().vsync;
            toggle->OnToggle(callback);
            settings->vsyncToggle = toggle;
        }

        // FRAME COUNTER
        {
            auto node = settings->AddChild<Canvas>(rowSize);
            node->SetLocation(elemPos);
            elemPos += increment;

            auto text = node->AddChild<UITextElement>(font, "Toggle Framerate Display", glm::vec2(), textSize);
            text->anchorPoint = UIElement::AnchorPoint::eTopLeft;

            auto toggle = node->AddChild<UIToggle>(toggleStyle, toggleOffset + glm::vec2(sliderSize.x - toggleSize.x, 0), toggleSize);
            toggle->anchorPoint = UIElement::AnchorPoint::eTopRight;

            toggle->state = gameModule.GetSettings().framerateCounter;

            auto callback = [&gameModule](bool val)
            { gameModule.GetSettings().framerateCounter = val; };

            toggle->state = gameModule.GetSettings().framerateCounter;
            toggle->OnToggle(callback);
            settings->fpsToggle = toggle;
        }

        // BACK BUTTON
        {
            constexpr glm::vec2 backPos = { 0.0f, 500.0f };
            auto back = settings->AddChild<UIButton>(buttonStyle, backPos, buttonBaseSize);
            back->anchorPoint = UIElement::AnchorPoint::eMiddle;
            back->AddChild<UITextElement>(font, "Back", textSize);

            auto callback = [&engine]()
            {
                auto& gameModule = engine.GetModule<GameModule>();
                engine.GetModule<UIModule>().uiInputContext.focusedUIElement = gameModule.PopPreviousFocusedElement();
                gameModule.GetSettings().SaveToFile(GAME_SETTINGS_FILE);
                gameModule.PopUIMenu();
            };

            back->OnPress(Callback { callback });
            settings->backButton = back;
        }
    }

    // UI Nav
    {
        settings->sensitivitySlider.lock()->navigationTargets.up = settings->backButton;
        settings->sensitivitySlider.lock()->navigationTargets.down = settings->fovSlider;

        settings->fovSlider.lock()->navigationTargets.up = settings->sensitivitySlider;
        settings->fovSlider.lock()->navigationTargets.down = settings->aimAssistToggle;

        settings->aimAssistToggle.lock()->navigationTargets.up = settings->fovSlider;
        settings->aimAssistToggle.lock()->navigationTargets.down = settings->masterVolume;

        // settings->gammaSlider.lock()->navigationTargets.up = settings->aimAssistToggle;
        // settings->gammaSlider.lock()->navigationTargets.down = settings->vsyncToggle;

        settings->masterVolume.lock()->navigationTargets.up = settings->aimAssistToggle;
        settings->masterVolume.lock()->navigationTargets.down = settings->musicVolume;

        settings->musicVolume.lock()->navigationTargets.up = settings->masterVolume;
        settings->musicVolume.lock()->navigationTargets.down = settings->sfxVolume;

        settings->sfxVolume.lock()->navigationTargets.up = settings->musicVolume;
        settings->sfxVolume.lock()->navigationTargets.down = settings->vsyncToggle;

        settings->vsyncToggle.lock()->navigationTargets.up = settings->sfxVolume;
        settings->vsyncToggle.lock()->navigationTargets.down = settings->fpsToggle;

        settings->fpsToggle.lock()->navigationTargets.up = settings->vsyncToggle;
        settings->fpsToggle.lock()->navigationTargets.down = settings->backButton;

        settings->backButton.lock()->navigationTargets.up = settings->fpsToggle;
        settings->backButton.lock()->navigationTargets.down = settings->sensitivitySlider;
    }

    settings->UpdateAllChildrenAbsoluteTransform();
    graphicsContext.UpdateBindlessSet();

    return settings;
}<|MERGE_RESOLUTION|>--- conflicted
+++ resolved
@@ -136,11 +136,6 @@
             auto text = node->AddChild<UITextElement>(font, "FOV", glm::vec2(), textSize);
             text->anchorPoint = UIElement::AnchorPoint::eTopLeft;
 
-<<<<<<< HEAD
-            auto slider = node->AddChild<UISlider>(sliderStyle, toggleOffset, sliderSize);
-            slider->anchorPoint = UIElement::AnchorPoint::eTopRight;
-            settings->fovSlider = slider;
-=======
             auto fovText = node->AddChild<UITextElement>(font, "100", glm::vec2(500, 0), textSize);
             fovText->anchorPoint = UIElement::AnchorPoint::eTopLeft;
 
@@ -148,7 +143,6 @@
             slider->anchorPoint = UIElement::AnchorPoint::eTopRight;
             settings->fovSlider = slider;
             settings->fovText = fovText;
->>>>>>> 958800d8
 
             auto callback = [&gameModule](float val)
             { gameModule.GetSettings().fov = val; };
