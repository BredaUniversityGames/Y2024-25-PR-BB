--- conflicted
+++ resolved
@@ -84,15 +84,12 @@
         auto text = playButton->AddChild<UITextElement>(font, "PLAY", textSize);
 
         buttonPos += increment;
-<<<<<<< HEAD
 
         auto controlsButton = buttonPanel->AddChild<UIButton>(buttonStyle, buttonPos, buttonBaseSize);
         controlsButton->anchorPoint = UIElement::AnchorPoint::eTopLeft;
         controlsButton->AddChild<UITextElement>(font, "CONTROLS", textSize)->SetColor(glm::vec4(1, 1, 1, 1));
 
-        // buttonPos += increment;
-=======
->>>>>>> 7c3d5e78
+        buttonPos += increment;
 
         auto settingsButton = buttonPanel->AddChild<UIButton>(buttonStyle, buttonPos, buttonBaseSize);
         settingsButton->anchorPoint = UIElement::AnchorPoint::eTopLeft;
@@ -109,25 +106,17 @@
         main->settingsButton = settingsButton;
         main->controlsButton = controlsButton;
 
-<<<<<<< HEAD
         playButton->navigationTargets.down = main->controlsButton;
-=======
-        playButton->navigationTargets.down = main->settingsButton;
->>>>>>> 7c3d5e78
         playButton->navigationTargets.up = main->openLinkButton;
 
-        settingsButton->navigationTargets.down = main->quitButton;
-        settingsButton->navigationTargets.up = main->playButton;
-
-        controlsButton->navigationTargets.down = main->quitButton;
+        controlsButton->navigationTargets.down = main->settingsButton;
         controlsButton->navigationTargets.up = main->playButton;
 
+        settingsButton->navigationTargets.down = main->quitButton;
+        settingsButton->navigationTargets.up = main->controlsButton;
+
         quitButton->navigationTargets.down = main->openLinkButton;
-<<<<<<< HEAD
-        quitButton->navigationTargets.up = main->controlsButton;
-=======
         quitButton->navigationTargets.up = main->settingsButton;
->>>>>>> 7c3d5e78
 
         main->openLinkButton.lock()->navigationTargets.down = main->playButton;
         main->openLinkButton.lock()->navigationTargets.up = main->quitButton;
