#include "fonts.hpp"
#include "graphics_context.hpp"
#include "graphics_resources.hpp"
#include "resource_management/image_resource_manager.hpp"
#include "ui/ui_menus.hpp"
#include "ui_button.hpp"
#include "ui_image.hpp"
#include "ui_text.hpp"

#include <glm/glm.hpp>
#include <resource_management/sampler_resource_manager.hpp>

std::shared_ptr<MainMenu> MainMenu::Create(GraphicsContext& graphicsContext, const glm::uvec2& screenResolution, std::shared_ptr<UIFont> font)
{
    auto main = std::make_shared<MainMenu>(screenResolution);

    main->anchorPoint = UIElement::AnchorPoint::eTopLeft;
    main->SetAbsoluteTransform(main->GetAbsoluteLocation(), screenResolution);

    SamplerCreation samplerCreation;
    samplerCreation.minFilter = vk::Filter::eNearest;
    samplerCreation.magFilter = vk::Filter::eNearest;
    static ResourceHandle<Sampler> sampler = graphicsContext.Resources()->SamplerResourceManager().Create(samplerCreation);

    // resource loading.
    auto loadButtonStyle = [&graphicsContext]()
    {
        // common image data.
        CPUImage commonImageData;
        commonImageData.format = vk::Format::eR8G8B8A8Unorm;
        commonImageData.SetFlags(vk::ImageUsageFlagBits::eSampled);
        commonImageData.isHDR = false;

        UIButton::ButtonStyle buttonStyle {
            .normalImage = graphicsContext.Resources()->ImageResourceManager().Create(commonImageData.FromPNG("assets/textures/ui/button.png"), sampler),
            .hoveredImage = graphicsContext.Resources()->ImageResourceManager().Create(commonImageData.FromPNG("assets/textures/ui/button_2.png"), sampler),
            .pressedImage = graphicsContext.Resources()->ImageResourceManager().Create(commonImageData.FromPNG("assets/textures/ui/button_selected.png"), sampler)
        };
        return buttonStyle;
    };

    UIButton::ButtonStyle buttonStyle = loadButtonStyle();
    glm::vec2 screenResFloat = { 1920, 1080 };

    // Title
    {
        CPUImage commonImageData;
        commonImageData.format = vk::Format::eR8G8B8A8Unorm;
        commonImageData.SetFlags(vk::ImageUsageFlagBits::eSampled);
        commonImageData.FromPNG("assets/textures/blightspire_logo.png");

        glm::vec2 pos = glm::vec2(screenResFloat.y * 0.1f);
        glm::vec2 size = glm::vec2((static_cast<float>(commonImageData.width) / static_cast<float>(commonImageData.height)), 1.0f) * (0.5f * screenResFloat.y);

        ResourceHandle<GPUImage> logo = graphicsContext.Resources()->ImageResourceManager().Create(commonImageData, sampler);

        auto logoElement = main->AddChild<UIImage>(logo, pos, size);
        logoElement->anchorPoint = UIElement::AnchorPoint::eTopLeft;
    }

    // Buttons

    auto buttonPanel = main->AddChild<Canvas>(glm::vec2 { 0.0f, 0.0f });

    {
        buttonPanel->anchorPoint = UIElement::AnchorPoint::eTopLeft;
        buttonPanel->SetLocation(glm::vec2(screenResFloat.y * 0.37f, screenResFloat.y * 0.6f));
    }

    {
        glm::vec2 buttonPos = { 0.0f, 0.0f };
        constexpr glm::vec2 increment = { 0.0f, 140.0f };
        constexpr glm::vec2 buttonBaseSize = glm::vec2(87, 22) * 6.0f;
        constexpr float textSize = 60;

        auto openLinkButton = main->AddChild<UIButton>(buttonStyle, buttonBaseSize, buttonBaseSize);
        openLinkButton->anchorPoint = UIElement::AnchorPoint::eBottomRight;
        openLinkButton->AddChild<UITextElement>(font, "CHECK OUT OUR DISCORD!", 50)->SetColor(glm::vec4(1, 1, 1, 1));

        main->openLinkButton = openLinkButton;

        auto playButton = buttonPanel->AddChild<UIButton>(buttonStyle, buttonPos, buttonBaseSize);
        playButton->anchorPoint = UIElement::AnchorPoint::eTopLeft;
        playButton->AddChild<UITextElement>(font, "PLAY", textSize)->SetColor(glm::vec4(1, 1, 1, 1));

        // buttonPos += increment;

        auto settingsButton = buttonPanel->AddChild<UIButton>(buttonStyle, buttonPos, buttonBaseSize);
        settingsButton->anchorPoint = UIElement::AnchorPoint::eTopLeft;
<<<<<<< HEAD
        settingsButton->AddChild<UITextElement>(font, "SETTINGS", textSize)->SetColor(glm::vec4(0, 0, 0, 1));
        settingsButton->visibility = VisibilityState::eNotUpdatedAndInvisible;
=======
        settingsButton->AddChild<UITextElement>(font, "SETTINGS", textSize)->SetColor(glm::vec4(1, 1, 1, 1));
>>>>>>> 3c653053

        buttonPos += increment;

        auto quitButton = buttonPanel->AddChild<UIButton>(buttonStyle, buttonPos, buttonBaseSize);
        quitButton->anchorPoint = UIElement::AnchorPoint::eTopLeft;
        quitButton->AddChild<UITextElement>(font, "QUIT", textSize)->SetColor(glm::vec4(1, 1, 1, 1));

        main->playButton = playButton;
        main->quitButton = quitButton;
        main->settingsButton = settingsButton;

        playButton->navigationTargets.down = main->settingsButton;
        playButton->navigationTargets.up = main->openLinkButton;

        settingsButton->navigationTargets.down = main->quitButton;
        settingsButton->navigationTargets.up = main->playButton;

        quitButton->navigationTargets.down = main->openLinkButton;
        quitButton->navigationTargets.up = main->settingsButton;

        main->openLinkButton.lock()->navigationTargets.down = main->playButton;
        main->openLinkButton.lock()->navigationTargets.up = main->quitButton;
    }

    main->UpdateAllChildrenAbsoluteTransform();
    graphicsContext.UpdateBindlessSet();

    return main;
}<|MERGE_RESOLUTION|>--- conflicted
+++ resolved
@@ -87,12 +87,8 @@
 
         auto settingsButton = buttonPanel->AddChild<UIButton>(buttonStyle, buttonPos, buttonBaseSize);
         settingsButton->anchorPoint = UIElement::AnchorPoint::eTopLeft;
-<<<<<<< HEAD
-        settingsButton->AddChild<UITextElement>(font, "SETTINGS", textSize)->SetColor(glm::vec4(0, 0, 0, 1));
+        settingsButton->AddChild<UITextElement>(font, "SETTINGS", textSize)->SetColor(glm::vec4(1, 1, 1, 1));
         settingsButton->visibility = VisibilityState::eNotUpdatedAndInvisible;
-=======
-        settingsButton->AddChild<UITextElement>(font, "SETTINGS", textSize)->SetColor(glm::vec4(1, 1, 1, 1));
->>>>>>> 3c653053
 
         buttonPos += increment;
 
