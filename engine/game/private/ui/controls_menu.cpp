--- conflicted
+++ resolved
@@ -155,11 +155,7 @@
     const uint32_t numBindingsToShow = glm::min(maxBindingsShown, static_cast<uint32_t>(blindingOrigins.size()));
     for (uint32_t i = 0; i < numBindingsToShow; ++i)
     {
-<<<<<<< HEAD
-        const BindingOriginVisual& origin = blindingOrigins[i];
-=======
         const CachedBindingOriginVisual& origin = blindingOrigins[i];
->>>>>>> e50d35aa
         ActionControls::Binding& binding = action.bindings.emplace_back();
 
         // Create binding text
