--- conflicted
+++ resolved
@@ -1,402 +1,5 @@
 "controller_mappings"
 {
-<<<<<<< HEAD
-    "version" "3"
-    "title" "Custom Tech Layout"
-    "description" "Gamepad layout based on the first layout"
-    "controller_type" "controller_generic"
-    "Timestamp" "1733680544"
-    "actions"
-    {
-        "Shooter"
-        {
-            "title" "#Set_Shooter"
-            "legacy_set" "0"
-            "StickPadGyro"
-            {
-                "Move"
-                {
-                    "title" "#Action_Move"
-                    "input_mode" "joystick_move"
-                }
-                "Look"
-                {
-                    "title" "#Action_Look"
-                    "input_mode" "joystick_move"
-                }
-            }
-            "Button"
-            {
-                "Menu" "#Action_Menu"
-                "Slide" "#Action_Slide"
-                "Dash" "#Action_Dash"
-                "Grenade" "#Action_Grenade"
-                "Shoot" "#Action_Shoot"
-                "Ultimate" "#Action_Ultimate"
-                "Reload" "#Action_Reload"
-                "Jump" "#Action_Jump"
-                "Melee" "#Action_Melee"
-            }
-        }
-    }
-    "action_layers"
-    {
-    }
-    "localization"
-    {
-        "english"
-        {
-            "Set_Shooter" "Shooter Controls Set"
-            "Action_Move" "Movement"
-            "Action_Look" "Looking Around"
-            "Action_Menu" "Open Menu"
-            "Action_Slide" "Slide"
-            "Action_Dash" "Dash"
-            "Action_Grenade" "Throw Grenade"
-            "Action_Shoot" "Shoot Weapon"
-            "Action_Ultimate" "Ultimate"
-            "Action_Reload" "Reload Weapon"
-            "Action_Jump" "Jump"
-            "Action_Melee" "Melee Attack"
-        }
-    }
-    "group"
-    {
-        "id" "1"
-        "mode" "four_buttons"
-        "name" ""
-        "description" ""
-        "inputs"
-        {
-            "button_a"
-            {
-                "activators"
-                {
-                    "Full_Press"
-                    {
-                        "bindings"
-                        {
-                            "binding" "game_action Shooter Jump, , "
-                        }
-                    }
-                }
-                "disabled_activators"
-                {
-                }
-            }
-            "button_b"
-            {
-                "activators"
-                {
-                    "Full_Press"
-                    {
-                        "bindings"
-                        {
-                            "binding" "game_action Shooter Slide, , "
-                        }
-                    }
-                }
-                "disabled_activators"
-                {
-                }
-            }
-            "button_x"
-            {
-                "activators"
-                {
-                    "Full_Press"
-                    {
-                        "bindings"
-                        {
-                            "binding" "game_action Shooter Reload, , "
-                        }
-                    }
-                }
-                "disabled_activators"
-                {
-                }
-            }
-            "button_y"
-            {
-                "activators"
-                {
-                    "Full_Press"
-                    {
-                        "bindings"
-                        {
-                            "binding" "game_action Shooter Ultimate, , "
-                        }
-                    }
-                }
-                "disabled_activators"
-                {
-                }
-            }
-        }
-    }
-    "group"
-    {
-        "id" "2"
-        "mode" "trigger"
-        "name" ""
-        "description" ""
-        "inputs"
-        {
-            "click"
-            {
-                "activators"
-                {
-                    "Full_Press"
-                    {
-                        "bindings"
-                        {
-                            "binding" "game_action Shooter Dash, , "
-                        }
-                        "settings"
-                        {
-                            "haptic_intensity" "2"
-                        }
-                    }
-                }
-                "disabled_activators"
-                {
-                }
-            }
-            "edge"
-            {
-                "activators"
-                {
-                    "Full_Press"
-                    {
-                        "bindings"
-                        {
-                            "binding" "game_action Shooter Dash, , "
-                        }
-                        "settings"
-                        {
-                            "haptic_intensity" "2"
-                        }
-                    }
-                }
-                "disabled_activators"
-                {
-                }
-            }
-        }
-    }
-    "group"
-    {
-        "id" "3"
-        "mode" "trigger"
-        "name" ""
-        "description" ""
-        "inputs"
-        {
-            "click"
-            {
-                "activators"
-                {
-                    "Full_Press"
-                    {
-                        "bindings"
-                        {
-                            "binding" "game_action Shooter Shoot, , "
-                        }
-                        "settings"
-                        {
-                            "haptic_intensity" "2"
-                        }
-                    }
-                }
-                "disabled_activators"
-                {
-                }
-            }
-            "edge"
-            {
-                "activators"
-                {
-                    "Full_Press"
-                    {
-                        "bindings"
-                        {
-                            "binding" "game_action Shooter Shoot, , "
-                        }
-                        "settings"
-                        {
-                            "haptic_intensity" "2"
-                        }
-                    }
-                }
-                "disabled_activators"
-                {
-                }
-            }
-        }
-    }
-    "group"
-    {
-        "id" "7"
-        "mode" "joystick_move"
-        "name" ""
-        "description" ""
-        "inputs"
-        {
-        }
-        "settings"
-        {
-            "virtual_mode" "1"
-        }
-        "gameactions"
-        {
-            "Shooter" "Move"
-        }
-    }
-    "group"
-    {
-        "id" "8"
-        "mode" "joystick_move"
-        "name" ""
-        "description" ""
-        "inputs"
-        {
-            "click"
-            {
-                "activators"
-                {
-                    "Full_Press"
-                    {
-                        "bindings"
-                        {
-                            "binding" "game_action Shooter Melee, , "
-                        }
-                    }
-                }
-                "disabled_activators"
-                {
-                }
-            }
-        }
-        "settings"
-        {
-            "virtual_mode" "1"
-        }
-        "gameactions"
-        {
-            "Shooter" "Look"
-        }
-    }
-    "group"
-    {
-        "id" "10"
-        "mode" "joystick_move"
-        "name" ""
-        "description" ""
-        "inputs"
-        {
-        }
-        "settings"
-        {
-            "virtual_mode" "1"
-        }
-        "gameactions"
-        {
-            "Shooter" "Move"
-        }
-    }
-    "group"
-    {
-        "id" "0"
-        "mode" "switches"
-        "name" ""
-        "description" ""
-        "inputs"
-        {
-            "button_escape"
-            {
-                "activators"
-                {
-                    "Full_Press"
-                    {
-                        "bindings"
-                        {
-                            "binding" "game_action Shooter Menu, , "
-                        }
-                    }
-                }
-                "disabled_activators"
-                {
-                }
-            }
-            "button_menu"
-            {
-                "activators"
-                {
-                    "Full_Press"
-                    {
-                        "bindings"
-                        {
-                            "binding" "game_action Shooter Menu, , "
-                        }
-                    }
-                }
-                "disabled_activators"
-                {
-                }
-            }
-            "left_bumper"
-            {
-                "activators"
-                {
-                    "Full_Press"
-                    {
-                        "bindings"
-                        {
-                            "binding" "game_action Shooter Slide, , "
-                        }
-                    }
-                }
-                "disabled_activators"
-                {
-                }
-            }
-            "right_bumper"
-            {
-                "activators"
-                {
-                    "Full_Press"
-                    {
-                        "bindings"
-                        {
-                            "binding" "game_action Shooter Grenade, , "
-                        }
-                    }
-                }
-                "disabled_activators"
-                {
-                }
-            }
-        }
-    }
-    "preset"
-    {
-        "id" "0"
-        "name" "Shooter"
-        "group_source_bindings"
-        {
-            "0" "switch active"
-            "1" "button_diamond active"
-            "2" "left_trigger active"
-            "3" "right_trigger active"
-            "8" "right_joystick active"
-            "7" "dpad active"
-            "10" "joystick active"
-        }
-    }
-    "settings"
-    {
-    }
-=======
 	"version"		"3"
 	"title"		"Custom Tech Layout"
 	"description"		"Gamepad layout based on the first layout"
@@ -793,5 +396,4 @@
 	"settings"
 	{
 	}
->>>>>>> ce9a9c67
 }